"""This module contains shared functionality between the different modules of the i3dio addon"""
from __future__ import annotations  # Enables python 4.0 annotation typehints fx. class self-referencing
from typing import (Union, Type)
import logging
from . import xml_i3d

logger = logging.getLogger(__name__)


class I3D:
    """A special node which is the root node for the entire I3D file. It essentially represents the i3d file"""
    def __init__(self, name: str, i3d_file_path: str, conversion_matrix: mathutils.Matrix,
                 depsgraph: bpy.types.Depsgraph, settings: dict):
        self.logger = debugging.ObjectNameAdapter(logging.getLogger(f"{__name__}.{type(self).__name__}"),
                                                  {'object_name': name})
        self._ids = {
            'node': 1,
            'shape': 1,
            'material': 1,
            'file': 1,
        }
        self.paths = {
            'i3d_file_path': i3d_file_path,
            'i3d_folder': i3d_file_path[0:i3d_file_path.rfind('\\')],
        }

        # Initialize top-level categories
        self.xml_elements = {'Root': xml_i3d.i3d_root_element(name)}
        self.xml_elements['Asset'] = xml_i3d.SubElement(self.xml_elements['Root'], 'Asset')
        self.xml_elements['Files'] = xml_i3d.SubElement(self.xml_elements['Root'], 'Files')
        self.xml_elements['Materials'] = xml_i3d.SubElement(self.xml_elements['Root'], 'Materials')
        self.xml_elements['Shapes'] = xml_i3d.SubElement(self.xml_elements['Root'], 'Shapes')
        self.xml_elements['Dynamics'] = xml_i3d.SubElement(self.xml_elements['Root'], 'Dynamics')
        self.xml_elements['Scene'] = xml_i3d.SubElement(self.xml_elements['Root'], 'Scene')
        self.xml_elements['Animation'] = xml_i3d.SubElement(self.xml_elements['Root'], 'Animation')
        self.xml_elements['UserAttributes'] = xml_i3d.SubElement(self.xml_elements['Root'], 'UserAttributes')

        self.scene_root_nodes = []
        self.processed_objects: dict[bpy.types.Object, SceneGraphNode] = {}
        self.deferred_constraints: list[tuple[SkinnedMeshBoneNode, bpy.types.Object]] = []
        self.conversion_matrix = conversion_matrix
        self.conversion_matrix_inv = conversion_matrix.inverted_safe()

        self.shapes: dict[Union[str, int], Union[IndexedTriangleSet, NurbsCurve]] = {}
        self.materials: dict[Union[str, int], Material] = {}
        self.files: dict[Union[str, int], File] = {}
        self.merge_groups: dict[int, MergeGroup] = {}
        self.deferred_shapes_to_populate: list[IndexedTriangleSet] = []
        self.skinned_meshes: dict[str, SkinnedMeshRootNode] = {}

        self.i3d_mapping: list[SceneGraphNode] = []

        self.settings = settings

        self.depsgraph = depsgraph

<<<<<<< HEAD
        self.all_objects_to_export: list[bpy.types.Object] = []
=======
        self.all_objects_to_export: List[bpy.types.Object] = []
        self.anim_links: dict[bpy.types.Action, list[tuple[SceneGraphNode, bpy.types.ActionSlot]]] = {}
>>>>>>> d40c10ac

    # Private Methods ##################################################################################################
    def _next_available_id(self, id_type: str) -> int:
        next_id = self._ids[id_type]
        self._ids[id_type] += 1
        return next_id

    def _add_node(self, node_type: Type[SceneGraphNode], object_: Type[bpy.types.bpy_struct],
                  parent: Type[SceneGraphNode] = None, **kwargs) -> SceneGraphNode:
        node = node_type(self._next_available_id('node'), object_, self, parent, **kwargs)
        # Populate xml element after node is fully constructed
        node.populate_xml_element()
        self.processed_objects[object_] = node
        if parent is None:
            self.logger.debug(f"Node {node.name!r} has no parent, adding to scene root.")
            self.scene_root_nodes.append(node)
            self.xml_elements['Scene'].append(node.element)
        return node

    def _get_or_create_armature_node(self, armature_object: bpy.types.Object,
                                     parent: SceneGraphNode | None) -> SkinnedMeshRootNode:
        """Retrieves an existing SkinnedMeshRootNode for the armature or creates a new one if needed."""
        node = self.skinned_meshes.get(armature_object.name)
        if node is None:
            self.logger.debug(f"Creating new SkinnedMeshRootNode for armature {armature_object.name!r}.")
            node = SkinnedMeshRootNode(self._next_available_id('node'), armature_object, self, parent=parent)
            node.populate_xml_element()
            self.skinned_meshes[armature_object.name] = node
        elif parent is not None and node.parent is None and not node.is_collapsed:
            self.logger.debug(
                f"Armature {armature_object.name!r} was pre-created by a modifier. "
                f"Now assigning its correct parent: {parent.name!r}."
            )
            node.parent = parent
            parent.add_child(node)
            parent.element.append(node.element)
        return node

    # Public Methods ###################################################################################################
    def add_shape_node(self, mesh_object: bpy.types.Object, parent: SceneGraphNode = None) -> SceneGraphNode:
        """Add a blender object with a data type of MESH to the scenegraph as a Shape node"""
        return self._add_node(ShapeNode, mesh_object, parent)

    def add_merge_group_node(self, merge_group_object: bpy.types.Object,
                             parent: SceneGraphNode | None = None) -> SceneGraphNode:
        self.logger.debug("Adding merge group node")

        # Blender-side and export-side merge group data
        blender_merge_group = bpy.context.scene.i3dio_merge_groups[merge_group_object.i3d_merge_group_index]
        exporter_merge_group = self.merge_groups[merge_group_object.i3d_merge_group_index]

        # Check if a root is assigned in Blender and if that root is part of this export
        root_obj = blender_merge_group.root
        has_valid_root = (root_obj and root_obj in self.all_objects_to_export)

        # Determine if the current object should be the root of the merge group
        # 1. If it is marked as root in Blender and the root object matches the merge group object
        # 2. There is no valid root assigned, and the exporter haven't assigned a root yet
        should_be_root = (
            (has_valid_root and root_obj == merge_group_object)
            or (not has_valid_root and exporter_merge_group.root_node is None)
        )

        if should_be_root:
            if not has_valid_root:
                self.logger.warning(
                    f"No valid root was found for merge group '{blender_merge_group.name}'. "
                    f"Automatically assigning '{merge_group_object.name}' as the root."
                )
            root_node = self._add_node(MergeGroupRoot, merge_group_object, parent)
            exporter_merge_group.set_root(root_node)
            return root_node
        # Child node
        child_node = self._add_node(MergeGroupChild, merge_group_object, parent)
        exporter_merge_group.add_child(child_node)
        return child_node

    def add_merge_children_node(self, merge_children_object: bpy.types.Object,
                                parent: SceneGraphNode | None = None) -> SceneGraphNode:
        return self._add_node(MergeChildrenRoot, merge_children_object, parent)

    def add_bone(self, bone_object: bpy.types.Bone, parent: SceneGraphNode | None,
                 root_node: SkinnedMeshRootNode) -> SceneGraphNode:
        # Prevent the bone from getting added to the scene root node if added through a armature modifier.
        # If it actually should be added to scene root we will handle it when we get to the armature object
        node = SkinnedMeshBoneNode(self._next_available_id('node'), bone_object, self, parent, root_node)
        node.populate_xml_element()
        self.processed_objects[bone_object] = node

        if parent is not None:
            parent.add_child(node)
            parent.element.append(node.element)

        return node

    def add_armature_from_modifier(self, armature_object: bpy.types.Object) -> SkinnedMeshRootNode:
        """
        Gets or creates an armature node when discovered via a Skinned Mesh (armature modifier).
        The parent is unknown at this time, so it's passed as None.
        """
        self.logger.debug(f"Adding armature from modifier: {armature_object.name!r}")
        return self._get_or_create_armature_node(armature_object, parent=None)

    def add_armature_from_scene(self, armature_object: bpy.types.Object, parent: SceneGraphNode) -> SkinnedMeshRootNode:
        """Processes an armature found during the main scene traversal. The parent is known at this time."""
        self.logger.debug(f"Adding armature from scene: {armature_object.name!r} with parent {parent}")
        armature_node = self._get_or_create_armature_node(armature_object, parent)
        armature_node.organize_armature_hierarchy(parent)
        return armature_node

    def add_skinned_mesh_node(self, mesh_object: bpy.types.Object, parent: SceneGraphNode = None) -> SceneGraphNode:
        return self._add_node(SkinnedMeshShapeNode, mesh_object, parent)

    def add_transformgroup_node(self, empty_object: [bpy.types.Object, bpy.types.Collection],
                                parent: SceneGraphNode = None) -> SceneGraphNode:
        return self._add_node(TransformGroupNode, empty_object, parent)

    def add_light_node(self, light_object: bpy.types.Object, parent: SceneGraphNode = None) -> SceneGraphNode:
        """Add a blender object with a data type of MESH to the scenegraph as a Shape node"""
        return self._add_node(LightNode, light_object, parent)

    def add_camera_node(self, camera_object: bpy.types.Object, parent: SceneGraphNode = None) -> SceneGraphNode:
        """Add a blender object with a data type of MESH to the scenegraph as a Shape node"""
        return self._add_node(CameraNode, camera_object, parent)

    def add_shape(self, evaluated_mesh: EvaluatedMesh, shape_name: str | None = None, is_merge_group: bool = False,
                  is_generic: bool = False, bone_mapping: ChainMap | None = None) -> int:
        name = shape_name or evaluated_mesh.name
        if name not in self.shapes:
            shape_id = self._next_available_id('shape')
            indexed_triangle_set = IndexedTriangleSet(shape_id, self, evaluated_mesh, shape_name=shape_name,
                                                      is_merge_group=is_merge_group, is_generic=is_generic,
                                                      bone_mapping=bone_mapping)
            indexed_triangle_set.populate_xml_element()
            # Store a reference to the shape from both it's name and its shape id
            self.shapes.update(dict.fromkeys([shape_id, name], indexed_triangle_set))
            self.xml_elements['Shapes'].append(indexed_triangle_set.element)
            return shape_id
        return self.shapes[name].id

    def add_curve(self, evaluated_curve: EvaluatedNurbsCurve, curve_name: str | None = None) -> int:
        name = curve_name or evaluated_curve.name
        if name not in self.shapes:
            curve_id = self._next_available_id('shape')
            nurbs_curve = NurbsCurve(curve_id, self, evaluated_curve, curve_name)
            nurbs_curve.populate_xml_element()
            # Store a reference to the curve from both its name and its curve id
            self.shapes.update(dict.fromkeys([curve_id, name], nurbs_curve))
            self.xml_elements['Shapes'].append(nurbs_curve.element)
            return curve_id
        return self.shapes[name].id

    def get_shape_by_id(self, shape_id: int):
        return self.shapes[shape_id]

    def add_user_attributes(self, user_attributes, node_id):
        node_attribute_element = self.xml_elements['UserAttributes'].find(f"UserAttribute[@nodeId='{node_id:d}']")
        if node_attribute_element is None:
            node_attribute_element = xml_i3d.SubElement(self.xml_elements['UserAttributes'], 'UserAttribute',
                                                        attrib={'nodeId': str(node_id)})

        for attribute in user_attributes:
            attrib = {'name': attribute.name, 'type': attribute.type.replace('data_', '')}
            attribute_element = xml_i3d.SubElement(node_attribute_element, 'Attribute', attrib=attrib)
            xml_i3d.write_attribute(attribute_element, 'value', getattr(attribute, attribute.type))

    def collect_animation_link(self, node: SceneGraphNode) -> None:
        if not (animation_data := node.blender_object.animation_data) or not animation_data.action:
            return
        self.anim_links.setdefault(animation_data.action, []).append((node, animation_data.action_slot))

    def add_animations(self) -> None:
        Animation(self)

    def add_material(self, blender_material: bpy.types.Material) -> int:
        name = blender_material.name
        if name not in self.materials:
            self.logger.debug(f"New Material")
            material_id = self._next_available_id('material')
            material = Material(material_id, self, blender_material)
            material.populate_xml_element()
            self.materials.update(dict.fromkeys([material_id, name], material))
            self.xml_elements['Materials'].append(material.element)
            return material_id
        return self.materials[name].id

    def get_default_material(self) -> Material:
        default_material_name = 'i3d_default_material'
        blender_material = bpy.data.materials.get(default_material_name)
        # If the material doesn't pre-exist in the blend file, then add it.
        if blender_material is None:
            material = bpy.data.materials.new(default_material_name)
            self.logger.info(f"Default material does not exist. Creating 'i3d_default_material'")
            self.add_material(material)
        # If it already exists in the blend file (Due to a previous export) add it to the i3d material list
        elif default_material_name not in self.materials:
            self.add_material(blender_material)
        # Return the default material
        return self.materials[default_material_name]

    def add_file(self, file_type: Type[File], path_to_file: str) -> int:
        if path_to_file not in self.files:
            self.logger.debug(f"New File")
            file_id = self._next_available_id('file')
            file = file_type(file_id, self, path_to_file)
            file.populate_xml_element()
            # Store with reference to blender path instead of potential relative path, to avoid unnecessary creation of
            # a file before looking it up in the files dictionary.
            self.files.update(dict.fromkeys([file_id, file.blender_path], file))
            self.xml_elements['Files'].append(file.element)
            return file_id
        return self.files[path_to_file].id

    def add_file_image(self, path_to_file: str) -> int:
        return self.add_file(Image, path_to_file)

    def add_file_shader(self, path_to_file: str) -> int:
        return self.add_file(Shader, path_to_file)

    def add_file_reference(self, path_to_file: str) -> int:
        return self.add_file(Reference, path_to_file)

    def get_setting(self, setting: str):
        return self.settings[setting]

    def get_scene_as_formatted_string(self):
        """Tree represented as depth first"""
        tree_string = ""
        longest_string = 0

        def traverse(node, indents=0):
            nonlocal tree_string, longest_string
            indent = indents * '  '
            line = f"|{indent}{node}\n"
            longest_string = len(line) if len(line) > longest_string else longest_string
            tree_string += line
            for child in node.children:
                traverse(child, indents + 1)

        for root_node in self.scene_root_nodes:
            traverse(root_node)

        tree_string += f"{longest_string * '-'}\n"

        return f"{longest_string * '-'}\n" + tree_string

    def export_to_i3d_file(self) -> None:
        xml_i3d.export_to_i3d_file(self.xml_elements['Root'], self.paths['i3d_file_path'])

        if self.settings['i3d_mapping_file_path'] != '':
            self.export_i3d_mapping()

    def export_i3d_mapping(self) -> None:
        file_path = bpy.path.abspath(self.settings['i3d_mapping_file_path'])
        self.logger.info(f"Exporting i3d mappings to {file_path}")

        # Only use ElementTree for parsing the file, writing is done manually to avoid formatting the entire file
        tree = xml_i3d.parse(file_path)
        if tree is None:
            self.logger.error(f"Failed to parse the XML file: {file_path}")
            return
        root = tree.getroot()
        i3d_mappings_element = root.find('i3dMappings')

        with open(file_path, 'r', encoding='utf-8') as xml_file:
            lines = xml_file.readlines()

        i3d_mapping_idx = None
        closing_root_idx = None
        xml_indentation = ' ' * 4
        for idx, line in enumerate(lines):
            stripped_line = line.strip()  # Remove leading and trailing whitespace
            if '<i3dMappings>' in stripped_line:
                i3d_mapping_idx = idx
                xml_indentation = line[:line.find('<')]  # Preserve indentation
                break
            if stripped_line == f"</{root.tag}>":
                closing_root_idx = idx  # Preserve the index of the closing root tag

        if i3d_mapping_idx is None and closing_root_idx is not None:
            i3d_mapping_idx = closing_root_idx
            lines.insert(i3d_mapping_idx, f"\n{xml_indentation}<i3dMappings>\n")
            self.logger.info(f"Inserted missing <i3dMappings> before </{root.tag}>.")

        if i3d_mapping_idx is None:
            self.logger.warning("Cannot export i3d mapping. No valid root element found!")
            return

        def _build_index_string(node_to_index) -> str:
            if node_to_index.parent is None:  # Root node should end with '>'
                return f"{self.scene_root_nodes.index(node_to_index)}>"
            index = _build_index_string(node_to_index.parent)
            if index[-1] != '>':  # If it's not a root use '|'
                index += '|'
            # Add the child index
            index += str(node_to_index.parent.children.index(node_to_index))
            return index

        new_mappings = []
        for mapping_node in self.i3d_mapping:
            # If the mapping is an empty string, use the node name
            mapping_name = getattr(mapping_node.blender_object.i3d_mapping, 'mapping_name', '') or mapping_node.name
            new_mappings.append(
                f'{xml_indentation*2}<i3dMapping id="{mapping_name}" node="{_build_index_string(mapping_node)}" />\n'
            )

        # Remove old mappings and insert new ones
        if i3d_mappings_element is not None:
            # Remove existing mappings while keeping <i3dMappings> tag
            end_idx = i3d_mapping_idx
            while end_idx < len(lines) and '</i3dMappings>' not in lines[end_idx]:
                end_idx += 1
            lines[i3d_mapping_idx + 1:end_idx] = new_mappings  # Replace contents
        else:
            lines.insert(i3d_mapping_idx + 1, ''.join(new_mappings) + f"{xml_indentation}</i3dMappings>\n")

        with open(file_path, 'w', encoding='utf-8') as xml_file:
            xml_file.writelines(lines)

        self.logger.info(f"Successfully exported i3dMappings to {file_path}")

# To avoid a circular import, since all nodes rely on the I3D class, but i3d itself contains all the different nodes.
from i3dio.node_classes.node import *
from i3dio.node_classes.shape import *
from i3dio.node_classes.merge_group import *
from i3dio.node_classes.merge_children import *
from i3dio.node_classes.skinned_mesh import *
from i3dio.node_classes.material import *
from i3dio.node_classes.file import *
from i3dio.node_classes.animation import *
<|MERGE_RESOLUTION|>--- conflicted
+++ resolved
@@ -1,392 +1,388 @@
-"""This module contains shared functionality between the different modules of the i3dio addon"""
-from __future__ import annotations  # Enables python 4.0 annotation typehints fx. class self-referencing
-from typing import (Union, Type)
-import logging
-from . import xml_i3d
-
-logger = logging.getLogger(__name__)
-
-
-class I3D:
-    """A special node which is the root node for the entire I3D file. It essentially represents the i3d file"""
-    def __init__(self, name: str, i3d_file_path: str, conversion_matrix: mathutils.Matrix,
-                 depsgraph: bpy.types.Depsgraph, settings: dict):
-        self.logger = debugging.ObjectNameAdapter(logging.getLogger(f"{__name__}.{type(self).__name__}"),
-                                                  {'object_name': name})
-        self._ids = {
-            'node': 1,
-            'shape': 1,
-            'material': 1,
-            'file': 1,
-        }
-        self.paths = {
-            'i3d_file_path': i3d_file_path,
-            'i3d_folder': i3d_file_path[0:i3d_file_path.rfind('\\')],
-        }
-
-        # Initialize top-level categories
-        self.xml_elements = {'Root': xml_i3d.i3d_root_element(name)}
-        self.xml_elements['Asset'] = xml_i3d.SubElement(self.xml_elements['Root'], 'Asset')
-        self.xml_elements['Files'] = xml_i3d.SubElement(self.xml_elements['Root'], 'Files')
-        self.xml_elements['Materials'] = xml_i3d.SubElement(self.xml_elements['Root'], 'Materials')
-        self.xml_elements['Shapes'] = xml_i3d.SubElement(self.xml_elements['Root'], 'Shapes')
-        self.xml_elements['Dynamics'] = xml_i3d.SubElement(self.xml_elements['Root'], 'Dynamics')
-        self.xml_elements['Scene'] = xml_i3d.SubElement(self.xml_elements['Root'], 'Scene')
-        self.xml_elements['Animation'] = xml_i3d.SubElement(self.xml_elements['Root'], 'Animation')
-        self.xml_elements['UserAttributes'] = xml_i3d.SubElement(self.xml_elements['Root'], 'UserAttributes')
-
-        self.scene_root_nodes = []
-        self.processed_objects: dict[bpy.types.Object, SceneGraphNode] = {}
-        self.deferred_constraints: list[tuple[SkinnedMeshBoneNode, bpy.types.Object]] = []
-        self.conversion_matrix = conversion_matrix
-        self.conversion_matrix_inv = conversion_matrix.inverted_safe()
-
-        self.shapes: dict[Union[str, int], Union[IndexedTriangleSet, NurbsCurve]] = {}
-        self.materials: dict[Union[str, int], Material] = {}
-        self.files: dict[Union[str, int], File] = {}
-        self.merge_groups: dict[int, MergeGroup] = {}
-        self.deferred_shapes_to_populate: list[IndexedTriangleSet] = []
-        self.skinned_meshes: dict[str, SkinnedMeshRootNode] = {}
-
-        self.i3d_mapping: list[SceneGraphNode] = []
-
-        self.settings = settings
-
-        self.depsgraph = depsgraph
-
-<<<<<<< HEAD
-        self.all_objects_to_export: list[bpy.types.Object] = []
-=======
-        self.all_objects_to_export: List[bpy.types.Object] = []
-        self.anim_links: dict[bpy.types.Action, list[tuple[SceneGraphNode, bpy.types.ActionSlot]]] = {}
->>>>>>> d40c10ac
-
-    # Private Methods ##################################################################################################
-    def _next_available_id(self, id_type: str) -> int:
-        next_id = self._ids[id_type]
-        self._ids[id_type] += 1
-        return next_id
-
-    def _add_node(self, node_type: Type[SceneGraphNode], object_: Type[bpy.types.bpy_struct],
-                  parent: Type[SceneGraphNode] = None, **kwargs) -> SceneGraphNode:
-        node = node_type(self._next_available_id('node'), object_, self, parent, **kwargs)
-        # Populate xml element after node is fully constructed
-        node.populate_xml_element()
-        self.processed_objects[object_] = node
-        if parent is None:
-            self.logger.debug(f"Node {node.name!r} has no parent, adding to scene root.")
-            self.scene_root_nodes.append(node)
-            self.xml_elements['Scene'].append(node.element)
-        return node
-
-    def _get_or_create_armature_node(self, armature_object: bpy.types.Object,
-                                     parent: SceneGraphNode | None) -> SkinnedMeshRootNode:
-        """Retrieves an existing SkinnedMeshRootNode for the armature or creates a new one if needed."""
-        node = self.skinned_meshes.get(armature_object.name)
-        if node is None:
-            self.logger.debug(f"Creating new SkinnedMeshRootNode for armature {armature_object.name!r}.")
-            node = SkinnedMeshRootNode(self._next_available_id('node'), armature_object, self, parent=parent)
-            node.populate_xml_element()
-            self.skinned_meshes[armature_object.name] = node
-        elif parent is not None and node.parent is None and not node.is_collapsed:
-            self.logger.debug(
-                f"Armature {armature_object.name!r} was pre-created by a modifier. "
-                f"Now assigning its correct parent: {parent.name!r}."
-            )
-            node.parent = parent
-            parent.add_child(node)
-            parent.element.append(node.element)
-        return node
-
-    # Public Methods ###################################################################################################
-    def add_shape_node(self, mesh_object: bpy.types.Object, parent: SceneGraphNode = None) -> SceneGraphNode:
-        """Add a blender object with a data type of MESH to the scenegraph as a Shape node"""
-        return self._add_node(ShapeNode, mesh_object, parent)
-
-    def add_merge_group_node(self, merge_group_object: bpy.types.Object,
-                             parent: SceneGraphNode | None = None) -> SceneGraphNode:
-        self.logger.debug("Adding merge group node")
-
-        # Blender-side and export-side merge group data
-        blender_merge_group = bpy.context.scene.i3dio_merge_groups[merge_group_object.i3d_merge_group_index]
-        exporter_merge_group = self.merge_groups[merge_group_object.i3d_merge_group_index]
-
-        # Check if a root is assigned in Blender and if that root is part of this export
-        root_obj = blender_merge_group.root
-        has_valid_root = (root_obj and root_obj in self.all_objects_to_export)
-
-        # Determine if the current object should be the root of the merge group
-        # 1. If it is marked as root in Blender and the root object matches the merge group object
-        # 2. There is no valid root assigned, and the exporter haven't assigned a root yet
-        should_be_root = (
-            (has_valid_root and root_obj == merge_group_object)
-            or (not has_valid_root and exporter_merge_group.root_node is None)
-        )
-
-        if should_be_root:
-            if not has_valid_root:
-                self.logger.warning(
-                    f"No valid root was found for merge group '{blender_merge_group.name}'. "
-                    f"Automatically assigning '{merge_group_object.name}' as the root."
-                )
-            root_node = self._add_node(MergeGroupRoot, merge_group_object, parent)
-            exporter_merge_group.set_root(root_node)
-            return root_node
-        # Child node
-        child_node = self._add_node(MergeGroupChild, merge_group_object, parent)
-        exporter_merge_group.add_child(child_node)
-        return child_node
-
-    def add_merge_children_node(self, merge_children_object: bpy.types.Object,
-                                parent: SceneGraphNode | None = None) -> SceneGraphNode:
-        return self._add_node(MergeChildrenRoot, merge_children_object, parent)
-
-    def add_bone(self, bone_object: bpy.types.Bone, parent: SceneGraphNode | None,
-                 root_node: SkinnedMeshRootNode) -> SceneGraphNode:
-        # Prevent the bone from getting added to the scene root node if added through a armature modifier.
-        # If it actually should be added to scene root we will handle it when we get to the armature object
-        node = SkinnedMeshBoneNode(self._next_available_id('node'), bone_object, self, parent, root_node)
-        node.populate_xml_element()
-        self.processed_objects[bone_object] = node
-
-        if parent is not None:
-            parent.add_child(node)
-            parent.element.append(node.element)
-
-        return node
-
-    def add_armature_from_modifier(self, armature_object: bpy.types.Object) -> SkinnedMeshRootNode:
-        """
-        Gets or creates an armature node when discovered via a Skinned Mesh (armature modifier).
-        The parent is unknown at this time, so it's passed as None.
-        """
-        self.logger.debug(f"Adding armature from modifier: {armature_object.name!r}")
-        return self._get_or_create_armature_node(armature_object, parent=None)
-
-    def add_armature_from_scene(self, armature_object: bpy.types.Object, parent: SceneGraphNode) -> SkinnedMeshRootNode:
-        """Processes an armature found during the main scene traversal. The parent is known at this time."""
-        self.logger.debug(f"Adding armature from scene: {armature_object.name!r} with parent {parent}")
-        armature_node = self._get_or_create_armature_node(armature_object, parent)
-        armature_node.organize_armature_hierarchy(parent)
-        return armature_node
-
-    def add_skinned_mesh_node(self, mesh_object: bpy.types.Object, parent: SceneGraphNode = None) -> SceneGraphNode:
-        return self._add_node(SkinnedMeshShapeNode, mesh_object, parent)
-
-    def add_transformgroup_node(self, empty_object: [bpy.types.Object, bpy.types.Collection],
-                                parent: SceneGraphNode = None) -> SceneGraphNode:
-        return self._add_node(TransformGroupNode, empty_object, parent)
-
-    def add_light_node(self, light_object: bpy.types.Object, parent: SceneGraphNode = None) -> SceneGraphNode:
-        """Add a blender object with a data type of MESH to the scenegraph as a Shape node"""
-        return self._add_node(LightNode, light_object, parent)
-
-    def add_camera_node(self, camera_object: bpy.types.Object, parent: SceneGraphNode = None) -> SceneGraphNode:
-        """Add a blender object with a data type of MESH to the scenegraph as a Shape node"""
-        return self._add_node(CameraNode, camera_object, parent)
-
-    def add_shape(self, evaluated_mesh: EvaluatedMesh, shape_name: str | None = None, is_merge_group: bool = False,
-                  is_generic: bool = False, bone_mapping: ChainMap | None = None) -> int:
-        name = shape_name or evaluated_mesh.name
-        if name not in self.shapes:
-            shape_id = self._next_available_id('shape')
-            indexed_triangle_set = IndexedTriangleSet(shape_id, self, evaluated_mesh, shape_name=shape_name,
-                                                      is_merge_group=is_merge_group, is_generic=is_generic,
-                                                      bone_mapping=bone_mapping)
-            indexed_triangle_set.populate_xml_element()
-            # Store a reference to the shape from both it's name and its shape id
-            self.shapes.update(dict.fromkeys([shape_id, name], indexed_triangle_set))
-            self.xml_elements['Shapes'].append(indexed_triangle_set.element)
-            return shape_id
-        return self.shapes[name].id
-
-    def add_curve(self, evaluated_curve: EvaluatedNurbsCurve, curve_name: str | None = None) -> int:
-        name = curve_name or evaluated_curve.name
-        if name not in self.shapes:
-            curve_id = self._next_available_id('shape')
-            nurbs_curve = NurbsCurve(curve_id, self, evaluated_curve, curve_name)
-            nurbs_curve.populate_xml_element()
-            # Store a reference to the curve from both its name and its curve id
-            self.shapes.update(dict.fromkeys([curve_id, name], nurbs_curve))
-            self.xml_elements['Shapes'].append(nurbs_curve.element)
-            return curve_id
-        return self.shapes[name].id
-
-    def get_shape_by_id(self, shape_id: int):
-        return self.shapes[shape_id]
-
-    def add_user_attributes(self, user_attributes, node_id):
-        node_attribute_element = self.xml_elements['UserAttributes'].find(f"UserAttribute[@nodeId='{node_id:d}']")
-        if node_attribute_element is None:
-            node_attribute_element = xml_i3d.SubElement(self.xml_elements['UserAttributes'], 'UserAttribute',
-                                                        attrib={'nodeId': str(node_id)})
-
-        for attribute in user_attributes:
-            attrib = {'name': attribute.name, 'type': attribute.type.replace('data_', '')}
-            attribute_element = xml_i3d.SubElement(node_attribute_element, 'Attribute', attrib=attrib)
-            xml_i3d.write_attribute(attribute_element, 'value', getattr(attribute, attribute.type))
-
-    def collect_animation_link(self, node: SceneGraphNode) -> None:
-        if not (animation_data := node.blender_object.animation_data) or not animation_data.action:
-            return
-        self.anim_links.setdefault(animation_data.action, []).append((node, animation_data.action_slot))
-
-    def add_animations(self) -> None:
-        Animation(self)
-
-    def add_material(self, blender_material: bpy.types.Material) -> int:
-        name = blender_material.name
-        if name not in self.materials:
-            self.logger.debug(f"New Material")
-            material_id = self._next_available_id('material')
-            material = Material(material_id, self, blender_material)
-            material.populate_xml_element()
-            self.materials.update(dict.fromkeys([material_id, name], material))
-            self.xml_elements['Materials'].append(material.element)
-            return material_id
-        return self.materials[name].id
-
-    def get_default_material(self) -> Material:
-        default_material_name = 'i3d_default_material'
-        blender_material = bpy.data.materials.get(default_material_name)
-        # If the material doesn't pre-exist in the blend file, then add it.
-        if blender_material is None:
-            material = bpy.data.materials.new(default_material_name)
-            self.logger.info(f"Default material does not exist. Creating 'i3d_default_material'")
-            self.add_material(material)
-        # If it already exists in the blend file (Due to a previous export) add it to the i3d material list
-        elif default_material_name not in self.materials:
-            self.add_material(blender_material)
-        # Return the default material
-        return self.materials[default_material_name]
-
-    def add_file(self, file_type: Type[File], path_to_file: str) -> int:
-        if path_to_file not in self.files:
-            self.logger.debug(f"New File")
-            file_id = self._next_available_id('file')
-            file = file_type(file_id, self, path_to_file)
-            file.populate_xml_element()
-            # Store with reference to blender path instead of potential relative path, to avoid unnecessary creation of
-            # a file before looking it up in the files dictionary.
-            self.files.update(dict.fromkeys([file_id, file.blender_path], file))
-            self.xml_elements['Files'].append(file.element)
-            return file_id
-        return self.files[path_to_file].id
-
-    def add_file_image(self, path_to_file: str) -> int:
-        return self.add_file(Image, path_to_file)
-
-    def add_file_shader(self, path_to_file: str) -> int:
-        return self.add_file(Shader, path_to_file)
-
-    def add_file_reference(self, path_to_file: str) -> int:
-        return self.add_file(Reference, path_to_file)
-
-    def get_setting(self, setting: str):
-        return self.settings[setting]
-
-    def get_scene_as_formatted_string(self):
-        """Tree represented as depth first"""
-        tree_string = ""
-        longest_string = 0
-
-        def traverse(node, indents=0):
-            nonlocal tree_string, longest_string
-            indent = indents * '  '
-            line = f"|{indent}{node}\n"
-            longest_string = len(line) if len(line) > longest_string else longest_string
-            tree_string += line
-            for child in node.children:
-                traverse(child, indents + 1)
-
-        for root_node in self.scene_root_nodes:
-            traverse(root_node)
-
-        tree_string += f"{longest_string * '-'}\n"
-
-        return f"{longest_string * '-'}\n" + tree_string
-
-    def export_to_i3d_file(self) -> None:
-        xml_i3d.export_to_i3d_file(self.xml_elements['Root'], self.paths['i3d_file_path'])
-
-        if self.settings['i3d_mapping_file_path'] != '':
-            self.export_i3d_mapping()
-
-    def export_i3d_mapping(self) -> None:
-        file_path = bpy.path.abspath(self.settings['i3d_mapping_file_path'])
-        self.logger.info(f"Exporting i3d mappings to {file_path}")
-
-        # Only use ElementTree for parsing the file, writing is done manually to avoid formatting the entire file
-        tree = xml_i3d.parse(file_path)
-        if tree is None:
-            self.logger.error(f"Failed to parse the XML file: {file_path}")
-            return
-        root = tree.getroot()
-        i3d_mappings_element = root.find('i3dMappings')
-
-        with open(file_path, 'r', encoding='utf-8') as xml_file:
-            lines = xml_file.readlines()
-
-        i3d_mapping_idx = None
-        closing_root_idx = None
-        xml_indentation = ' ' * 4
-        for idx, line in enumerate(lines):
-            stripped_line = line.strip()  # Remove leading and trailing whitespace
-            if '<i3dMappings>' in stripped_line:
-                i3d_mapping_idx = idx
-                xml_indentation = line[:line.find('<')]  # Preserve indentation
-                break
-            if stripped_line == f"</{root.tag}>":
-                closing_root_idx = idx  # Preserve the index of the closing root tag
-
-        if i3d_mapping_idx is None and closing_root_idx is not None:
-            i3d_mapping_idx = closing_root_idx
-            lines.insert(i3d_mapping_idx, f"\n{xml_indentation}<i3dMappings>\n")
-            self.logger.info(f"Inserted missing <i3dMappings> before </{root.tag}>.")
-
-        if i3d_mapping_idx is None:
-            self.logger.warning("Cannot export i3d mapping. No valid root element found!")
-            return
-
-        def _build_index_string(node_to_index) -> str:
-            if node_to_index.parent is None:  # Root node should end with '>'
-                return f"{self.scene_root_nodes.index(node_to_index)}>"
-            index = _build_index_string(node_to_index.parent)
-            if index[-1] != '>':  # If it's not a root use '|'
-                index += '|'
-            # Add the child index
-            index += str(node_to_index.parent.children.index(node_to_index))
-            return index
-
-        new_mappings = []
-        for mapping_node in self.i3d_mapping:
-            # If the mapping is an empty string, use the node name
-            mapping_name = getattr(mapping_node.blender_object.i3d_mapping, 'mapping_name', '') or mapping_node.name
-            new_mappings.append(
-                f'{xml_indentation*2}<i3dMapping id="{mapping_name}" node="{_build_index_string(mapping_node)}" />\n'
-            )
-
-        # Remove old mappings and insert new ones
-        if i3d_mappings_element is not None:
-            # Remove existing mappings while keeping <i3dMappings> tag
-            end_idx = i3d_mapping_idx
-            while end_idx < len(lines) and '</i3dMappings>' not in lines[end_idx]:
-                end_idx += 1
-            lines[i3d_mapping_idx + 1:end_idx] = new_mappings  # Replace contents
-        else:
-            lines.insert(i3d_mapping_idx + 1, ''.join(new_mappings) + f"{xml_indentation}</i3dMappings>\n")
-
-        with open(file_path, 'w', encoding='utf-8') as xml_file:
-            xml_file.writelines(lines)
-
-        self.logger.info(f"Successfully exported i3dMappings to {file_path}")
-
-# To avoid a circular import, since all nodes rely on the I3D class, but i3d itself contains all the different nodes.
-from i3dio.node_classes.node import *
-from i3dio.node_classes.shape import *
-from i3dio.node_classes.merge_group import *
-from i3dio.node_classes.merge_children import *
-from i3dio.node_classes.skinned_mesh import *
-from i3dio.node_classes.material import *
-from i3dio.node_classes.file import *
-from i3dio.node_classes.animation import *
+"""This module contains shared functionality between the different modules of the i3dio addon"""
+from __future__ import annotations  # Enables python 4.0 annotation typehints fx. class self-referencing
+from typing import (Union, Type)
+import logging
+from . import xml_i3d
+
+logger = logging.getLogger(__name__)
+
+
+class I3D:
+    """A special node which is the root node for the entire I3D file. It essentially represents the i3d file"""
+    def __init__(self, name: str, i3d_file_path: str, conversion_matrix: mathutils.Matrix,
+                 depsgraph: bpy.types.Depsgraph, settings: dict):
+        self.logger = debugging.ObjectNameAdapter(logging.getLogger(f"{__name__}.{type(self).__name__}"),
+                                                  {'object_name': name})
+        self._ids = {
+            'node': 1,
+            'shape': 1,
+            'material': 1,
+            'file': 1,
+        }
+        self.paths = {
+            'i3d_file_path': i3d_file_path,
+            'i3d_folder': i3d_file_path[0:i3d_file_path.rfind('\\')],
+        }
+
+        # Initialize top-level categories
+        self.xml_elements = {'Root': xml_i3d.i3d_root_element(name)}
+        self.xml_elements['Asset'] = xml_i3d.SubElement(self.xml_elements['Root'], 'Asset')
+        self.xml_elements['Files'] = xml_i3d.SubElement(self.xml_elements['Root'], 'Files')
+        self.xml_elements['Materials'] = xml_i3d.SubElement(self.xml_elements['Root'], 'Materials')
+        self.xml_elements['Shapes'] = xml_i3d.SubElement(self.xml_elements['Root'], 'Shapes')
+        self.xml_elements['Dynamics'] = xml_i3d.SubElement(self.xml_elements['Root'], 'Dynamics')
+        self.xml_elements['Scene'] = xml_i3d.SubElement(self.xml_elements['Root'], 'Scene')
+        self.xml_elements['Animation'] = xml_i3d.SubElement(self.xml_elements['Root'], 'Animation')
+        self.xml_elements['UserAttributes'] = xml_i3d.SubElement(self.xml_elements['Root'], 'UserAttributes')
+
+        self.scene_root_nodes = []
+        self.processed_objects: dict[bpy.types.Object, SceneGraphNode] = {}
+        self.deferred_constraints: list[tuple[SkinnedMeshBoneNode, bpy.types.Object]] = []
+        self.conversion_matrix = conversion_matrix
+        self.conversion_matrix_inv = conversion_matrix.inverted_safe()
+
+        self.shapes: dict[Union[str, int], Union[IndexedTriangleSet, NurbsCurve]] = {}
+        self.materials: dict[Union[str, int], Material] = {}
+        self.files: dict[Union[str, int], File] = {}
+        self.merge_groups: dict[int, MergeGroup] = {}
+        self.deferred_shapes_to_populate: list[IndexedTriangleSet] = []
+        self.skinned_meshes: dict[str, SkinnedMeshRootNode] = {}
+
+        self.i3d_mapping: list[SceneGraphNode] = []
+
+        self.settings = settings
+
+        self.depsgraph = depsgraph
+
+        self.all_objects_to_export: list[bpy.types.Object] = []
+        self.anim_links: dict[bpy.types.Action, list[tuple[SceneGraphNode, bpy.types.ActionSlot]]] = {}
+
+    # Private Methods ##################################################################################################
+    def _next_available_id(self, id_type: str) -> int:
+        next_id = self._ids[id_type]
+        self._ids[id_type] += 1
+        return next_id
+
+    def _add_node(self, node_type: Type[SceneGraphNode], object_: Type[bpy.types.bpy_struct],
+                  parent: Type[SceneGraphNode] = None, **kwargs) -> SceneGraphNode:
+        node = node_type(self._next_available_id('node'), object_, self, parent, **kwargs)
+        # Populate xml element after node is fully constructed
+        node.populate_xml_element()
+        self.processed_objects[object_] = node
+        if parent is None:
+            self.logger.debug(f"Node {node.name!r} has no parent, adding to scene root.")
+            self.scene_root_nodes.append(node)
+            self.xml_elements['Scene'].append(node.element)
+        return node
+
+    def _get_or_create_armature_node(self, armature_object: bpy.types.Object,
+                                     parent: SceneGraphNode | None) -> SkinnedMeshRootNode:
+        """Retrieves an existing SkinnedMeshRootNode for the armature or creates a new one if needed."""
+        node = self.skinned_meshes.get(armature_object.name)
+        if node is None:
+            self.logger.debug(f"Creating new SkinnedMeshRootNode for armature {armature_object.name!r}.")
+            node = SkinnedMeshRootNode(self._next_available_id('node'), armature_object, self, parent=parent)
+            node.populate_xml_element()
+            self.skinned_meshes[armature_object.name] = node
+        elif parent is not None and node.parent is None and not node.is_collapsed:
+            self.logger.debug(
+                f"Armature {armature_object.name!r} was pre-created by a modifier. "
+                f"Now assigning its correct parent: {parent.name!r}."
+            )
+            node.parent = parent
+            parent.add_child(node)
+            parent.element.append(node.element)
+        return node
+
+    # Public Methods ###################################################################################################
+    def add_shape_node(self, mesh_object: bpy.types.Object, parent: SceneGraphNode = None) -> SceneGraphNode:
+        """Add a blender object with a data type of MESH to the scenegraph as a Shape node"""
+        return self._add_node(ShapeNode, mesh_object, parent)
+
+    def add_merge_group_node(self, merge_group_object: bpy.types.Object,
+                             parent: SceneGraphNode | None = None) -> SceneGraphNode:
+        self.logger.debug("Adding merge group node")
+
+        # Blender-side and export-side merge group data
+        blender_merge_group = bpy.context.scene.i3dio_merge_groups[merge_group_object.i3d_merge_group_index]
+        exporter_merge_group = self.merge_groups[merge_group_object.i3d_merge_group_index]
+
+        # Check if a root is assigned in Blender and if that root is part of this export
+        root_obj = blender_merge_group.root
+        has_valid_root = (root_obj and root_obj in self.all_objects_to_export)
+
+        # Determine if the current object should be the root of the merge group
+        # 1. If it is marked as root in Blender and the root object matches the merge group object
+        # 2. There is no valid root assigned, and the exporter haven't assigned a root yet
+        should_be_root = (
+            (has_valid_root and root_obj == merge_group_object)
+            or (not has_valid_root and exporter_merge_group.root_node is None)
+        )
+
+        if should_be_root:
+            if not has_valid_root:
+                self.logger.warning(
+                    f"No valid root was found for merge group '{blender_merge_group.name}'. "
+                    f"Automatically assigning '{merge_group_object.name}' as the root."
+                )
+            root_node = self._add_node(MergeGroupRoot, merge_group_object, parent)
+            exporter_merge_group.set_root(root_node)
+            return root_node
+        # Child node
+        child_node = self._add_node(MergeGroupChild, merge_group_object, parent)
+        exporter_merge_group.add_child(child_node)
+        return child_node
+
+    def add_merge_children_node(self, merge_children_object: bpy.types.Object,
+                                parent: SceneGraphNode | None = None) -> SceneGraphNode:
+        return self._add_node(MergeChildrenRoot, merge_children_object, parent)
+
+    def add_bone(self, bone_object: bpy.types.Bone, parent: SceneGraphNode | None,
+                 root_node: SkinnedMeshRootNode) -> SceneGraphNode:
+        # Prevent the bone from getting added to the scene root node if added through a armature modifier.
+        # If it actually should be added to scene root we will handle it when we get to the armature object
+        node = SkinnedMeshBoneNode(self._next_available_id('node'), bone_object, self, parent, root_node)
+        node.populate_xml_element()
+        self.processed_objects[bone_object] = node
+
+        if parent is not None:
+            parent.add_child(node)
+            parent.element.append(node.element)
+
+        return node
+
+    def add_armature_from_modifier(self, armature_object: bpy.types.Object) -> SkinnedMeshRootNode:
+        """
+        Gets or creates an armature node when discovered via a Skinned Mesh (armature modifier).
+        The parent is unknown at this time, so it's passed as None.
+        """
+        self.logger.debug(f"Adding armature from modifier: {armature_object.name!r}")
+        return self._get_or_create_armature_node(armature_object, parent=None)
+
+    def add_armature_from_scene(self, armature_object: bpy.types.Object, parent: SceneGraphNode) -> SkinnedMeshRootNode:
+        """Processes an armature found during the main scene traversal. The parent is known at this time."""
+        self.logger.debug(f"Adding armature from scene: {armature_object.name!r} with parent {parent}")
+        armature_node = self._get_or_create_armature_node(armature_object, parent)
+        armature_node.organize_armature_hierarchy(parent)
+        return armature_node
+
+    def add_skinned_mesh_node(self, mesh_object: bpy.types.Object, parent: SceneGraphNode = None) -> SceneGraphNode:
+        return self._add_node(SkinnedMeshShapeNode, mesh_object, parent)
+
+    def add_transformgroup_node(self, empty_object: [bpy.types.Object, bpy.types.Collection],
+                                parent: SceneGraphNode = None) -> SceneGraphNode:
+        return self._add_node(TransformGroupNode, empty_object, parent)
+
+    def add_light_node(self, light_object: bpy.types.Object, parent: SceneGraphNode = None) -> SceneGraphNode:
+        """Add a blender object with a data type of MESH to the scenegraph as a Shape node"""
+        return self._add_node(LightNode, light_object, parent)
+
+    def add_camera_node(self, camera_object: bpy.types.Object, parent: SceneGraphNode = None) -> SceneGraphNode:
+        """Add a blender object with a data type of MESH to the scenegraph as a Shape node"""
+        return self._add_node(CameraNode, camera_object, parent)
+
+    def add_shape(self, evaluated_mesh: EvaluatedMesh, shape_name: str | None = None, is_merge_group: bool = False,
+                  is_generic: bool = False, bone_mapping: ChainMap | None = None) -> int:
+        name = shape_name or evaluated_mesh.name
+        if name not in self.shapes:
+            shape_id = self._next_available_id('shape')
+            indexed_triangle_set = IndexedTriangleSet(shape_id, self, evaluated_mesh, shape_name=shape_name,
+                                                      is_merge_group=is_merge_group, is_generic=is_generic,
+                                                      bone_mapping=bone_mapping)
+            indexed_triangle_set.populate_xml_element()
+            # Store a reference to the shape from both it's name and its shape id
+            self.shapes.update(dict.fromkeys([shape_id, name], indexed_triangle_set))
+            self.xml_elements['Shapes'].append(indexed_triangle_set.element)
+            return shape_id
+        return self.shapes[name].id
+
+    def add_curve(self, evaluated_curve: EvaluatedNurbsCurve, curve_name: str | None = None) -> int:
+        name = curve_name or evaluated_curve.name
+        if name not in self.shapes:
+            curve_id = self._next_available_id('shape')
+            nurbs_curve = NurbsCurve(curve_id, self, evaluated_curve, curve_name)
+            nurbs_curve.populate_xml_element()
+            # Store a reference to the curve from both its name and its curve id
+            self.shapes.update(dict.fromkeys([curve_id, name], nurbs_curve))
+            self.xml_elements['Shapes'].append(nurbs_curve.element)
+            return curve_id
+        return self.shapes[name].id
+
+    def get_shape_by_id(self, shape_id: int):
+        return self.shapes[shape_id]
+
+    def add_user_attributes(self, user_attributes, node_id):
+        node_attribute_element = self.xml_elements['UserAttributes'].find(f"UserAttribute[@nodeId='{node_id:d}']")
+        if node_attribute_element is None:
+            node_attribute_element = xml_i3d.SubElement(self.xml_elements['UserAttributes'], 'UserAttribute',
+                                                        attrib={'nodeId': str(node_id)})
+
+        for attribute in user_attributes:
+            attrib = {'name': attribute.name, 'type': attribute.type.replace('data_', '')}
+            attribute_element = xml_i3d.SubElement(node_attribute_element, 'Attribute', attrib=attrib)
+            xml_i3d.write_attribute(attribute_element, 'value', getattr(attribute, attribute.type))
+
+    def collect_animation_link(self, node: SceneGraphNode) -> None:
+        if not (animation_data := node.blender_object.animation_data) or not animation_data.action:
+            return
+        self.anim_links.setdefault(animation_data.action, []).append((node, animation_data.action_slot))
+
+    def add_animations(self) -> None:
+        Animation(self)
+
+    def add_material(self, blender_material: bpy.types.Material) -> int:
+        name = blender_material.name
+        if name not in self.materials:
+            self.logger.debug(f"New Material")
+            material_id = self._next_available_id('material')
+            material = Material(material_id, self, blender_material)
+            material.populate_xml_element()
+            self.materials.update(dict.fromkeys([material_id, name], material))
+            self.xml_elements['Materials'].append(material.element)
+            return material_id
+        return self.materials[name].id
+
+    def get_default_material(self) -> Material:
+        default_material_name = 'i3d_default_material'
+        blender_material = bpy.data.materials.get(default_material_name)
+        # If the material doesn't pre-exist in the blend file, then add it.
+        if blender_material is None:
+            material = bpy.data.materials.new(default_material_name)
+            self.logger.info(f"Default material does not exist. Creating 'i3d_default_material'")
+            self.add_material(material)
+        # If it already exists in the blend file (Due to a previous export) add it to the i3d material list
+        elif default_material_name not in self.materials:
+            self.add_material(blender_material)
+        # Return the default material
+        return self.materials[default_material_name]
+
+    def add_file(self, file_type: Type[File], path_to_file: str) -> int:
+        if path_to_file not in self.files:
+            self.logger.debug(f"New File")
+            file_id = self._next_available_id('file')
+            file = file_type(file_id, self, path_to_file)
+            file.populate_xml_element()
+            # Store with reference to blender path instead of potential relative path, to avoid unnecessary creation of
+            # a file before looking it up in the files dictionary.
+            self.files.update(dict.fromkeys([file_id, file.blender_path], file))
+            self.xml_elements['Files'].append(file.element)
+            return file_id
+        return self.files[path_to_file].id
+
+    def add_file_image(self, path_to_file: str) -> int:
+        return self.add_file(Image, path_to_file)
+
+    def add_file_shader(self, path_to_file: str) -> int:
+        return self.add_file(Shader, path_to_file)
+
+    def add_file_reference(self, path_to_file: str) -> int:
+        return self.add_file(Reference, path_to_file)
+
+    def get_setting(self, setting: str):
+        return self.settings[setting]
+
+    def get_scene_as_formatted_string(self):
+        """Tree represented as depth first"""
+        tree_string = ""
+        longest_string = 0
+
+        def traverse(node, indents=0):
+            nonlocal tree_string, longest_string
+            indent = indents * '  '
+            line = f"|{indent}{node}\n"
+            longest_string = len(line) if len(line) > longest_string else longest_string
+            tree_string += line
+            for child in node.children:
+                traverse(child, indents + 1)
+
+        for root_node in self.scene_root_nodes:
+            traverse(root_node)
+
+        tree_string += f"{longest_string * '-'}\n"
+
+        return f"{longest_string * '-'}\n" + tree_string
+
+    def export_to_i3d_file(self) -> None:
+        xml_i3d.export_to_i3d_file(self.xml_elements['Root'], self.paths['i3d_file_path'])
+
+        if self.settings['i3d_mapping_file_path'] != '':
+            self.export_i3d_mapping()
+
+    def export_i3d_mapping(self) -> None:
+        file_path = bpy.path.abspath(self.settings['i3d_mapping_file_path'])
+        self.logger.info(f"Exporting i3d mappings to {file_path}")
+
+        # Only use ElementTree for parsing the file, writing is done manually to avoid formatting the entire file
+        tree = xml_i3d.parse(file_path)
+        if tree is None:
+            self.logger.error(f"Failed to parse the XML file: {file_path}")
+            return
+        root = tree.getroot()
+        i3d_mappings_element = root.find('i3dMappings')
+
+        with open(file_path, 'r', encoding='utf-8') as xml_file:
+            lines = xml_file.readlines()
+
+        i3d_mapping_idx = None
+        closing_root_idx = None
+        xml_indentation = ' ' * 4
+        for idx, line in enumerate(lines):
+            stripped_line = line.strip()  # Remove leading and trailing whitespace
+            if '<i3dMappings>' in stripped_line:
+                i3d_mapping_idx = idx
+                xml_indentation = line[:line.find('<')]  # Preserve indentation
+                break
+            if stripped_line == f"</{root.tag}>":
+                closing_root_idx = idx  # Preserve the index of the closing root tag
+
+        if i3d_mapping_idx is None and closing_root_idx is not None:
+            i3d_mapping_idx = closing_root_idx
+            lines.insert(i3d_mapping_idx, f"\n{xml_indentation}<i3dMappings>\n")
+            self.logger.info(f"Inserted missing <i3dMappings> before </{root.tag}>.")
+
+        if i3d_mapping_idx is None:
+            self.logger.warning("Cannot export i3d mapping. No valid root element found!")
+            return
+
+        def _build_index_string(node_to_index) -> str:
+            if node_to_index.parent is None:  # Root node should end with '>'
+                return f"{self.scene_root_nodes.index(node_to_index)}>"
+            index = _build_index_string(node_to_index.parent)
+            if index[-1] != '>':  # If it's not a root use '|'
+                index += '|'
+            # Add the child index
+            index += str(node_to_index.parent.children.index(node_to_index))
+            return index
+
+        new_mappings = []
+        for mapping_node in self.i3d_mapping:
+            # If the mapping is an empty string, use the node name
+            mapping_name = getattr(mapping_node.blender_object.i3d_mapping, 'mapping_name', '') or mapping_node.name
+            new_mappings.append(
+                f'{xml_indentation*2}<i3dMapping id="{mapping_name}" node="{_build_index_string(mapping_node)}" />\n'
+            )
+
+        # Remove old mappings and insert new ones
+        if i3d_mappings_element is not None:
+            # Remove existing mappings while keeping <i3dMappings> tag
+            end_idx = i3d_mapping_idx
+            while end_idx < len(lines) and '</i3dMappings>' not in lines[end_idx]:
+                end_idx += 1
+            lines[i3d_mapping_idx + 1:end_idx] = new_mappings  # Replace contents
+        else:
+            lines.insert(i3d_mapping_idx + 1, ''.join(new_mappings) + f"{xml_indentation}</i3dMappings>\n")
+
+        with open(file_path, 'w', encoding='utf-8') as xml_file:
+            xml_file.writelines(lines)
+
+        self.logger.info(f"Successfully exported i3dMappings to {file_path}")
+
+# To avoid a circular import, since all nodes rely on the I3D class, but i3d itself contains all the different nodes.
+from i3dio.node_classes.node import *
+from i3dio.node_classes.shape import *
+from i3dio.node_classes.merge_group import *
+from i3dio.node_classes.merge_children import *
+from i3dio.node_classes.skinned_mesh import *
+from i3dio.node_classes.material import *
+from i3dio.node_classes.file import *
+from i3dio.node_classes.animation import *