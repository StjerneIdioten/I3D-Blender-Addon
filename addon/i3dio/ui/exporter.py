import bpy

from bpy.props import (
    StringProperty,
    BoolProperty,
    EnumProperty,
    PointerProperty,
    CollectionProperty
)

from bpy_extras.io_utils import (
    ExportHelper,
    orientation_helper
)

from bpy.types import (
    Operator,
    Panel
)

from .. import (
    exporter,
    xml_i3d
)


classes = []


def register(cls):
    classes.append(cls)
    return cls


<<<<<<< HEAD
@register
class I3DShaderSearchPath(bpy.types.PropertyGroup):
    path: StringProperty(
            name="Search Path",
            description="Folder to search for shaders",
            subtype='FILE_PATH',
            default=''
        )


=======
>>>>>>> 3ff91354
@register
class I3DExportUIProperties(bpy.types.PropertyGroup):
    # Used when exporting through the file browser
    i3d_mapping_file_path: StringProperty(
        name="XML File",
        description="Pick the file where you wish the exporter to export i3d-mappings. The file should be xml and"
                    "contain an '<i3dMapping> somewhere in the file",
        subtype='FILE_PATH',
        default=''
    )


@register
@orientation_helper(axis_forward='-Z', axis_up='Y')
class I3D_IO_OT_export(Operator, ExportHelper):
    """Save i3d file"""
    bl_idname = "export_scene.i3d"
    bl_label = "Export I3D"
    bl_options = {'UNDO', 'PRESET'}  # 'PRESET' enables the preset dialog for saving settings as preset

    filename_ext = xml_i3d.file_ending
    filter_glob: StringProperty(default=f"*{xml_i3d.file_ending}",
                                options={'HIDDEN'},
                                maxlen=255,
                                )

    # List of operator properties, the attributes will be assigned
    # to the class instance from the operator settings before calling.

    collection: StringProperty(
        name="Source Collection",
        description="Export only objects from this collection (and its children)",
        default="",
    )

    selection: EnumProperty(
        name="Export",
        description="Select which part of the scene to export",
        items=[
            ('ALL', "Everything", "Export everything from the scene master collection"),
            ('ACTIVE_COLLECTION', "Active Collection", "Export only the active collection and all its children"),
            ('ACTIVE_OBJECT', "Active Object", "Export only the active object and its children"),
            ('SELECTED_OBJECTS', "Selected Objects", "Export all of the selected objects")
        ],
        default='SELECTED_OBJECTS'
    )

    binarize_i3d: BoolProperty(
        name="Binarize i3d",
        description="Binarizes i3d after Export. "
                    "Needs to have path to 3dConverter.exe set in Addon Preferences",
        default=False
    )

    keep_collections_as_transformgroups: BoolProperty(
        name="Keep Collections",
        description="Keep organisational collections as transformgroups in the i3d file. If turned off collections "
                    "will be ignored and the child objects will be added to the nearest parent in the hierarchy",
        default=True
    )

    apply_modifiers: BoolProperty(
        name="Apply Modifiers",
        description="Apply modifiers on objects before exporting mesh (Non destructive)",
        default=True
    )

    apply_unit_scale: BoolProperty(
        name="Apply Unit Scale",
        description="Apply the unit scale setting to the exported mesh and transform data",
        default=True
    )

    alphabetic_uvs: BoolProperty(
        name="Alphabetic UV's",
        description="UV's will be exported in  alphabetic order instead of list order "
                    "(To get around not having reordering of UV's in blender)",
        default=False
    )

    object_types_to_export: EnumProperty(
        name="Object types",
        description="Select which objects should be included in the exported",
        items=(
            ('EMPTY', "Empty", "Export empties"),
            ('CAMERA', "Camera", "Export cameras"),
            ('LIGHT', "Light", "Export lights"),
            ('MESH', "Mesh", "Export meshes"),
            ('CURVE', "Curve", "Export curves"),
            ('ARMATURE', "Armatures", "Export armatures, used for skinned meshes")
        ),
        options={'ENUM_FLAG'},
        default={'EMPTY', 'CAMERA', 'LIGHT', 'MESH', 'CURVE', 'ARMATURE'},
    )

    features_to_export: EnumProperty(
        name="Features",
        description="Select which features should be enabled for the export",
        items=(
            ('MERGE_GROUPS', "Merge Groups", "Export merge groups"),
            ('SKINNED_MESHES', "Skinned Meshes", "Bind meshes to the bones of an armature in i3d. If disabled, "
                                                 "the armature and bone structure will still be exported, "
                                                 "but the meshes wont be bound to it")
        ),
        options={'ENUM_FLAG'},
        default={'MERGE_GROUPS', 'SKINNED_MESHES'},
    )

    collapse_armatures: BoolProperty(
        name="Collapse Armatures",
        description="If enabled the armature itself will get exported as a transformgroup, "
                    "where all its bones are organized as children. "
                    "If not then the armatures parent will be used",
        default=True
    )

    copy_files: BoolProperty(
        name="Copy Files",
        description="Copies the files to have them together with the i3d file. Structure is determined by 'File "
                    "Structure' parameter. If turned off files are referenced by their absolute path instead."
                    "Files from the FS data folder are always converted to relative $data\\shared\\path\\to\\file.",
        default=True
    )

    overwrite_files: BoolProperty(
        name="Overwrite Files",
        description="Overwrites files if they already exist, currently it is only evaluated for material files!",
        default=True
    )

    file_structure: EnumProperty(
        name="File Structure",
        description="Determine the file structure of the copied files",
        items=(
            ('FLAT', "Flat", "The hierarchy is flattened, everything is in the same folder as the i3d"),
            ('BLENDER', "Blender", "The hierarchy is mimiced from around the blend file"),
            ('MODHUB', "Modhub", "The hierarchy is setup according to modhub guidelines, sorted by filetype")
        ),
        default='MODHUB'
    )

    verbose_output: BoolProperty(
        name="Verbose Output",
        description="Print out info to console",
        default=True
    )

    log_to_file: BoolProperty(
        name="Generate logfile",
        description="Generates a log file in the same folder as the exported i3d",
        default=True
    )

    object_sorting_prefix: StringProperty(
        name="Sorting Prefix",
        description="To allow some form of control over the output ordering of the objects in the I3D file it is "
        "possible to have the exporter use anything preceeding this keyin the object name as the means for "
        "sorting the objects, while also removing this from the final object name. "
        "The key can be anything and even multiple characters to allow as much flexibility as possible. "
        "To disable the functionality just set the string to nothing",
        default=":"
    )

    i3d_mapping_file_path: StringProperty(
        name="XML File",
        description="Pick the file where you wish the exporter to export i3d-mappings. The file should be xml and"
                    "contain an '<i3dMapping> somewhere in the file",
        subtype='FILE_PATH',
        default=''
    )

<<<<<<< HEAD
    object_sorting_prefix: StringProperty(
        name="Sorting Prefix",
        description="To allow some form of control over the output ordering of the objects in the I3D file it is possible to have the exporter use anything preceeding this keyin the object name as the means for sorting the objects, while also removing this from the final object name. The key can be anything and even multiple characters to allow as much flexibility as possible. To disable the functionality just set the string to nothing",
        default=":"
    )

    shader_extra_paths: CollectionProperty(
        type=I3DShaderSearchPath,
        name="Extra Shader Search Paths",
        description="A list of extra paths for the exporter to search for valid shader files. The paths will be stored relative to the .blend file in an attempt to keep them portable."
    )



@register
@orientation_helper(axis_forward='-Z', axis_up='Y')
class I3D_IO_OT_export(Operator, ExportHelper):
    """Save i3d file"""
    bl_idname = "export_scene.i3d"
    bl_label = "Export I3D"
    bl_options = {'PRESET'}  # 'PRESET' enables the preset dialog for saving settings as preset

    filename_ext = xml_i3d.file_ending
    filter_glob: StringProperty(default=f"*{xml_i3d.file_ending}",
                                options={'HIDDEN'},
                                maxlen=255,
                                )
=======
    scene_key = "i3dio_export_settings"

    def save_settings_to_scene(self, context):
        # Save the settings to the scene property since properties are no longer stored directly in scene
        # This is done to allow the settings to be saved between sessions
        # Do not save collection prop since then we can use that as check if it was exported through file browser
        # Use i3d_mapping_file_path from context.scene.i3dio instead of self.i3d_mapping_file_path
        ACCEPTED_PROPERTIES = [
            "selection",
            "binarize_i3d",
            "keep_collections_as_transformgroups",
            "apply_modifiers",
            "apply_unit_scale",
            "alphabetic_uvs",
            "object_types_to_export",
            "features_to_export",
            "collapse_armatures",
            "copy_files",
            "overwrite_files",
            "file_structure",
            "verbose_output",
            "log_to_file",
            "object_sorting_prefix",
        ]
        export_props = {}
        for prop in ACCEPTED_PROPERTIES:
            if hasattr(self, prop):
                value = getattr(self, prop)
                if isinstance(value, set):
                    export_props[prop] = list(value)
                else:
                    export_props[prop] = value
        context.scene[self.scene_key] = export_props
>>>>>>> 3ff91354

    def draw(self, context):
        layout = self.layout
        layout.use_property_split = True
        layout.use_property_decorate = False  # No animation.

        is_file_browser = context.space_data.type == 'FILE_BROWSER'

        export_main(layout, self, is_file_browser)
        export_options(layout, self)
        export_files(layout, self)
        export_debug(layout, self)
        if not is_file_browser:
            export_i3d_mapping(layout, self)

    def invoke(self, context, event):
        # To load the settings from the scene property to the operator
        settings = context.scene.get(self.scene_key, {})
        if settings:
            for key, value in settings.items():
                if hasattr(self, key):
                    current_value = getattr(self, key)
                    if isinstance(current_value, set) and isinstance(value, list):
                        setattr(self, key, set(value))
                    else:
                        setattr(self, key, value)
        return ExportHelper.invoke(self, context, event)

    def execute(self, context):
        # If not exporting a collection, save settings to scene props for file browser exports.
        # Also save i3d_mapping_file_path from context.scene.i3dio to avoid multiple checks later.
        if not self.collection:
            self.save_settings_to_scene(context)
            settings = self.as_keywords(ignore=("filepath", "filter_glob"))
            settings['i3d_mapping_file_path'] = context.scene.i3dio.i3d_mapping_file_path
        else:
            settings = self.as_keywords(ignore=("filepath", "filter_glob"))

        status = exporter.export_blend_to_i3d(self, self.filepath, self.axis_forward, self.axis_up, settings)

        if status['success']:
            self.report({'INFO'}, f"I3D Export Successful! It took {status['time']:.3f} seconds")
        else:
            self.report({'ERROR'}, "I3D Export Failed! Check console/log for error(s)")

        # Since it is single threaded, this warning wouldn't be sent before the exported starts exporting.
        # So it can't come before the export and it drowns if the export time comes after it.
        if context.preferences.addons['i3dio'].preferences.fs_data_path == '':
            self.report({'WARNING'},
                        "FS Data folder path is not set, "
                        "see https://stjerneidioten.github.io/"
                        "I3D-Blender-Addon/installation/setup/setup.html#fs-data-folder")

        return {'FINISHED'}


def export_main(layout, operator, is_file_browser):
    if is_file_browser:
        layout.prop(operator, 'selection')
    layout.prop(operator, 'object_sorting_prefix')


def export_options(layout, operator):
    header, body = layout.panel("I3D_export_options", default_closed=False)
    header.label(text="Export Options")
    if body:
        body.use_property_split = False
        col = body.column()
        col.enabled = bool(bpy.context.preferences.addons['i3dio'].preferences.i3d_converter_path)
        col.prop(operator, 'binarize_i3d')

        col = body.column()
        col.prop(operator, 'keep_collections_as_transformgroups')
        col.prop(operator, 'apply_modifiers')
        col.prop(operator, 'apply_unit_scale')
        col.prop(operator, 'alphabetic_uvs')

        box = body.box()
        row = box.row()
        row.label(text='Object types to export:')
        column = box.column()
        column.props_enum(operator, 'object_types_to_export')

        box = body.box()
        row = box.row()
        row.label(text='Features to enable:')
        column = box.column()
        column.props_enum(operator, 'features_to_export')
        row = box.row()
        row.prop(operator, 'collapse_armatures')

        body.prop(operator, "axis_forward")
        body.prop(operator, "axis_up")


def export_files(layout, operator):
    header, body = layout.panel("I3D_export_files", default_closed=False)
    header.label(text="File Options")
    if body:
        body.use_property_split = False
        body.prop(operator, 'copy_files')
        body.prop(operator, 'overwrite_files')
        body.enabled = operator.copy_files
        body.prop(operator, 'file_structure')


def export_debug(layout, operator):
    header, body = layout.panel("I3D_export_debug", default_closed=False)
    header.label(text="Debug Options")
    if body:
        body.use_property_split = False
        body.prop(operator, 'verbose_output')
        body.prop(operator, 'log_to_file')


def export_i3d_mapping(layout, operator):
    header, body = layout.panel("I3D_export_i3d_mapping", default_closed=False)
    header.label(text="I3D Mapping Options")
    if body:
        body.use_property_split = False
        body.prop(operator, 'i3d_mapping_file_path')


@register
class IO_FH_i3d(bpy.types.FileHandler):
    bl_idname = "IO_FH_i3d"
    bl_label = "I3D"
    bl_export_operator = "export_scene.i3d"
    bl_file_extensions = ".i3d"

    @classmethod
    def poll_drop(cls, context):
        pass


@register
class I3D_IO_PT_i3d_mapping_attributes(Panel):
    bl_space_type = 'PROPERTIES'
    bl_region_type = 'WINDOW'
    bl_label = "I3D Mapping Options"
    bl_context = 'scene'

    @classmethod
    def poll(cls, context):
        return True

    def draw(self, context):
        layout = self.layout
        layout.prop(context.scene.i3dio, 'i3d_mapping_file_path')


# File -> Export item
def menu_func_export(self, context):
    self.layout.operator(I3D_IO_OT_export.bl_idname, text="I3D (.i3d)")


def register():
    for cls in classes:
        bpy.utils.register_class(cls)

    bpy.types.Scene.i3dio = PointerProperty(type=I3DExportUIProperties)


def unregister():
    del bpy.types.Scene.i3dio
    for cls in reversed(classes):
        bpy.utils.unregister_class(cls)
<|MERGE_RESOLUTION|>--- conflicted
+++ resolved
@@ -1,448 +1,422 @@
-import bpy
-
-from bpy.props import (
-    StringProperty,
-    BoolProperty,
-    EnumProperty,
-    PointerProperty,
-    CollectionProperty
-)
-
-from bpy_extras.io_utils import (
-    ExportHelper,
-    orientation_helper
-)
-
-from bpy.types import (
-    Operator,
-    Panel
-)
-
-from .. import (
-    exporter,
-    xml_i3d
-)
-
-
-classes = []
-
-
-def register(cls):
-    classes.append(cls)
-    return cls
-
-
-<<<<<<< HEAD
-@register
-class I3DShaderSearchPath(bpy.types.PropertyGroup):
-    path: StringProperty(
-            name="Search Path",
-            description="Folder to search for shaders",
-            subtype='FILE_PATH',
-            default=''
-        )
-
-
-=======
->>>>>>> 3ff91354
-@register
-class I3DExportUIProperties(bpy.types.PropertyGroup):
-    # Used when exporting through the file browser
-    i3d_mapping_file_path: StringProperty(
-        name="XML File",
-        description="Pick the file where you wish the exporter to export i3d-mappings. The file should be xml and"
-                    "contain an '<i3dMapping> somewhere in the file",
-        subtype='FILE_PATH',
-        default=''
-    )
-
-
-@register
-@orientation_helper(axis_forward='-Z', axis_up='Y')
-class I3D_IO_OT_export(Operator, ExportHelper):
-    """Save i3d file"""
-    bl_idname = "export_scene.i3d"
-    bl_label = "Export I3D"
-    bl_options = {'UNDO', 'PRESET'}  # 'PRESET' enables the preset dialog for saving settings as preset
-
-    filename_ext = xml_i3d.file_ending
-    filter_glob: StringProperty(default=f"*{xml_i3d.file_ending}",
-                                options={'HIDDEN'},
-                                maxlen=255,
-                                )
-
-    # List of operator properties, the attributes will be assigned
-    # to the class instance from the operator settings before calling.
-
-    collection: StringProperty(
-        name="Source Collection",
-        description="Export only objects from this collection (and its children)",
-        default="",
-    )
-
-    selection: EnumProperty(
-        name="Export",
-        description="Select which part of the scene to export",
-        items=[
-            ('ALL', "Everything", "Export everything from the scene master collection"),
-            ('ACTIVE_COLLECTION', "Active Collection", "Export only the active collection and all its children"),
-            ('ACTIVE_OBJECT', "Active Object", "Export only the active object and its children"),
-            ('SELECTED_OBJECTS', "Selected Objects", "Export all of the selected objects")
-        ],
-        default='SELECTED_OBJECTS'
-    )
-
-    binarize_i3d: BoolProperty(
-        name="Binarize i3d",
-        description="Binarizes i3d after Export. "
-                    "Needs to have path to 3dConverter.exe set in Addon Preferences",
-        default=False
-    )
-
-    keep_collections_as_transformgroups: BoolProperty(
-        name="Keep Collections",
-        description="Keep organisational collections as transformgroups in the i3d file. If turned off collections "
-                    "will be ignored and the child objects will be added to the nearest parent in the hierarchy",
-        default=True
-    )
-
-    apply_modifiers: BoolProperty(
-        name="Apply Modifiers",
-        description="Apply modifiers on objects before exporting mesh (Non destructive)",
-        default=True
-    )
-
-    apply_unit_scale: BoolProperty(
-        name="Apply Unit Scale",
-        description="Apply the unit scale setting to the exported mesh and transform data",
-        default=True
-    )
-
-    alphabetic_uvs: BoolProperty(
-        name="Alphabetic UV's",
-        description="UV's will be exported in  alphabetic order instead of list order "
-                    "(To get around not having reordering of UV's in blender)",
-        default=False
-    )
-
-    object_types_to_export: EnumProperty(
-        name="Object types",
-        description="Select which objects should be included in the exported",
-        items=(
-            ('EMPTY', "Empty", "Export empties"),
-            ('CAMERA', "Camera", "Export cameras"),
-            ('LIGHT', "Light", "Export lights"),
-            ('MESH', "Mesh", "Export meshes"),
-            ('CURVE', "Curve", "Export curves"),
-            ('ARMATURE', "Armatures", "Export armatures, used for skinned meshes")
-        ),
-        options={'ENUM_FLAG'},
-        default={'EMPTY', 'CAMERA', 'LIGHT', 'MESH', 'CURVE', 'ARMATURE'},
-    )
-
-    features_to_export: EnumProperty(
-        name="Features",
-        description="Select which features should be enabled for the export",
-        items=(
-            ('MERGE_GROUPS', "Merge Groups", "Export merge groups"),
-            ('SKINNED_MESHES', "Skinned Meshes", "Bind meshes to the bones of an armature in i3d. If disabled, "
-                                                 "the armature and bone structure will still be exported, "
-                                                 "but the meshes wont be bound to it")
-        ),
-        options={'ENUM_FLAG'},
-        default={'MERGE_GROUPS', 'SKINNED_MESHES'},
-    )
-
-    collapse_armatures: BoolProperty(
-        name="Collapse Armatures",
-        description="If enabled the armature itself will get exported as a transformgroup, "
-                    "where all its bones are organized as children. "
-                    "If not then the armatures parent will be used",
-        default=True
-    )
-
-    copy_files: BoolProperty(
-        name="Copy Files",
-        description="Copies the files to have them together with the i3d file. Structure is determined by 'File "
-                    "Structure' parameter. If turned off files are referenced by their absolute path instead."
-                    "Files from the FS data folder are always converted to relative $data\\shared\\path\\to\\file.",
-        default=True
-    )
-
-    overwrite_files: BoolProperty(
-        name="Overwrite Files",
-        description="Overwrites files if they already exist, currently it is only evaluated for material files!",
-        default=True
-    )
-
-    file_structure: EnumProperty(
-        name="File Structure",
-        description="Determine the file structure of the copied files",
-        items=(
-            ('FLAT', "Flat", "The hierarchy is flattened, everything is in the same folder as the i3d"),
-            ('BLENDER', "Blender", "The hierarchy is mimiced from around the blend file"),
-            ('MODHUB', "Modhub", "The hierarchy is setup according to modhub guidelines, sorted by filetype")
-        ),
-        default='MODHUB'
-    )
-
-    verbose_output: BoolProperty(
-        name="Verbose Output",
-        description="Print out info to console",
-        default=True
-    )
-
-    log_to_file: BoolProperty(
-        name="Generate logfile",
-        description="Generates a log file in the same folder as the exported i3d",
-        default=True
-    )
-
-    object_sorting_prefix: StringProperty(
-        name="Sorting Prefix",
-        description="To allow some form of control over the output ordering of the objects in the I3D file it is "
-        "possible to have the exporter use anything preceeding this keyin the object name as the means for "
-        "sorting the objects, while also removing this from the final object name. "
-        "The key can be anything and even multiple characters to allow as much flexibility as possible. "
-        "To disable the functionality just set the string to nothing",
-        default=":"
-    )
-
-    i3d_mapping_file_path: StringProperty(
-        name="XML File",
-        description="Pick the file where you wish the exporter to export i3d-mappings. The file should be xml and"
-                    "contain an '<i3dMapping> somewhere in the file",
-        subtype='FILE_PATH',
-        default=''
-    )
-
-<<<<<<< HEAD
-    object_sorting_prefix: StringProperty(
-        name="Sorting Prefix",
-        description="To allow some form of control over the output ordering of the objects in the I3D file it is possible to have the exporter use anything preceeding this keyin the object name as the means for sorting the objects, while also removing this from the final object name. The key can be anything and even multiple characters to allow as much flexibility as possible. To disable the functionality just set the string to nothing",
-        default=":"
-    )
-
-    shader_extra_paths: CollectionProperty(
-        type=I3DShaderSearchPath,
-        name="Extra Shader Search Paths",
-        description="A list of extra paths for the exporter to search for valid shader files. The paths will be stored relative to the .blend file in an attempt to keep them portable."
-    )
-
-
-
-@register
-@orientation_helper(axis_forward='-Z', axis_up='Y')
-class I3D_IO_OT_export(Operator, ExportHelper):
-    """Save i3d file"""
-    bl_idname = "export_scene.i3d"
-    bl_label = "Export I3D"
-    bl_options = {'PRESET'}  # 'PRESET' enables the preset dialog for saving settings as preset
-
-    filename_ext = xml_i3d.file_ending
-    filter_glob: StringProperty(default=f"*{xml_i3d.file_ending}",
-                                options={'HIDDEN'},
-                                maxlen=255,
-                                )
-=======
-    scene_key = "i3dio_export_settings"
-
-    def save_settings_to_scene(self, context):
-        # Save the settings to the scene property since properties are no longer stored directly in scene
-        # This is done to allow the settings to be saved between sessions
-        # Do not save collection prop since then we can use that as check if it was exported through file browser
-        # Use i3d_mapping_file_path from context.scene.i3dio instead of self.i3d_mapping_file_path
-        ACCEPTED_PROPERTIES = [
-            "selection",
-            "binarize_i3d",
-            "keep_collections_as_transformgroups",
-            "apply_modifiers",
-            "apply_unit_scale",
-            "alphabetic_uvs",
-            "object_types_to_export",
-            "features_to_export",
-            "collapse_armatures",
-            "copy_files",
-            "overwrite_files",
-            "file_structure",
-            "verbose_output",
-            "log_to_file",
-            "object_sorting_prefix",
-        ]
-        export_props = {}
-        for prop in ACCEPTED_PROPERTIES:
-            if hasattr(self, prop):
-                value = getattr(self, prop)
-                if isinstance(value, set):
-                    export_props[prop] = list(value)
-                else:
-                    export_props[prop] = value
-        context.scene[self.scene_key] = export_props
->>>>>>> 3ff91354
-
-    def draw(self, context):
-        layout = self.layout
-        layout.use_property_split = True
-        layout.use_property_decorate = False  # No animation.
-
-        is_file_browser = context.space_data.type == 'FILE_BROWSER'
-
-        export_main(layout, self, is_file_browser)
-        export_options(layout, self)
-        export_files(layout, self)
-        export_debug(layout, self)
-        if not is_file_browser:
-            export_i3d_mapping(layout, self)
-
-    def invoke(self, context, event):
-        # To load the settings from the scene property to the operator
-        settings = context.scene.get(self.scene_key, {})
-        if settings:
-            for key, value in settings.items():
-                if hasattr(self, key):
-                    current_value = getattr(self, key)
-                    if isinstance(current_value, set) and isinstance(value, list):
-                        setattr(self, key, set(value))
-                    else:
-                        setattr(self, key, value)
-        return ExportHelper.invoke(self, context, event)
-
-    def execute(self, context):
-        # If not exporting a collection, save settings to scene props for file browser exports.
-        # Also save i3d_mapping_file_path from context.scene.i3dio to avoid multiple checks later.
-        if not self.collection:
-            self.save_settings_to_scene(context)
-            settings = self.as_keywords(ignore=("filepath", "filter_glob"))
-            settings['i3d_mapping_file_path'] = context.scene.i3dio.i3d_mapping_file_path
-        else:
-            settings = self.as_keywords(ignore=("filepath", "filter_glob"))
-
-        status = exporter.export_blend_to_i3d(self, self.filepath, self.axis_forward, self.axis_up, settings)
-
-        if status['success']:
-            self.report({'INFO'}, f"I3D Export Successful! It took {status['time']:.3f} seconds")
-        else:
-            self.report({'ERROR'}, "I3D Export Failed! Check console/log for error(s)")
-
-        # Since it is single threaded, this warning wouldn't be sent before the exported starts exporting.
-        # So it can't come before the export and it drowns if the export time comes after it.
-        if context.preferences.addons['i3dio'].preferences.fs_data_path == '':
-            self.report({'WARNING'},
-                        "FS Data folder path is not set, "
-                        "see https://stjerneidioten.github.io/"
-                        "I3D-Blender-Addon/installation/setup/setup.html#fs-data-folder")
-
-        return {'FINISHED'}
-
-
-def export_main(layout, operator, is_file_browser):
-    if is_file_browser:
-        layout.prop(operator, 'selection')
-    layout.prop(operator, 'object_sorting_prefix')
-
-
-def export_options(layout, operator):
-    header, body = layout.panel("I3D_export_options", default_closed=False)
-    header.label(text="Export Options")
-    if body:
-        body.use_property_split = False
-        col = body.column()
-        col.enabled = bool(bpy.context.preferences.addons['i3dio'].preferences.i3d_converter_path)
-        col.prop(operator, 'binarize_i3d')
-
-        col = body.column()
-        col.prop(operator, 'keep_collections_as_transformgroups')
-        col.prop(operator, 'apply_modifiers')
-        col.prop(operator, 'apply_unit_scale')
-        col.prop(operator, 'alphabetic_uvs')
-
-        box = body.box()
-        row = box.row()
-        row.label(text='Object types to export:')
-        column = box.column()
-        column.props_enum(operator, 'object_types_to_export')
-
-        box = body.box()
-        row = box.row()
-        row.label(text='Features to enable:')
-        column = box.column()
-        column.props_enum(operator, 'features_to_export')
-        row = box.row()
-        row.prop(operator, 'collapse_armatures')
-
-        body.prop(operator, "axis_forward")
-        body.prop(operator, "axis_up")
-
-
-def export_files(layout, operator):
-    header, body = layout.panel("I3D_export_files", default_closed=False)
-    header.label(text="File Options")
-    if body:
-        body.use_property_split = False
-        body.prop(operator, 'copy_files')
-        body.prop(operator, 'overwrite_files')
-        body.enabled = operator.copy_files
-        body.prop(operator, 'file_structure')
-
-
-def export_debug(layout, operator):
-    header, body = layout.panel("I3D_export_debug", default_closed=False)
-    header.label(text="Debug Options")
-    if body:
-        body.use_property_split = False
-        body.prop(operator, 'verbose_output')
-        body.prop(operator, 'log_to_file')
-
-
-def export_i3d_mapping(layout, operator):
-    header, body = layout.panel("I3D_export_i3d_mapping", default_closed=False)
-    header.label(text="I3D Mapping Options")
-    if body:
-        body.use_property_split = False
-        body.prop(operator, 'i3d_mapping_file_path')
-
-
-@register
-class IO_FH_i3d(bpy.types.FileHandler):
-    bl_idname = "IO_FH_i3d"
-    bl_label = "I3D"
-    bl_export_operator = "export_scene.i3d"
-    bl_file_extensions = ".i3d"
-
-    @classmethod
-    def poll_drop(cls, context):
-        pass
-
-
-@register
-class I3D_IO_PT_i3d_mapping_attributes(Panel):
-    bl_space_type = 'PROPERTIES'
-    bl_region_type = 'WINDOW'
-    bl_label = "I3D Mapping Options"
-    bl_context = 'scene'
-
-    @classmethod
-    def poll(cls, context):
-        return True
-
-    def draw(self, context):
-        layout = self.layout
-        layout.prop(context.scene.i3dio, 'i3d_mapping_file_path')
-
-
-# File -> Export item
-def menu_func_export(self, context):
-    self.layout.operator(I3D_IO_OT_export.bl_idname, text="I3D (.i3d)")
-
-
-def register():
-    for cls in classes:
-        bpy.utils.register_class(cls)
-
-    bpy.types.Scene.i3dio = PointerProperty(type=I3DExportUIProperties)
-
-
-def unregister():
-    del bpy.types.Scene.i3dio
-    for cls in reversed(classes):
-        bpy.utils.unregister_class(cls)
+import bpy
+
+from bpy.props import (
+    StringProperty,
+    BoolProperty,
+    EnumProperty,
+    PointerProperty,
+    CollectionProperty
+)
+
+from bpy_extras.io_utils import (
+    ExportHelper,
+    orientation_helper
+)
+
+from bpy.types import (
+    Operator,
+    Panel
+)
+
+from .. import (
+    exporter,
+    xml_i3d
+)
+
+
+classes = []
+
+
+def register(cls):
+    classes.append(cls)
+    return cls
+
+
+@register
+class I3DShaderSearchPath(bpy.types.PropertyGroup):
+    path: StringProperty(
+            name="Search Path",
+            description="Folder to search for shaders",
+            subtype='FILE_PATH',
+            default=''
+        )
+
+
+@register
+class I3DExportUIProperties(bpy.types.PropertyGroup):
+    # Used when exporting through the file browser
+    i3d_mapping_file_path: StringProperty(
+        name="XML File",
+        description="Pick the file where you wish the exporter to export i3d-mappings. The file should be xml and"
+                    "contain an '<i3dMapping> somewhere in the file",
+        subtype='FILE_PATH',
+        default=''
+    )
+
+
+@register
+@orientation_helper(axis_forward='-Z', axis_up='Y')
+class I3D_IO_OT_export(Operator, ExportHelper):
+    """Save i3d file"""
+    bl_idname = "export_scene.i3d"
+    bl_label = "Export I3D"
+    bl_options = {'UNDO', 'PRESET'}  # 'PRESET' enables the preset dialog for saving settings as preset
+
+    filename_ext = xml_i3d.file_ending
+    filter_glob: StringProperty(default=f"*{xml_i3d.file_ending}",
+                                options={'HIDDEN'},
+                                maxlen=255,
+                                )
+
+    # List of operator properties, the attributes will be assigned
+    # to the class instance from the operator settings before calling.
+
+    collection: StringProperty(
+        name="Source Collection",
+        description="Export only objects from this collection (and its children)",
+        default="",
+    )
+
+    selection: EnumProperty(
+        name="Export",
+        description="Select which part of the scene to export",
+        items=[
+            ('ALL', "Everything", "Export everything from the scene master collection"),
+            ('ACTIVE_COLLECTION', "Active Collection", "Export only the active collection and all its children"),
+            ('ACTIVE_OBJECT', "Active Object", "Export only the active object and its children"),
+            ('SELECTED_OBJECTS', "Selected Objects", "Export all of the selected objects")
+        ],
+        default='SELECTED_OBJECTS'
+    )
+
+    binarize_i3d: BoolProperty(
+        name="Binarize i3d",
+        description="Binarizes i3d after Export. "
+                    "Needs to have path to 3dConverter.exe set in Addon Preferences",
+        default=False
+    )
+
+    keep_collections_as_transformgroups: BoolProperty(
+        name="Keep Collections",
+        description="Keep organisational collections as transformgroups in the i3d file. If turned off collections "
+                    "will be ignored and the child objects will be added to the nearest parent in the hierarchy",
+        default=True
+    )
+
+    apply_modifiers: BoolProperty(
+        name="Apply Modifiers",
+        description="Apply modifiers on objects before exporting mesh (Non destructive)",
+        default=True
+    )
+
+    apply_unit_scale: BoolProperty(
+        name="Apply Unit Scale",
+        description="Apply the unit scale setting to the exported mesh and transform data",
+        default=True
+    )
+
+    alphabetic_uvs: BoolProperty(
+        name="Alphabetic UV's",
+        description="UV's will be exported in  alphabetic order instead of list order "
+                    "(To get around not having reordering of UV's in blender)",
+        default=False
+    )
+
+    object_types_to_export: EnumProperty(
+        name="Object types",
+        description="Select which objects should be included in the exported",
+        items=(
+            ('EMPTY', "Empty", "Export empties"),
+            ('CAMERA', "Camera", "Export cameras"),
+            ('LIGHT', "Light", "Export lights"),
+            ('MESH', "Mesh", "Export meshes"),
+            ('CURVE', "Curve", "Export curves"),
+            ('ARMATURE', "Armatures", "Export armatures, used for skinned meshes")
+        ),
+        options={'ENUM_FLAG'},
+        default={'EMPTY', 'CAMERA', 'LIGHT', 'MESH', 'CURVE', 'ARMATURE'},
+    )
+
+    features_to_export: EnumProperty(
+        name="Features",
+        description="Select which features should be enabled for the export",
+        items=(
+            ('MERGE_GROUPS', "Merge Groups", "Export merge groups"),
+            ('SKINNED_MESHES', "Skinned Meshes", "Bind meshes to the bones of an armature in i3d. If disabled, "
+                                                 "the armature and bone structure will still be exported, "
+                                                 "but the meshes wont be bound to it")
+        ),
+        options={'ENUM_FLAG'},
+        default={'MERGE_GROUPS', 'SKINNED_MESHES'},
+    )
+
+    collapse_armatures: BoolProperty(
+        name="Collapse Armatures",
+        description="If enabled the armature itself will get exported as a transformgroup, "
+                    "where all its bones are organized as children. "
+                    "If not then the armatures parent will be used",
+        default=True
+    )
+
+    copy_files: BoolProperty(
+        name="Copy Files",
+        description="Copies the files to have them together with the i3d file. Structure is determined by 'File "
+                    "Structure' parameter. If turned off files are referenced by their absolute path instead."
+                    "Files from the FS data folder are always converted to relative $data\\shared\\path\\to\\file.",
+        default=True
+    )
+
+    overwrite_files: BoolProperty(
+        name="Overwrite Files",
+        description="Overwrites files if they already exist, currently it is only evaluated for material files!",
+        default=True
+    )
+
+    file_structure: EnumProperty(
+        name="File Structure",
+        description="Determine the file structure of the copied files",
+        items=(
+            ('FLAT', "Flat", "The hierarchy is flattened, everything is in the same folder as the i3d"),
+            ('BLENDER', "Blender", "The hierarchy is mimiced from around the blend file"),
+            ('MODHUB', "Modhub", "The hierarchy is setup according to modhub guidelines, sorted by filetype")
+        ),
+        default='MODHUB'
+    )
+
+    verbose_output: BoolProperty(
+        name="Verbose Output",
+        description="Print out info to console",
+        default=True
+    )
+
+    log_to_file: BoolProperty(
+        name="Generate logfile",
+        description="Generates a log file in the same folder as the exported i3d",
+        default=True
+    )
+
+    object_sorting_prefix: StringProperty(
+        name="Sorting Prefix",
+        description="To allow some form of control over the output ordering of the objects in the I3D file it is "
+        "possible to have the exporter use anything preceeding this keyin the object name as the means for "
+        "sorting the objects, while also removing this from the final object name. "
+        "The key can be anything and even multiple characters to allow as much flexibility as possible. "
+        "To disable the functionality just set the string to nothing",
+        default=":"
+    )
+
+    i3d_mapping_file_path: StringProperty(
+        name="XML File",
+        description="Pick the file where you wish the exporter to export i3d-mappings. The file should be xml and"
+                    "contain an '<i3dMapping> somewhere in the file",
+        subtype='FILE_PATH',
+        default=''
+    )
+
+    shader_extra_paths: CollectionProperty(
+        type=I3DShaderSearchPath,
+        name="Extra Shader Search Paths",
+        description="A list of extra paths for the exporter to search for valid shader files. The paths will be stored relative to the .blend file in an attempt to keep them portable."
+    )
+
+
+    scene_key = "i3dio_export_settings"
+
+    def save_settings_to_scene(self, context):
+        # Save the settings to the scene property since properties are no longer stored directly in scene
+        # This is done to allow the settings to be saved between sessions
+        # Do not save collection prop since then we can use that as check if it was exported through file browser
+        # Use i3d_mapping_file_path from context.scene.i3dio instead of self.i3d_mapping_file_path
+        ACCEPTED_PROPERTIES = [
+            "selection",
+            "binarize_i3d",
+            "keep_collections_as_transformgroups",
+            "apply_modifiers",
+            "apply_unit_scale",
+            "alphabetic_uvs",
+            "object_types_to_export",
+            "features_to_export",
+            "collapse_armatures",
+            "copy_files",
+            "overwrite_files",
+            "file_structure",
+            "verbose_output",
+            "log_to_file",
+            "object_sorting_prefix",
+        ]
+        export_props = {}
+        for prop in ACCEPTED_PROPERTIES:
+            if hasattr(self, prop):
+                value = getattr(self, prop)
+                if isinstance(value, set):
+                    export_props[prop] = list(value)
+                else:
+                    export_props[prop] = value
+        context.scene[self.scene_key] = export_props
+
+    def draw(self, context):
+        layout = self.layout
+        layout.use_property_split = True
+        layout.use_property_decorate = False  # No animation.
+
+        is_file_browser = context.space_data.type == 'FILE_BROWSER'
+
+        export_main(layout, self, is_file_browser)
+        export_options(layout, self)
+        export_files(layout, self)
+        export_debug(layout, self)
+        if not is_file_browser:
+            export_i3d_mapping(layout, self)
+
+    def invoke(self, context, event):
+        # To load the settings from the scene property to the operator
+        settings = context.scene.get(self.scene_key, {})
+        if settings:
+            for key, value in settings.items():
+                if hasattr(self, key):
+                    current_value = getattr(self, key)
+                    if isinstance(current_value, set) and isinstance(value, list):
+                        setattr(self, key, set(value))
+                    else:
+                        setattr(self, key, value)
+        return ExportHelper.invoke(self, context, event)
+
+    def execute(self, context):
+        # If not exporting a collection, save settings to scene props for file browser exports.
+        # Also save i3d_mapping_file_path from context.scene.i3dio to avoid multiple checks later.
+        if not self.collection:
+            self.save_settings_to_scene(context)
+            settings = self.as_keywords(ignore=("filepath", "filter_glob"))
+            settings['i3d_mapping_file_path'] = context.scene.i3dio.i3d_mapping_file_path
+        else:
+            settings = self.as_keywords(ignore=("filepath", "filter_glob"))
+
+        status = exporter.export_blend_to_i3d(self, self.filepath, self.axis_forward, self.axis_up, settings)
+
+        if status['success']:
+            self.report({'INFO'}, f"I3D Export Successful! It took {status['time']:.3f} seconds")
+        else:
+            self.report({'ERROR'}, "I3D Export Failed! Check console/log for error(s)")
+
+        # Since it is single threaded, this warning wouldn't be sent before the exported starts exporting.
+        # So it can't come before the export and it drowns if the export time comes after it.
+        if context.preferences.addons['i3dio'].preferences.fs_data_path == '':
+            self.report({'WARNING'},
+                        "FS Data folder path is not set, "
+                        "see https://stjerneidioten.github.io/"
+                        "I3D-Blender-Addon/installation/setup/setup.html#fs-data-folder")
+
+        return {'FINISHED'}
+
+
+def export_main(layout, operator, is_file_browser):
+    if is_file_browser:
+        layout.prop(operator, 'selection')
+    layout.prop(operator, 'object_sorting_prefix')
+
+
+def export_options(layout, operator):
+    header, body = layout.panel("I3D_export_options", default_closed=False)
+    header.label(text="Export Options")
+    if body:
+        body.use_property_split = False
+        col = body.column()
+        col.enabled = bool(bpy.context.preferences.addons['i3dio'].preferences.i3d_converter_path)
+        col.prop(operator, 'binarize_i3d')
+
+        col = body.column()
+        col.prop(operator, 'keep_collections_as_transformgroups')
+        col.prop(operator, 'apply_modifiers')
+        col.prop(operator, 'apply_unit_scale')
+        col.prop(operator, 'alphabetic_uvs')
+
+        box = body.box()
+        row = box.row()
+        row.label(text='Object types to export:')
+        column = box.column()
+        column.props_enum(operator, 'object_types_to_export')
+
+        box = body.box()
+        row = box.row()
+        row.label(text='Features to enable:')
+        column = box.column()
+        column.props_enum(operator, 'features_to_export')
+        row = box.row()
+        row.prop(operator, 'collapse_armatures')
+
+        body.prop(operator, "axis_forward")
+        body.prop(operator, "axis_up")
+
+
+def export_files(layout, operator):
+    header, body = layout.panel("I3D_export_files", default_closed=False)
+    header.label(text="File Options")
+    if body:
+        body.use_property_split = False
+        body.prop(operator, 'copy_files')
+        body.prop(operator, 'overwrite_files')
+        body.enabled = operator.copy_files
+        body.prop(operator, 'file_structure')
+
+
+def export_debug(layout, operator):
+    header, body = layout.panel("I3D_export_debug", default_closed=False)
+    header.label(text="Debug Options")
+    if body:
+        body.use_property_split = False
+        body.prop(operator, 'verbose_output')
+        body.prop(operator, 'log_to_file')
+
+
+def export_i3d_mapping(layout, operator):
+    header, body = layout.panel("I3D_export_i3d_mapping", default_closed=False)
+    header.label(text="I3D Mapping Options")
+    if body:
+        body.use_property_split = False
+        body.prop(operator, 'i3d_mapping_file_path')
+
+
+@register
+class IO_FH_i3d(bpy.types.FileHandler):
+    bl_idname = "IO_FH_i3d"
+    bl_label = "I3D"
+    bl_export_operator = "export_scene.i3d"
+    bl_file_extensions = ".i3d"
+
+    @classmethod
+    def poll_drop(cls, context):
+        pass
+
+
+@register
+class I3D_IO_PT_i3d_mapping_attributes(Panel):
+    bl_space_type = 'PROPERTIES'
+    bl_region_type = 'WINDOW'
+    bl_label = "I3D Mapping Options"
+    bl_context = 'scene'
+
+    @classmethod
+    def poll(cls, context):
+        return True
+
+    def draw(self, context):
+        layout = self.layout
+        layout.prop(context.scene.i3dio, 'i3d_mapping_file_path')
+
+
+# File -> Export item
+def menu_func_export(self, context):
+    self.layout.operator(I3D_IO_OT_export.bl_idname, text="I3D (.i3d)")
+
+
+def register():
+    for cls in classes:
+        bpy.utils.register_class(cls)
+
+    bpy.types.Scene.i3dio = PointerProperty(type=I3DExportUIProperties)
+
+
+def unregister():
+    del bpy.types.Scene.i3dio
+    for cls in reversed(classes):
+        bpy.utils.unregister_class(cls)