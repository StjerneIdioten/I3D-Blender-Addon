--- conflicted
+++ resolved
@@ -1,553 +1,509 @@
-import bpy
-from bpy.types import (Panel)
-from bpy.props import (
-    StringProperty,
-    PointerProperty,
-    EnumProperty,
-    FloatVectorProperty,
-    FloatProperty,
-    CollectionProperty,
-    BoolProperty
-)
-
-from .. import xml_i3d
-from pathlib import Path
-
-from bpy.app.handlers import (persistent, load_post)
-from collections import namedtuple
-
-classes = []
-
-# A module value to represent what the field shows when a shader is not selected
-shader_no_variations = 'NO_VARIATIONS'
-shader_parameter_max_decimals = 3  # 0-6 per blender properties documentation
-SHADERS = {}
-SHADER_ENUM_ITEMS_DEFAULT = ('NO_SHADER', 'no shader', 'No Shader Selected')
-SHADERS_ENUM_ITEMS = [SHADER_ENUM_ITEMS_DEFAULT]
-VARIATIONS_ENUM_ITEMS_DEFAULT = ('NO_VARIATIONS', 'no variation', 'No Variation Selected')
-
-ShaderMetadata = namedtuple('Shader', ['path', 'parameters', 'textures', 'variations'])
-
-valid_types = {
-    'float': 'float',
-    'float1': 'float',
-    'float2': 'float2',
-    'float3': 'float3',
-    'float4': 'float4'
-}
-
-
-def register(cls):
-    classes.append(cls)
-    return cls
-
-
-@register
-class I3DShaderParameter(bpy.types.PropertyGroup):
-    name: StringProperty(default='Unnamed Attribute')
-    type: EnumProperty(items=[('float', '', ''), ('float2', '', ''), ('float3', '', ''), ('float4', '', '')])
-    data_float_1: FloatProperty(precision=shader_parameter_max_decimals)
-    data_float_2: FloatVectorProperty(size=2, precision=shader_parameter_max_decimals)
-    data_float_3: FloatVectorProperty(size=3, precision=shader_parameter_max_decimals)
-    data_float_4: FloatVectorProperty(size=4, precision=shader_parameter_max_decimals)
-
-
-@register
-class I3DShaderTexture(bpy.types.PropertyGroup):
-    name: StringProperty(default='Unnamed Texture')
-    source: StringProperty(name='Texture source',
-                           description='Path to the texture',
-                           subtype='FILE_PATH',
-                           default=''
-                           )
-    default_source: StringProperty()
-
-
-def clear_shader(context):
-    attributes = context.object.active_material.i3d_attributes
-    attributes.variations.clear()
-    attributes.shader_parameters.clear()
-    attributes.shader_textures.clear()
-
-
-@register
-class I3DLoadCustomShader(bpy.types.Operator):
-    """Can load in and generate a custom class for a shader, so settings can be set for export"""
-    bl_idname = 'i3dio.load_custom_shader'
-    bl_label = 'Load custom shader'
-    bl_description = ''
-    bl_options = {'INTERNAL'}
-
-    material_name: bpy.props.StringProperty(
-        name="Material Name",
-        description="Name of the material to update",
-        default=""
-    )
-
-    def execute(self, context):
-        # If a material name is provided, use that material.
-        if self.material_name:
-            if self.material_name not in bpy.data.materials:
-                self.report({'ERROR'}, f"Material '{self.material_name}' not found.")
-                return {'CANCELLED'}
-            attributes = bpy.data.materials[self.material_name].i3d_attributes
-
-        # If no material name is provided, use the active material of the active object.
-        else:
-            if not context.object or not context.object.active_material:
-                self.report({'ERROR'}, "No active object with an active material found.")
-                return {'CANCELLED'}
-            attributes = context.object.active_material.i3d_attributes
-
-        data_path = bpy.context.preferences.addons['i3dio'].preferences.fs_data_path
-
-        if attributes.custom_shader != custom_shader_default:
-            path = str(Path(attributes.custom_shader))
-        else:
-            path = str(Path(data_path) / "shaders" / f"{attributes.shader}.xml")
-
-        file = attributes.shader
-        tree = xml_i3d.parse(bpy.path.abspath(path))
-        if tree is None:
-<<<<<<< HEAD
-            print(f"{file} is not correct xml")
-=======
-            print("Shader file is not correct xml")
->>>>>>> 3ff91354
-            clear_shader(context)
-        else:
-            root = tree.getroot()
-            if root.tag != 'CustomShader':
-<<<<<<< HEAD
-                print(f"{file} is xml, but not a properly formatted shader file! Aborting")
-=======
-                print("File is xml, but not a properly formatted shader file! Aborting")
->>>>>>> 3ff91354
-                clear_shader(context)
-            else:
-                attributes.variations.clear()
-                base_variation = attributes.variations.add()
-                base_variation.name = shader_no_variations
-                attributes.variation = base_variation.name
-
-                variations = root.find('Variations')
-
-                if variations is not None:
-                    for variation in variations:
-                        new_variation = attributes.variations.add()
-                        new_variation.name = variation.attrib['name']
-
-        return {'FINISHED'}
-
-
-def parameter_element_as_dict(parameter):
-    parameter_list = []
-<<<<<<< HEAD
-    if parameter.attrib['type'] == 'float':
-=======
-
-    if parameter.attrib['type'] in ['float', 'float1']:
->>>>>>> 3ff91354
-        type_length = 1
-    elif parameter.attrib['type'] == 'float2':
-        type_length = 2
-    elif parameter.attrib['type'] == 'float3':
-        type_length = 3
-    elif parameter.attrib['type'] == 'float4':
-        type_length = 4
-    else:
-        print("Shader Parameter type is unknown!")
-
-    def parse_default(default):
-        default_parsed = []
-        if default is not None:
-            default_parsed = default.split()
-            # For some reason, Giants shaders has to specify their default values in terms of float4... Where the extra
-            # parts compared with what the actual type length is, aren't in any way relevant.
-            if len(default_parsed) > type_length:
-                default_parsed = default_parsed[:type_length - 1]
-
-        default_parsed += ['0'] * (type_length - len(default_parsed))
-        return default_parsed
-
-    if 'arraySize' in parameter.attrib:
-        for child in parameter:
-            parameter_list.append({'name': f"{parameter.attrib['name']}{child.attrib['index']}",
-                                   'type': parameter.attrib['type'],
-                                   'default_value': parse_default(child.text)})
-    else:
-        parameter_list.append({'name': parameter.attrib['name'],
-                               'type': parameter.attrib['type'],
-                               'default_value': parse_default(parameter.attrib.get('defaultValue'))})
-
-    return parameter_list
-
-
-def texture_element_as_dict(texture):
-    texture_dictionary = {'name': texture.attrib['name'],
-                          'default_file': texture.attrib.get('defaultFilename', '')
-                          }
-    return texture_dictionary
-
-
-@register
-class I3DLoadCustomShaderVariation(bpy.types.Operator):
-    bl_idname = 'i3dio.load_custom_shader_variation'
-    bl_label = 'Load shader variation'
-    bl_description = ''
-    bl_options = {'INTERNAL'}
-
-    material_name: bpy.props.StringProperty(
-        name="Material Name",
-        description="Name of the material to update",
-        default=""
-    )
-
-    def execute(self, context):
-        # If a material name is provided, use that material.
-        if self.material_name:
-            if self.material_name not in bpy.data.materials:
-                self.report({'ERROR'}, f"Material '{self.material_name}' not found.")
-                return {'CANCELLED'}
-            attributes = bpy.data.materials[self.material_name].i3d_attributes
-
-        # If no material name is provided, use the active material of the active object.
-        else:
-            if not context.object or not context.object.active_material:
-                return {'FINISHED'}
-            attributes = context.object.active_material.i3d_attributes
-
-        data_path = bpy.context.preferences.addons['i3dio'].preferences.fs_data_path
-
-        if attributes.custom_shader != custom_shader_default:
-            path = str(Path(attributes.custom_shader))
-        else:
-            path = str(Path(data_path) / "shaders" / f"{attributes.shader}.xml")
-
-        tree = xml_i3d.parse(bpy.path.abspath(path))
-        if tree is None:
-<<<<<<< HEAD
-            print(f"{path} doesn't exist!")
-=======
-            print("Shader file is no longer valid")
->>>>>>> 3ff91354
-            clear_shader(context)
-
-        else:
-            attributes.shader_parameters.clear()
-            attributes.shader_textures.clear()
-            root = tree.getroot()
-
-            # TODO: This should not be run every time the variation is changed, but instead stored somewhere
-            parameters = root.find('Parameters')
-            grouped_parameters = {}
-            if parameters is not None:
-                for parameter in parameters:
-                    group_name = parameter.attrib.get('group', 'mandatory')
-                    group = grouped_parameters.setdefault(group_name, [])
-                    group.extend(parameter_element_as_dict(parameter))
-
-            textures = root.find('Textures')
-            grouped_textures = {}
-            if textures is not None:
-                for texture in textures:
-                    if texture.attrib.get('defaultColorProfile') is not None:
-                        group_name = texture.attrib.get('group', 'mandatory')
-                        group = grouped_textures.setdefault(group_name, [])
-                        group.append(texture_element_as_dict(texture))
-
-            if attributes.variation != shader_no_variations:
-                variations = root.find('Variations')
-                variation = variations.find(f"./Variation[@name='{attributes.variation}']")
-                parameter_groups = ['mandatory'] + variation.attrib.get('groups', '').split()
-            else:
-                parameter_groups = ['mandatory', 'base']
-
-            for group in parameter_groups:
-                parameter_group = grouped_parameters.get(group)
-                if parameter_group is not None:
-                    for parameter in grouped_parameters[group]:
-                        param = attributes.shader_parameters.add()
-                        param.name = parameter['name']
-                        param.type = valid_types.get(parameter['type'], None)
-                        data = tuple(map(float, parameter['default_value']))
-                        if param.type == 'float':
-                            param.data_float_1 = data[0]
-                        elif param.type == 'float2':
-                            param.data_float_2 = data
-                        elif param.type == 'float3':
-                            param.data_float_3 = data
-                        elif param.type == 'float4':
-                            param.data_float_4 = data
-
-                texture_group = grouped_textures.get(group)
-                if texture_group is not None:
-                    for texture in grouped_textures[group]:
-                        tex = attributes.shader_textures.add()
-                        tex.name = texture['name']
-                        tex.source = texture['default_file']
-                        tex.default_source = texture['default_file']
-
-        return {'FINISHED'}
-
-
-def load_shader(path: Path):
-    tree = xml_i3d.parse(path)
-    if tree is None:
-        return None
-    shader = ShaderMetadata(path, {}, {}, {})
-    root = tree.getroot()
-    parameters = root.find('Parameters')
-    if parameters is not None:
-        for p in parameters:
-            if p.tag == 'Parameter':
-                shader.parameters.setdefault(p.attrib.get('group'), []).extend(parameter_element_as_dict(p))
-    textures = root.find('Textures')
-    if textures is not None:
-        for t in textures:
-            if t.tag == 'Texture' and t.attrib.get('defaultColorProfile') is not None:
-                shader.textures.setdefault(t.attrib.get('group'), []).extend(texture_element_as_dict(t))
-    variations = root.find('Variations')
-    if variations is not None:
-        for v in variations:
-            if v.tag == 'Variation':
-                # Some variations don't have a group defined, but should still use the 'base' group regardless
-                shader.variations[v.attrib.get('name')] = v.attrib.get('groups', 'base').split()
-    return shader
-        
-
-def populate_shader_cache():
-    global SHADERS, SHADERS_ENUM_ITEMS
-    shader_dir = Path(bpy.context.preferences.addons['i3dio'].preferences.fs_data_path) / 'shaders'
-    if shader_dir.exists():
-        SHADERS = {path.stem:load_shader(path) for path in locate_shaders_in_directory(shader_dir)}
-    SHADERS_ENUM_ITEMS = [SHADER_ENUM_ITEMS_DEFAULT]
-    SHADERS_ENUM_ITEMS.extend([(shader[0], shader[0], str(shader[1].path)) for shader in SHADERS.items()])
-
-
-def locate_shaders_in_directory(dir: Path):
-    return (shader_path for shader_path in dir.glob('*.xml'))
-
-
-@persistent
-def handle_old_shader_format(file):
-    global SHADERS
-
-    if not file:
-        return
-    
-    for mat in bpy.data.materials:
-        if (source := mat.i3d_attributes.get('source')) != None:
-                attr = mat.i3d_attributes
-                shader_path = Path(source)
-                
-                if shader_path in (s.path for s in SHADERS.values()):
-                    attr.shader = shader_path.stem
-                # Handle shader that doesn't exist anymore
-                print(f"{attr.get('variations')[attr.get('variation')].get('name')}")
-               
-        else:
-            print("Has no source")
-            if (variation := mat.i3d_attributes.get('variation_name')) != None:
-                print(f"V: {variation}")
-    return
-
-
-def update_shader(idx):
-    global SHADERS
-    attributes = bpy.context.object.active_material.i3d_attributes
-    # Clear existing
-    attributes.variations.clear()
-    attributes.shader_parameters.clear()
-    attributes.shader_textures.clear()
-    # Load variations
-    attributes.variation = shader_no_variations
-    for v in SHADERS.values()[idx].variations:
-        pass
-
-
-@register
-class I3DMaterialShader(bpy.types.PropertyGroup):
-    def shader_items_update(self, context):
-        global SHADER_ENUM_ITEMS
-        return SHADERS_ENUM_ITEMS
-
-    def shader_setter(self, selected_index):
-        existing_shader = self.get('shader')
-        if existing_shader != selected_index:
-            self['shader'] = selected_index
-            if existing_shader is not None:
-                update_shader()
-
-    def shader_getter(self):
-        return self.get('shader', 0)
-
-    shader: EnumProperty(name='Shader',
-                         description='The shader',
-                         default=0,
-                         items=shader_items_update,
-                         options=set(),
-                         update=None,
-                         get=shader_getter,
-                         set=shader_setter,
-                         )
-    shader_name: StringProperty(name='NO_SHADER')
-
-    def variation_items_update(self, context):
-        items = [VARIATIONS_ENUM_ITEMS_DEFAULT]
-        #if self.shader is not None or self.shader != 'NO_SHADER':
-        #    for variation in SHADERS.variations:
-        #        items.append((f'{variation.name}', f'{variation.name}', f"The shader variation '{variation.name}'"))
-        return items
-
-    def variation_setter(self, value):
-        if self.get('variation') == value:
-            return
-        self['variation'] = value
-
-    def variation_getter(self):
-        return self.get('variation', 0)
-
-    variations_enum = []
-    variation: EnumProperty(name='Variation',
-                            description='The shader variation',
-                            default=0,
-                            items=variation_items_update,
-                            options=set(),
-                            update=None,
-                            get=variation_getter,
-                            set=variation_setter
-                            )
-    variation_name: StringProperty(name='NO_VARIATION')
-
-    shader_parameters: CollectionProperty(type=I3DShaderParameter)
-    shader_textures: CollectionProperty(type=I3DShaderTexture)
-
-    alpha_blending: BoolProperty(
-        name='Alpha Blending',
-        description='Enable alpha blending for this material',
-        default=False
-    )
-
-    shading_rate: EnumProperty(
-        name='Shading Rate',
-        description='Shading Rate',
-        items=[
-            ('1x1', '1x1', '1x1'),
-            ('1x2', '1x2', '1x2'),
-            ('2x1', '2x1', '2x1'),
-            ('2x2', '2x2', '2x2'),
-            ('2x4', '2x4', '2x4'),
-            ('4x2', '4x2', '4x2'),
-            ('4x4', '4x4', '4x4')
-        ],
-        default='1x1'
-    )
-
-
-@register
-class I3D_IO_PT_material_shader(Panel):
-    bl_space_type = 'PROPERTIES'
-    bl_region_type = 'WINDOW'
-    bl_label = "I3D Material & Shader Settings"
-    bl_context = 'material'
-
-    @classmethod
-    def poll(cls, context):
-        return context.object is not None and context.object.active_material is not None
-
-    def draw(self, context):
-        layout = self.layout
-        layout.use_property_split = True
-        layout.use_property_decorate = False
-<<<<<<< HEAD
-        material = context.object.active_material
-
-        row = layout.row(align = True)
-        row.use_property_decorate = False
-        row.prop(material.i3d_attributes, 'shader', text="")
-        row.prop(material.i3d_attributes, 'variation', text="")
-
-        column = layout.column(align=True)
-        column.use_property_split = False
-        parameters = material.i3d_attributes.shader_parameters
-        for parameter in parameters:
-            if parameter.type == 'float':
-                property_type = 'data_float_1'
-            elif parameter.type == 'float2':
-                property_type = 'data_float_2'
-            elif parameter.type == 'float3':
-                property_type = 'data_float_3'
-            else:
-                property_type = 'data_float_4'
-            column.row(align=True).prop(parameter, property_type, text=parameter.name)
-        column.separator()
-        textures = material.i3d_attributes.shader_textures
-        for texture in textures:
-            column.row(align=True).prop(texture, 'source', text=texture.name)
-
-=======
-        material = context.active_object.active_material
-
-        layout.prop(material.i3d_attributes, 'shading_rate')
-        layout.prop(material.i3d_attributes, 'alpha_blending')
-
-        layout.use_property_split = False
-        layout.prop(material.i3d_attributes, 'source')
-
-        if material.i3d_attributes.variations:
-            layout.prop(material.i3d_attributes, 'variation')
-
-        draw_shader_parameters(layout, material)
-        draw_shader_textures(layout, material)
-
-
-def draw_shader_parameters(layout: bpy.types.UILayout, material: bpy.types.Material) -> None:
-    if material.i3d_attributes.shader_parameters:
-        header, panel = layout.panel("shader_paramters", default_closed=False)
-        header.label(text="Shader Parameters")
-        if panel:
-            column = panel.column(align=True)
-            parameters = material.i3d_attributes.shader_parameters
-            for parameter in parameters:
-                match parameter.type:
-                    case 'float':
-                        property_type = 'data_float_1'
-                    case 'float2':
-                        property_type = 'data_float_2'
-                    case 'float3':
-                        property_type = 'data_float_3'
-                    case _:
-                        property_type = 'data_float_4'
-
-                column.row(align=True).prop(parameter, property_type, text=parameter.name)
-
-
-def draw_shader_textures(layout: bpy.types.UILayout, material: bpy.types.Material) -> None:
-    if material.i3d_attributes.shader_textures:
-        header, panel = layout.panel("shader_textures", default_closed=False)
-        header.label(text="Textures")
-        if panel:
-            panel.use_property_split = False
-            panel.use_property_decorate = False
-
-            column = panel.column(align=True)
-            textures = material.i3d_attributes.shader_textures
-            for texture in textures:
-                column.row(align=True).prop(texture, 'source', text=texture.name)
-
->>>>>>> 3ff91354
-
-def register():
-    for cls in classes:
-        bpy.utils.register_class(cls)
-    bpy.types.Material.i3d_attributes = PointerProperty(type=I3DMaterialShader)
-    load_post.append(handle_old_shader_format)
-    populate_shader_cache()
-
-
-def unregister():
-    load_post.remove(handle_old_shader_format)
-    for cls in reversed(classes):
-        bpy.utils.unregister_class(cls)
-    del bpy.types.Material.i3d_attributes
+import bpy
+from bpy.types import (Panel)
+from bpy.props import (
+    StringProperty,
+    PointerProperty,
+    EnumProperty,
+    FloatVectorProperty,
+    FloatProperty,
+    CollectionProperty,
+    BoolProperty
+)
+
+from .. import xml_i3d
+from pathlib import Path
+
+from bpy.app.handlers import (persistent, load_post)
+from collections import namedtuple
+
+classes = []
+
+# A module value to represent what the field shows when a shader is not selected
+shader_no_variations = 'NO_VARIATIONS'
+shader_parameter_max_decimals = 3  # 0-6 per blender properties documentation
+SHADERS = {}
+SHADER_ENUM_ITEMS_DEFAULT = ('NO_SHADER', 'no shader', 'No Shader Selected')
+SHADERS_ENUM_ITEMS = [SHADER_ENUM_ITEMS_DEFAULT]
+VARIATIONS_ENUM_ITEMS_DEFAULT = ('NO_VARIATIONS', 'no variation', 'No Variation Selected')
+
+ShaderMetadata = namedtuple('Shader', ['path', 'parameters', 'textures', 'variations'])
+
+valid_types = {
+    'float': 'float',
+    'float1': 'float',
+    'float2': 'float2',
+    'float3': 'float3',
+    'float4': 'float4'
+}
+
+
+def register(cls):
+    classes.append(cls)
+    return cls
+
+
+@register
+class I3DShaderParameter(bpy.types.PropertyGroup):
+    name: StringProperty(default='Unnamed Attribute')
+    type: EnumProperty(items=[('float', '', ''), ('float2', '', ''), ('float3', '', ''), ('float4', '', '')])
+    data_float_1: FloatProperty(precision=shader_parameter_max_decimals)
+    data_float_2: FloatVectorProperty(size=2, precision=shader_parameter_max_decimals)
+    data_float_3: FloatVectorProperty(size=3, precision=shader_parameter_max_decimals)
+    data_float_4: FloatVectorProperty(size=4, precision=shader_parameter_max_decimals)
+
+
+@register
+class I3DShaderTexture(bpy.types.PropertyGroup):
+    name: StringProperty(default='Unnamed Texture')
+    source: StringProperty(name='Texture source',
+                           description='Path to the texture',
+                           subtype='FILE_PATH',
+                           default=''
+                           )
+    default_source: StringProperty()
+
+
+def clear_shader(context):
+    attributes = context.object.active_material.i3d_attributes
+    attributes.variations.clear()
+    attributes.shader_parameters.clear()
+    attributes.shader_textures.clear()
+
+
+@register
+class I3DLoadCustomShader(bpy.types.Operator):
+    """Can load in and generate a custom class for a shader, so settings can be set for export"""
+    bl_idname = 'i3dio.load_custom_shader'
+    bl_label = 'Load custom shader'
+    bl_description = ''
+    bl_options = {'INTERNAL'}
+
+    material_name: bpy.props.StringProperty(
+        name="Material Name",
+        description="Name of the material to update",
+        default=""
+    )
+
+    def execute(self, context):
+        # If a material name is provided, use that material.
+        if self.material_name:
+            if self.material_name not in bpy.data.materials:
+                self.report({'ERROR'}, f"Material '{self.material_name}' not found.")
+                return {'CANCELLED'}
+            attributes = bpy.data.materials[self.material_name].i3d_attributes
+
+        # If no material name is provided, use the active material of the active object.
+        else:
+            if not context.object or not context.object.active_material:
+                self.report({'ERROR'}, "No active object with an active material found.")
+                return {'CANCELLED'}
+            attributes = context.object.active_material.i3d_attributes
+
+        data_path = bpy.context.preferences.addons['i3dio'].preferences.fs_data_path
+
+        if attributes.custom_shader != custom_shader_default:
+            path = str(Path(attributes.custom_shader))
+        else:
+            path = str(Path(data_path) / "shaders" / f"{attributes.shader}.xml")
+
+        file = attributes.shader
+        tree = xml_i3d.parse(bpy.path.abspath(path))
+        if tree is None:
+            print("{file} is not correct xml")
+            clear_shader(context)
+        else:
+            root = tree.getroot()
+            if root.tag != 'CustomShader':
+                print("{file} is xml, but not a properly formatted shader file! Aborting")
+                clear_shader(context)
+            else:
+                attributes.variations.clear()
+                base_variation = attributes.variations.add()
+                base_variation.name = shader_no_variations
+                attributes.variation = base_variation.name
+
+                variations = root.find('Variations')
+
+                if variations is not None:
+                    for variation in variations:
+                        new_variation = attributes.variations.add()
+                        new_variation.name = variation.attrib['name']
+
+        return {'FINISHED'}
+
+
+def parameter_element_as_dict(parameter):
+    parameter_list = []
+
+    if parameter.attrib['type'] in ['float', 'float1']:
+        type_length = 1
+    elif parameter.attrib['type'] == 'float2':
+        type_length = 2
+    elif parameter.attrib['type'] == 'float3':
+        type_length = 3
+    elif parameter.attrib['type'] == 'float4':
+        type_length = 4
+    else:
+        print("Shader Parameter type is unknown!")
+
+    def parse_default(default):
+        default_parsed = []
+        if default is not None:
+            default_parsed = default.split()
+            # For some reason, Giants shaders has to specify their default values in terms of float4... Where the extra
+            # parts compared with what the actual type length is, aren't in any way relevant.
+            if len(default_parsed) > type_length:
+                default_parsed = default_parsed[:type_length - 1]
+
+        default_parsed += ['0'] * (type_length - len(default_parsed))
+        return default_parsed
+
+    if 'arraySize' in parameter.attrib:
+        for child in parameter:
+            parameter_list.append({'name': f"{parameter.attrib['name']}{child.attrib['index']}",
+                                   'type': parameter.attrib['type'],
+                                   'default_value': parse_default(child.text)})
+    else:
+        parameter_list.append({'name': parameter.attrib['name'],
+                               'type': parameter.attrib['type'],
+                               'default_value': parse_default(parameter.attrib.get('defaultValue'))})
+
+    return parameter_list
+
+
+def texture_element_as_dict(texture):
+    texture_dictionary = {'name': texture.attrib['name'],
+                          'default_file': texture.attrib.get('defaultFilename', '')
+                          }
+    return texture_dictionary
+
+
+@register
+class I3DLoadCustomShaderVariation(bpy.types.Operator):
+    bl_idname = 'i3dio.load_custom_shader_variation'
+    bl_label = 'Load shader variation'
+    bl_description = ''
+    bl_options = {'INTERNAL'}
+
+    material_name: bpy.props.StringProperty(
+        name="Material Name",
+        description="Name of the material to update",
+        default=""
+    )
+
+    def execute(self, context):
+        # If a material name is provided, use that material.
+        if self.material_name:
+            if self.material_name not in bpy.data.materials:
+                self.report({'ERROR'}, f"Material '{self.material_name}' not found.")
+                return {'CANCELLED'}
+            attributes = bpy.data.materials[self.material_name].i3d_attributes
+
+        # If no material name is provided, use the active material of the active object.
+        else:
+            if not context.object or not context.object.active_material:
+                return {'FINISHED'}
+            attributes = context.object.active_material.i3d_attributes
+
+        data_path = bpy.context.preferences.addons['i3dio'].preferences.fs_data_path
+
+        if attributes.custom_shader != custom_shader_default:
+            path = str(Path(attributes.custom_shader))
+        else:
+            path = str(Path(data_path) / "shaders" / f"{attributes.shader}.xml")
+
+        tree = xml_i3d.parse(bpy.path.abspath(path))
+        if tree is None:
+            print("{path} doesn't exist!")
+            clear_shader(context)
+
+        else:
+            attributes.shader_parameters.clear()
+            attributes.shader_textures.clear()
+            root = tree.getroot()
+
+            # TODO: This should not be run every time the variation is changed, but instead stored somewhere
+            parameters = root.find('Parameters')
+            grouped_parameters = {}
+            if parameters is not None:
+                for parameter in parameters:
+                    group_name = parameter.attrib.get('group', 'mandatory')
+                    group = grouped_parameters.setdefault(group_name, [])
+                    group.extend(parameter_element_as_dict(parameter))
+
+            textures = root.find('Textures')
+            grouped_textures = {}
+            if textures is not None:
+                for texture in textures:
+                    if texture.attrib.get('defaultColorProfile') is not None:
+                        group_name = texture.attrib.get('group', 'mandatory')
+                        group = grouped_textures.setdefault(group_name, [])
+                        group.append(texture_element_as_dict(texture))
+
+            if attributes.variation != shader_no_variations:
+                variations = root.find('Variations')
+                variation = variations.find(f"./Variation[@name='{attributes.variation}']")
+                parameter_groups = ['mandatory'] + variation.attrib.get('groups', '').split()
+            else:
+                parameter_groups = ['mandatory', 'base']
+
+            for group in parameter_groups:
+                parameter_group = grouped_parameters.get(group)
+                if parameter_group is not None:
+                    for parameter in grouped_parameters[group]:
+                        param = attributes.shader_parameters.add()
+                        param.name = parameter['name']
+                        param.type = valid_types.get(parameter['type'], None)
+                        data = tuple(map(float, parameter['default_value']))
+                        if param.type == 'float':
+                            param.data_float_1 = data[0]
+                        elif param.type == 'float2':
+                            param.data_float_2 = data
+                        elif param.type == 'float3':
+                            param.data_float_3 = data
+                        elif param.type == 'float4':
+                            param.data_float_4 = data
+
+                texture_group = grouped_textures.get(group)
+                if texture_group is not None:
+                    for texture in grouped_textures[group]:
+                        tex = attributes.shader_textures.add()
+                        tex.name = texture['name']
+                        tex.source = texture['default_file']
+                        tex.default_source = texture['default_file']
+
+        return {'FINISHED'}
+
+
+def load_shader(path: Path):
+    tree = xml_i3d.parse(path)
+    if tree is None:
+        return None
+    shader = ShaderMetadata(path, {}, {}, {})
+    root = tree.getroot()
+    parameters = root.find('Parameters')
+    if parameters is not None:
+        for p in parameters:
+            if p.tag == 'Parameter':
+                shader.parameters.setdefault(p.attrib.get('group'), []).extend(parameter_element_as_dict(p))
+    textures = root.find('Textures')
+    if textures is not None:
+        for t in textures:
+            if t.tag == 'Texture' and t.attrib.get('defaultColorProfile') is not None:
+                shader.textures.setdefault(t.attrib.get('group'), []).extend(texture_element_as_dict(t))
+    variations = root.find('Variations')
+    if variations is not None:
+        for v in variations:
+            if v.tag == 'Variation':
+                # Some variations don't have a group defined, but should still use the 'base' group regardless
+                shader.variations[v.attrib.get('name')] = v.attrib.get('groups', 'base').split()
+    return shader
+        
+
+def populate_shader_cache():
+    global SHADERS, SHADERS_ENUM_ITEMS
+    shader_dir = Path(bpy.context.preferences.addons['i3dio'].preferences.fs_data_path) / 'shaders'
+    if shader_dir.exists():
+        SHADERS = {path.stem:load_shader(path) for path in locate_shaders_in_directory(shader_dir)}
+    SHADERS_ENUM_ITEMS = [SHADER_ENUM_ITEMS_DEFAULT]
+    SHADERS_ENUM_ITEMS.extend([(shader[0], shader[0], str(shader[1].path)) for shader in SHADERS.items()])
+
+
+def locate_shaders_in_directory(dir: Path):
+    return (shader_path for shader_path in dir.glob('*.xml'))
+
+
+@persistent
+def handle_old_shader_format(file):
+    global SHADERS
+
+    if not file:
+        return
+    
+    for mat in bpy.data.materials:
+        if (source := mat.i3d_attributes.get('source')) != None:
+                attr = mat.i3d_attributes
+                shader_path = Path(source)
+                
+                if shader_path in (s.path for s in SHADERS.values()):
+                    attr.shader = shader_path.stem
+                # Handle shader that doesn't exist anymore
+                print(f"{attr.get('variations')[attr.get('variation')].get('name')}")
+               
+        else:
+            print("Has no source")
+            if (variation := mat.i3d_attributes.get('variation_name')) != None:
+                print(f"V: {variation}")
+    return
+
+
+def update_shader(idx):
+    global SHADERS
+    attributes = bpy.context.object.active_material.i3d_attributes
+    # Clear existing
+    attributes.variations.clear()
+    attributes.shader_parameters.clear()
+    attributes.shader_textures.clear()
+    # Load variations
+    attributes.variation = shader_no_variations
+    for v in SHADERS.values()[idx].variations:
+        pass
+
+
+@register
+class I3DMaterialShader(bpy.types.PropertyGroup):
+    def shader_items_update(self, context):
+        global SHADER_ENUM_ITEMS
+        return SHADERS_ENUM_ITEMS
+
+    def shader_setter(self, selected_index):
+        existing_shader = self.get('shader')
+        if existing_shader != selected_index:
+            self['shader'] = selected_index
+            if existing_shader is not None:
+                update_shader()
+
+    def shader_getter(self):
+        return self.get('shader', 0)
+
+    shader: EnumProperty(name='Shader',
+                         description='The shader',
+                         default=0,
+                         items=shader_items_update,
+                         options=set(),
+                         update=None,
+                         get=shader_getter,
+                         set=shader_setter,
+                         )
+    shader_name: StringProperty(name='NO_SHADER')
+
+    def variation_items_update(self, context):
+        items = [VARIATIONS_ENUM_ITEMS_DEFAULT]
+        #if self.shader is not None or self.shader != 'NO_SHADER':
+        #    for variation in SHADERS.variations:
+        #        items.append((f'{variation.name}', f'{variation.name}', f"The shader variation '{variation.name}'"))
+        return items
+
+    def variation_setter(self, value):
+        if self.get('variation') == value:
+            return
+        self['variation'] = value
+
+    def variation_getter(self):
+        return self.get('variation', 0)
+
+    variations_enum = []
+    variation: EnumProperty(name='Variation',
+                            description='The shader variation',
+                            default=0,
+                            items=variation_items_update,
+                            options=set(),
+                            update=None,
+                            get=variation_getter,
+                            set=variation_setter
+                            )
+    variation_name: StringProperty(name='NO_VARIATION')
+
+    shader_parameters: CollectionProperty(type=I3DShaderParameter)
+    shader_textures: CollectionProperty(type=I3DShaderTexture)
+
+    alpha_blending: BoolProperty(
+        name='Alpha Blending',
+        description='Enable alpha blending for this material',
+        default=False
+    )
+
+    shading_rate: EnumProperty(
+        name='Shading Rate',
+        description='Shading Rate',
+        items=[
+            ('1x1', '1x1', '1x1'),
+            ('1x2', '1x2', '1x2'),
+            ('2x1', '2x1', '2x1'),
+            ('2x2', '2x2', '2x2'),
+            ('2x4', '2x4', '2x4'),
+            ('4x2', '4x2', '4x2'),
+            ('4x4', '4x4', '4x4')
+        ],
+        default='1x1'
+    )
+
+
+@register
+class I3D_IO_PT_material_shader(Panel):
+    bl_space_type = 'PROPERTIES'
+    bl_region_type = 'WINDOW'
+    bl_label = "I3D Material & Shader Settings"
+    bl_context = 'material'
+
+    @classmethod
+    def poll(cls, context):
+        return context.object is not None and context.object.active_material is not None
+
+    def draw(self, context):
+        layout = self.layout
+        layout.use_property_split = True
+        layout.use_property_decorate = False
+        material = context.active_object.active_material
+
+        layout.prop(material.i3d_attributes, 'shading_rate')
+        layout.prop(material.i3d_attributes, 'alpha_blending')
+
+        layout.use_property_split = False
+        layout.prop(material.i3d_attributes, 'source')
+
+        if material.i3d_attributes.variations:
+            layout.prop(material.i3d_attributes, 'variation')
+
+        draw_shader_parameters(layout, material)
+        draw_shader_textures(layout, material)
+
+
+def draw_shader_parameters(layout: bpy.types.UILayout, material: bpy.types.Material) -> None:
+    if material.i3d_attributes.shader_parameters:
+        header, panel = layout.panel("shader_paramters", default_closed=False)
+        header.label(text="Shader Parameters")
+        if panel:
+            column = panel.column(align=True)
+            parameters = material.i3d_attributes.shader_parameters
+            for parameter in parameters:
+                match parameter.type:
+                    case 'float':
+                        property_type = 'data_float_1'
+                    case 'float2':
+                        property_type = 'data_float_2'
+                    case 'float3':
+                        property_type = 'data_float_3'
+                    case _:
+                        property_type = 'data_float_4'
+
+                column.row(align=True).prop(parameter, property_type, text=parameter.name)
+
+
+def draw_shader_textures(layout: bpy.types.UILayout, material: bpy.types.Material) -> None:
+    if material.i3d_attributes.shader_textures:
+        header, panel = layout.panel("shader_textures", default_closed=False)
+        header.label(text="Textures")
+        if panel:
+            panel.use_property_split = False
+            panel.use_property_decorate = False
+
+            column = panel.column(align=True)
+            textures = material.i3d_attributes.shader_textures
+            for texture in textures:
+                column.row(align=True).prop(texture, 'source', text=texture.name)
+
+
+def register():
+    for cls in classes:
+        bpy.utils.register_class(cls)
+    bpy.types.Material.i3d_attributes = PointerProperty(type=I3DMaterialShader)
+    load_post.append(handle_old_shader_format)
+    populate_shader_cache()
+
+
+def unregister():
+    load_post.remove(handle_old_shader_format)
+    for cls in reversed(classes):
+        bpy.utils.unregister_class(cls)
+    del bpy.types.Material.i3d_attributes