from __future__ import annotations
from dataclasses import dataclass, field
from pathlib import Path

import bpy
from bpy.types import Panel
from bpy.props import (
    StringProperty,
    PointerProperty,
    EnumProperty,
    CollectionProperty,
    BoolProperty
)
from bpy.app.handlers import (persistent, load_post)

from .helper_functions import detect_fs_version, is_version_compatible, humanize_template
from .material_templates import get_material_template, get_brand_material_template, material_template_to_material
from .. import xml_i3d
from .. import __package__ as base_package


# A module value to represent what the field shows when a shader is not selected
SHADER_NO_VARIATION = 'None'
SHADER_PARAMETER_MAX_DECIMALS = 3  # 0-6 per blender properties documentation
SHADER_DEFAULT = 'NO_SHADER'

SHADERS_GAME: ShaderDict = {}
SHADERS_CUSTOM: ShaderDict = {}
SHADER_ENUM_ITEMS_DEFAULT = (f'{SHADER_DEFAULT}', 'No Shader', 'No Shader Selected')
SHADER_ENUMS_GAME = [SHADER_ENUM_ITEMS_DEFAULT]
SHADER_ENUMS_CUSTOM = [SHADER_ENUM_ITEMS_DEFAULT]


@dataclass
class ShaderParameter:
    name: str
    type: int
    default_value: list[float]
    min_value: float = -xml_i3d.i3d_max
    max_value: float = xml_i3d.i3d_max
    description: str = ''
    template: str = 'default'


@dataclass
class ShaderTexture:
    name: str
    default_file: str
    template: str = 'default'


@dataclass
class ShaderMetadata:
    path: Path
    variations: dict[str, list[str]] = field(default_factory=dict)
    parameters: dict[str, list[ShaderParameter]] = field(default_factory=dict)
    textures: dict[str, list[ShaderTexture]] = field(default_factory=dict)
    vertex_attributes: dict[str, str] = field(default_factory=dict)
    param_lookup: dict[str, ShaderParameter] = field(default_factory=dict)


ShaderDict = dict[str, ShaderMetadata]


def get_shader_dict(use_custom: bool) -> ShaderDict:
    return SHADERS_CUSTOM if use_custom else SHADERS_GAME


def _clone_shader_texture(tex: I3DShaderTexture) -> dict:
    return {
        'name': tex.name,
        'source': tex.source,
        'default_source': tex.default_source,
    }


class ShaderManager:
    def __init__(self, material: bpy.types.Material) -> None:
        self.attributes = material.i3d_attributes
        self.shader_dict = get_shader_dict(self.attributes.use_custom_shaders)
        self.dynamic_params = self.attributes.shader_material_params
        self.cached_textures = {t.name: _clone_shader_texture(t) for t in self.attributes.shader_material_textures}

    def clear_shader_data(self, clear_all: bool = False) -> None:
        self.attributes.shader_material_textures.clear()
        self.attributes.required_vertex_attributes.clear()
        if clear_all:
            self._cleanup_unused_params(set())  # When clearing all, remove all params
            self.attributes.shader_variations.clear()

    def _add_shader_groups(self, shader: ShaderMetadata, group_names: list[str]) -> set[str]:
        """Adds parameters and textures from the specified groups. Returns used param names."""
        used_params = set()
        for group in group_names:
            for param in shader.parameters.get(group, []):
                self.add_shader_parameter(param)
                used_params.add(param.name)
            for texture in shader.textures.get(group, []):
                self.add_shader_texture(texture)
        return used_params

    def _cleanup_unused_params(self, used_params: set[str]) -> None:
        """Remove any params not in the current used set."""
        for param in list(self.dynamic_params.keys()):  # Use list to avoid runtime error
            if param not in used_params:
                del self.dynamic_params[param]

    def update_shader(self, shader_name: str) -> None:
        self.clear_shader_data(clear_all=True)
        self.attributes.shader_name = shader_name
        self.attributes.shader_variations.add().name = SHADER_NO_VARIATION
        self.attributes.shader_variation_name = SHADER_NO_VARIATION

        if shader_name == SHADER_DEFAULT or not (shader := self.shader_dict.get(shader_name)):
            return

        for variation in shader.variations:  # Add all variations to the collection
            self.attributes.shader_variations.add().name = variation
        self._add_shader_groups(shader, ['base'])  # Always add the base group (default for all shaders)
        # No need to cleanup for new shader, dynamic_params will always be empty before

    def update_variation(self, shader_name: str, shader_variation_name: str) -> None:
        if shader_name == SHADER_DEFAULT or not (shader := self.shader_dict.get(shader_name)):
            return
        self.clear_shader_data()
        groups = shader.variations.get(shader_variation_name) or ['base']
        used_params = self._add_shader_groups(shader, groups)
        self._cleanup_unused_params(used_params)
        self.set_vertex_attributes(shader, groups)

    def add_shader_parameter(self, parameter: ShaderParameter) -> None:
        if parameter.name in self.dynamic_params:
            return  # Preserve the parameter value when switching shader variations
        self.dynamic_params[parameter.name] = parameter.default_value
        ui = self.dynamic_params.id_properties_ui(parameter.name)
        ui.clear()
        ui.update(default=parameter.default_value, min=parameter.min_value,
                  max=parameter.max_value, description=parameter.description)

    def add_shader_texture(self, texture: ShaderTexture) -> None:
        new_texture = self.attributes.shader_material_textures.add()
        new_texture.name = texture.name
        new_texture.default_source = texture.default_file
        new_texture.template = texture.template
        if (cached := self.cached_textures.get(new_texture.name)) and cached['source'] != new_texture.default_source:
            new_texture.source = cached['source']

    def set_vertex_attributes(self, shader: ShaderMetadata, groups: list[str]) -> None:
        required_attributes = {name for name, group in shader.vertex_attributes.items() if group in groups}
        self.attributes.required_vertex_attributes.clear()
        for name in required_attributes:
            self.attributes.required_vertex_attributes.add().name = name


classes = []


def register(cls):
    classes.append(cls)
    return cls


@register
class I3DRequiredVertexAttribute(bpy.types.PropertyGroup):
    name: StringProperty()


@register
class I3DShaderTexture(bpy.types.PropertyGroup):
    name: StringProperty(default='Unnamed Texture')
    source: StringProperty(
        name='Texture source',
        description='Path to the texture',
        subtype='FILE_PATH',
        default=''
    )
    default_source: StringProperty()
    template: StringProperty()


@register
class I3DShaderDynamicParams(bpy.types.PropertyGroup):
    # Shader parameter system inspired by Blender OSL node/camera dynamic property design.
    # See: Cycles OSL implementation for similar dynamic, per-shader, per-property metadata-driven UI.
    pass


@register
class I3DShaderVariation(bpy.types.PropertyGroup):
    name: StringProperty(default=SHADER_NO_VARIATION)


@register
class I3DMaterialShader(bpy.types.PropertyGroup):
    def shader_items_update(self, _context) -> list[tuple[str, str, str]]:
        return SHADER_ENUMS_CUSTOM if self.use_custom_shaders else SHADER_ENUMS_GAME

    def shader_setter(self, selected_index: int) -> None:
        existing_shader = self.get('shader', 0)
        if existing_shader != selected_index:
            self['shader'] = selected_index
            shader_enums = SHADER_ENUMS_CUSTOM if self.use_custom_shaders else SHADER_ENUMS_GAME
            shader_name = shader_enums[selected_index][0]
            ShaderManager(self.id_data).update_shader(shader_name)

    def shader_getter(self):
        return self.get('shader', 0)

    def noop_update(self, _context) -> None:
        return

    shader: EnumProperty(
        name='Shader',
        description='The shader to use for this material',
        default=0,
        items=shader_items_update,
        update=noop_update,  # Required to ensure depsgraph sync after file load (if material is migrated)
        get=shader_getter,
        set=shader_setter,
    )

    # Just for easy access to the shader name
    shader_name: StringProperty(name=SHADER_DEFAULT)

    def custom_shaders_update(self, _context) -> None:
        self['shader'] = 0
        self.shader_name = SHADER_DEFAULT
        ShaderManager(self.id_data).update_shader(SHADER_DEFAULT)

    use_custom_shaders: BoolProperty(
        name='Use Custom Shaders',
        description='Use a custom shaders instead of the game shaders',
        default=False,
        update=custom_shaders_update
    )

    # Variations
    def variation_setter(self, variation: str) -> None:
        shader_name = self.get('shader_name', SHADER_DEFAULT)
        if shader_name == SHADER_DEFAULT:  # If no shader is selected, reset variation safely
            if self.get('shader_variation_name', '') != SHADER_NO_VARIATION:
                self['shader_variation_name'] = SHADER_NO_VARIATION
            return
        if not variation:  # Convert empty variation to default
            variation = SHADER_NO_VARIATION
        # Prevent recursion when setting the same variation
        if self.get('shader_variation_name', SHADER_NO_VARIATION) != variation:
            self['shader_variation_name'] = variation
            ShaderManager(self.id_data).update_variation(shader_name, variation)

    def variation_getter(self) -> str:
        if not len(self.shader_variations):
            return ""  # No variations available, return empty string to avoid red field in prop search
        return self.get('shader_variation_name', SHADER_NO_VARIATION)

    shader_variation_name: StringProperty(
        name="Selected Variation",
        description="The selected variation for the current shader",
        default=SHADER_NO_VARIATION,
        get=variation_getter,
        set=variation_setter
    )
    shader_variations: CollectionProperty(type=I3DShaderVariation)

    shader_material_params: PointerProperty(type=I3DShaderDynamicParams)
    shader_material_textures: CollectionProperty(type=I3DShaderTexture)
    required_vertex_attributes: CollectionProperty(type=I3DRequiredVertexAttribute)

    def update_material_template(self, _context) -> None:
        if (template := get_material_template(self.selected_material_template)) is not None:
            material_template_to_material(self.shader_material_params, self.shader_material_textures, template)

    def update_brand_material_template(self, _context) -> None:
        if (brand_template := get_brand_material_template(self.selected_brand_template)) is not None:
            parent = getattr(brand_template, 'parentTemplate', None)
            if parent:
                material_template_to_material(self.shader_material_params, self.shader_material_textures, parent)
            material_template_to_material(self.shader_material_params, self.shader_material_textures, brand_template)

    selected_material_template: bpy.props.StringProperty(name="Material Template", update=update_material_template)
    selected_brand_template: bpy.props.StringProperty(name="Brand Template", update=update_brand_material_template)

    alpha_blending: BoolProperty(
        name='Alpha Blending',
        description='Enable alpha blending for this material',
        default=False
    )

    shading_rate: EnumProperty(
        name='Shading Rate',
        description='Shading Rate',
        items=[
            ('1x1', '1x1', '1x1'),
            ('1x2', '1x2', '1x2'),
            ('2x1', '2x1', '2x1'),
            ('2x2', '2x2', '2x2'),
            ('2x4', '2x4', '2x4'),
            ('4x2', '4x2', '4x2'),
            ('4x4', '4x4', '4x4')
        ],
        default='1x1'
    )


@register
class I3D_IO_PT_material_shader(Panel):
    bl_space_type = 'PROPERTIES'
    bl_region_type = 'WINDOW'
    bl_label = "I3D Material & Shader Settings"
    bl_context = 'material'

    @classmethod
    def poll(cls, context):
        return context.material

    def draw(self, context):
        layout = self.layout
        layout.use_property_split = False
        layout.use_property_decorate = False
        material = context.material
        i3d_attributes = material.i3d_attributes

        main_props = layout.column(align=True)
        main_props.use_property_split = True
        main_props.prop(i3d_attributes, 'shading_rate')
        main_props.prop(i3d_attributes, 'alpha_blending')

        layout.separator(type='LINE')

        row = layout.row(align=True)
        col = row.column(align=False)

        # Only "Valid" legacy key we care about is the "source" key, which is the old shader path
        if (old_shader_source := i3d_attributes.get('source')) and old_shader_source.endswith('.xml'):
            box = col.box()
            box.label(text="Old shader source found:")
            box.label(text=old_shader_source)
            box.label(text="If you want to convert this shader to new format, run the operator")

        custom_shaders_col = col.column(align=True)
        custom_shaders_col.enabled = len(context.scene.i3dio.shader_folders) > 0
        custom_shaders_col.prop(i3d_attributes, 'use_custom_shaders')
        col.prop(i3d_attributes, 'shader', text="Shader")
        col.prop_search(i3d_attributes, 'shader_variation_name', i3d_attributes, 'shader_variations', text="Variation")

        if i3d_attributes.required_vertex_attributes:
            column = layout.column(align=True)
            column.separator(factor=2.5, type='LINE')
            column.label(text="Required Vertex Attributes:")
            row = column.row(align=True)
            for attr in i3d_attributes.required_vertex_attributes:
                row.label(text=attr.name, icon='DOT')
            column.separator(factor=2.5, type='LINE')

        if i3d_attributes.shader_name not in (SHADER_DEFAULT, ""):
            draw_shader_group_panels(layout, i3d_attributes)


def draw_shader_group_panel(layout: bpy.types.UILayout, idname: str, header_label: str, i3d_attributes,
                            params: list[str], textures: list[I3DShaderTexture]) -> None:
    if params:
        param_header, param_panel = layout.panel(idname + "_params", default_closed=False)
        param_header.label(text=f"{header_label}Parameters")
        if idname == "shader_material_brandcolor":
            param_header.operator('i3dio.template_search_popup', text="", icon="EVENT_M", emboss=False).is_brand = False
            param_header.operator('i3dio.template_search_popup', text="", icon="EVENT_B", emboss=False).is_brand = True
        if not param_panel:
            return
<<<<<<< HEAD

=======
        param_arrays = [i3d_attributes.shader_material_params[param] for param in params]
        max_param_length = max((len(arr) for arr in param_arrays), default=4)
>>>>>>> 0a52c5df
        column = param_panel.column(align=False)
        for param in params:
            row = column.row(align=True)
            row.prop(i3d_attributes.shader_material_params, f'["{param}"]')
<<<<<<< HEAD

            if idname == "shader_material_brandcolor":
                row.operator('i3dio.template_search_popup', text="", icon="EVENT_B").is_brand = True

            for _ in range(4 - len(i3d_attributes.shader_material_params[param])):
=======
            for _ in range(max_param_length - len(i3d_attributes.shader_material_params[param])):
>>>>>>> 0a52c5df
                row.label(text="")  # pad with empty text to make everything align
    if textures:
        texture_header, texture_panel = layout.panel(idname + "_textures", default_closed=False)
        texture_header.label(text=f"{header_label}Textures")
        if not texture_panel:
            return
        column = texture_panel.column(align=False)
        for texture in textures:
            placeholder = texture.default_source if texture.default_source else 'Texture not assigned'
            column.row(align=True).prop(texture, 'source', text=texture.name, placeholder=placeholder)


def draw_shader_group_panels(layout: bpy.types.UILayout, i3d_attributes) -> None:
    shader_dict = get_shader_dict(i3d_attributes.use_custom_shaders)
    shader_data = shader_dict.get(i3d_attributes.shader_name)
    lookup = shader_data.param_lookup

    params_by_template = {}
    for pname in i3d_attributes.shader_material_params.keys():
        if (param := lookup.get(pname)) is not None:
            params_by_template.setdefault(param.template, []).append(pname)
    textures_by_template = {}
    for texture in i3d_attributes.shader_material_textures:
        textures_by_template.setdefault(texture.template, []).append(texture)

    all_templates = set(params_by_template) | set(textures_by_template)
    all_templates = list(all_templates)
    priority_template = "brandColor"
    all_templates = [priority_template] + [t for t in all_templates if t != priority_template]

    single_template = len(all_templates) == 1
    for template in all_templates:
        params = params_by_template.get(template, [])
        textures = textures_by_template.get(template, [])
        group_label = "" if single_template else humanize_template(template) + " "
        idname = f"shader_material_{template.lower()}"
        draw_shader_group_panel(layout, idname, group_label, i3d_attributes, params, textures)


def parse_shader_parameters(parameter: xml_i3d.XML_Element) -> list[ShaderParameter]:
    """Parses a shader parameter element and returns a list of dictionaries with parameter data."""
    parameter_list: list[ShaderParameter] = []

    type_str = parameter.attrib.get('type', 'float4')
    type_length = {'float': 1, 'float1': 1, 'float2': 2, 'float3': 3, 'float4': 4}.get(type_str, 4)

    def _parse_floats(val: str | None, default: float = 0.0) -> list[float]:
        if val is None:
            return [default] * type_length
        try:
            vals = [float(x) for x in val.split()]
            # If too many, truncate; if too few, pad with default
            return vals[:type_length] + [default] * (type_length - len(vals))
        except Exception:
            return [default] * type_length

    param_name = parameter.attrib['name']
    template = parameter.attrib.get('template', 'default')
    default_value = _parse_floats(parameter.attrib.get('defaultValue'))
    min_str = parameter.attrib.get('minValue')
    max_str = parameter.attrib.get('maxValue')
    min_value = _parse_floats(min_str) if min_str else [min(-xml_i3d.i3d_max, min(default_value))] * type_length
    max_value = _parse_floats(max_str) if max_str else [max(xml_i3d.i3d_max, max(default_value))] * type_length
    # Blender supports only a single min/max per prop, so if all are the same, use that; else fallback to i3d_max
    min_single = min_value[0] if all(x == min_value[0] for x in min_value) else -xml_i3d.i3d_max
    max_single = max_value[0] if all(x == max_value[0] for x in max_value) else xml_i3d.i3d_max

    description = parameter.attrib.get('description', '')
    if parameter.attrib.get('arraySize') is not None:
        for child in parameter:
            child_default = _parse_floats(child.text)
            parameter_list.append(ShaderParameter(
                name=f"{param_name}{child.attrib.get('index', '')}",
                type=type_length,
                default_value=child_default,
                min_value=min_single,
                max_value=max_single,
                description=description,
                template=template
            ))
    else:
        parameter_list.append(ShaderParameter(
            name=param_name,
            type=type_length,
            default_value=default_value,
            min_value=min_single,
            max_value=max_single,
            description=description,
            template=template
        ))

    return parameter_list


def parse_shader_texture(texture: xml_i3d.XML_Element) -> ShaderTexture:
    """Parses a shader texture element and returns a dictionary with texture data."""
    return ShaderTexture(name=texture.attrib['name'], default_file=texture.attrib.get('defaultFilename', ''),
                         template=texture.attrib.get('template', 'default'))


def load_shader(path: Path) -> ShaderMetadata | None:
    tree = xml_i3d.parse(path)
    if tree is None:
        return None
    root = tree.getroot()
    if root.tag != 'CustomShader':
        return None
    shader = ShaderMetadata(path)

    if (variations := root.find('Variations')) is not None:
        for v in variations:
            if v.tag == 'Variation':
                # Some variations don't have a group defined, but should still use the 'base' group regardless
                shader.variations[v.attrib.get('name')] = v.attrib.get('groups', 'base').split()

    if (parameters := root.find('Parameters')) is not None:
        for p in parameters:
            if p.tag == 'Parameter':  # Default to "base" if no group is specified
                shader.parameters.setdefault(p.attrib.get('group', 'base'), []).extend(parse_shader_parameters(p))

    if (textures := root.find('Textures')) is not None:
        for t in textures:
            if t.tag == 'Texture':  # Default to "base" if no group is specified
                shader.textures.setdefault(t.attrib.get('group', 'base'), []).append(parse_shader_texture(t))

    if (vertex_attributes := root.find('VertexAttributes')) is not None:
        for attr in vertex_attributes:
            if attr.tag == 'VertexAttribute':
                shader.vertex_attributes[attr.attrib['name']] = attr.attrib.get('group', 'base')

    # Add a lookup for parameters to easily access them by name
    shader.param_lookup = {param.name: param for group in shader.parameters.values() for param in group}
    return shader


def load_shaders_from_directory(directory: Path) -> dict:
    """Scans a directory for .xml shader files and returns a dict of shader_name -> ShaderMetadata"""
    return {path.stem: shader for path in directory.glob('*.xml') if (shader := load_shader(path))}


def populate_game_shaders() -> None:
    global SHADERS_GAME, SHADER_ENUMS_GAME
    SHADERS_GAME.clear()

    shader_dir = Path(bpy.context.preferences.addons[base_package].preferences.fs_data_path) / 'shaders'
    if shader_dir.exists():
        SHADERS_GAME.update(load_shaders_from_directory(shader_dir))

    SHADER_ENUMS_GAME = [SHADER_ENUM_ITEMS_DEFAULT]
    SHADER_ENUMS_GAME.extend([(name, name, str(shader.path)) for name, shader in SHADERS_GAME.items()])
    print(f"Loaded {len(SHADERS_GAME)} game shaders")


def populate_custom_shaders() -> None:
    global SHADERS_CUSTOM, SHADER_ENUMS_CUSTOM
    SHADERS_CUSTOM.clear()

    try:
        for scene in bpy.data.scenes:
            for entry in scene.i3dio.shader_folders:
                path = Path(bpy.path.abspath(entry.path))
                if path.exists():
                    SHADERS_CUSTOM.update(load_shaders_from_directory(path))
                else:
                    print(f"[Custom Shader] Folder does not exist: {entry.path}")
    except Exception as e:
        print("Error reading custom shader folders:", e)

    SHADER_ENUMS_CUSTOM = [SHADER_ENUM_ITEMS_DEFAULT]
    SHADER_ENUMS_CUSTOM.extend([(name, name, str(shader.path)) for name, shader in SHADERS_CUSTOM.items()])
    print(f"Loaded {len(SHADERS_CUSTOM)} custom shaders")


@persistent
def populate_shader_cache_handler(_dummy) -> None:
    populate_game_shaders()
    populate_custom_shaders()


def _debug_print(message: str) -> None:
    if True:
        print(message)


def _migrate_shader_source(i3d_attr, old_shader_path: Path) -> bool:
    old_shader_stem = old_shader_path.stem
    old_version = detect_fs_version(old_shader_path)
    current_version = detect_fs_version(Path(bpy.context.preferences.addons[base_package].preferences.fs_data_path))

    # Check if the shader path matches any of the game shaders
    if any(old_shader_path == s.path for s in SHADERS_GAME.values()):
        _debug_print(f"[ShaderUpgrade] Found game shader: {old_shader_stem} through path match")
        i3d_attr.shader = old_shader_stem
    elif old_shader_stem in SHADERS_GAME:  # Check if the shader name matches any of the game shaders
        if not is_version_compatible(old_version, current_version) and old_shader_stem == "vehicleShader":
            # Conversion for vehicleShader from 19/22 to 25 is a more involved process and need to be handled separately
            _debug_print(f"[ShaderUpgrade] Found game shader: {old_shader_stem} through name match, but not compatible")
            return False
        _debug_print(f"[ShaderUpgrade] Found game shader: {old_shader_stem} through name match")
        i3d_attr.shader = old_shader_stem
    elif old_shader_path.exists():  # We have to assume this is a custom shader
        _debug_print(f"[ShaderUpgrade] Found custom shader: {old_shader_stem} through path match to directory")
        if old_shader_stem not in SHADERS_CUSTOM:
            shader_folder_item = bpy.context.scene.i3dio.shader_folders.add()
            shader_folder_item.name = old_shader_path.parent.stem
            shader_folder_item.path = str(old_shader_path.parent)  # Add folder where the shader is located
        i3d_attr.use_custom_shaders = True
        i3d_attr.shader = old_shader_stem
    else:  # No shader found
        _debug_print(f"[ShaderUpgrade] No shader found for: {old_shader_stem}")
        return False
    return True


@persistent
def migrate_old_shader_format(file) -> None:
    _debug_print(f"[ShaderUpgrade] Handling old shader format for: {file}")
    # Old -> new property names:
    # source -> shader
    # variation -> shader_variation_name
    # shader_parameters -> shader_material_params
    # shader_textures -> shader_material_textures
    if not file or not bpy.context.preferences.addons[base_package].preferences.fs_data_path:
        return

    for mat in bpy.data.materials:
        i3d_attr = mat.i3d_attributes
        if not (old_source := i3d_attr.get('source')) or not old_source.endswith('.xml'):
            continue  # No old source, nothing to do

        _debug_print(f"\nMaterial: {mat.name}, has old source: {old_source}")
        old_shader_path = Path(bpy.path.abspath(old_source))
        if not _migrate_shader_source(i3d_attr, old_shader_path):
            continue  # Shader not found, skip this material
        del i3d_attr['source']  # Remove old source if new shader was found

        if (old_variation := i3d_attr.get('variation')) is not None and \
                (old_variations := i3d_attr.get('variations')) is not None:
            if 0 <= old_variation < len(old_variations):
                # Old variation was enum, we need to use the index to get the name through its stored variations
                old_variation_name = old_variations[old_variation].get('name', SHADER_NO_VARIATION)
                if old_variation_name not in i3d_attr.shader_variations:
                    _debug_print(f"Variation {old_variation_name} not found in shader variations, skipping.")
                    continue  # Skip if the variation is not in the new list
                _debug_print(f"Setting variation to, {old_variation_name}")
                i3d_attr.shader_variation_name = old_variation_name
            else:
                _debug_print(f"Invalid old variation index: {old_variation}, skipping.")
            del i3d_attr['variations']  # Remove variation(s) here for both cases,
            del i3d_attr['variation']   # because if index is invalid there is no use for it anyways

        if (old_parameters := i3d_attr.get('shader_parameters')) is not None:
            for old_param in old_parameters:
                old_name = old_param.get('name', '')
                if old_name not in i3d_attr.shader_material_params:
                    _debug_print(f"Parameter {old_name} not found in shader, skipping.")
                    continue  # Skip parameters that are not in the shader dict
                key_map = {'data_float_1': 1, 'data_float_2': 2, 'data_float_3': 3, 'data_float_4': 4}
                values = None
                for key, length in key_map.items():
                    if key in old_param:
                        data = old_param[key]
                        if isinstance(data, (float, int)):
                            values = [float(data)]
                        else:
                            values = [float(v) for v in data]
                        values = (values + [0.0] * length)[:length]
                        break
                if values is None:
                    _debug_print(f"Unhandled data type for parameter: {old_name}")
                    continue
                try:
                    i3d_attr.shader_material_params[old_name] = values
                except Exception as e:
                    _debug_print(f"Failed to migrate parameter '{old_name}': {e}")
            # Always remove old parameters after migration to prevent leftover legacy data.
            del i3d_attr['shader_parameters']

        if (old_textures := i3d_attr.get('shader_textures')) is not None:
            for old_texture in old_textures:
                old_name = old_texture.get('name', '')
                existing_texture = next((t for t in i3d_attr.shader_material_textures if t.name == old_name), None)
                if existing_texture is not None:
                    existing_texture.name = old_name
                    _debug_print(f"Setting texture source for {old_name}")
                    old_texture_source = old_texture.get('source', '')
                    _debug_print(f"Old source: {old_texture_source}")
                    # Only override if the texture source differs from the default
                    if old_texture_source != existing_texture.default_source:
                        existing_texture.source = old_texture_source
            # Always remove old textures after migration to prevent leftover legacy data.
            del i3d_attr['shader_textures']


def register():
    for cls in classes:
        bpy.utils.register_class(cls)
    bpy.types.Material.i3d_attributes = PointerProperty(type=I3DMaterialShader)
    load_post.append(populate_shader_cache_handler)
    load_post.append(migrate_old_shader_format)


def unregister():
    load_post.remove(migrate_old_shader_format)
    load_post.remove(populate_shader_cache_handler)
    for cls in reversed(classes):
        bpy.utils.unregister_class(cls)
    del bpy.types.Material.i3d_attributes
<|MERGE_RESOLUTION|>--- conflicted
+++ resolved
@@ -1,695 +1,687 @@
-from __future__ import annotations
-from dataclasses import dataclass, field
-from pathlib import Path
-
-import bpy
-from bpy.types import Panel
-from bpy.props import (
-    StringProperty,
-    PointerProperty,
-    EnumProperty,
-    CollectionProperty,
-    BoolProperty
-)
-from bpy.app.handlers import (persistent, load_post)
-
-from .helper_functions import detect_fs_version, is_version_compatible, humanize_template
-from .material_templates import get_material_template, get_brand_material_template, material_template_to_material
-from .. import xml_i3d
-from .. import __package__ as base_package
-
-
-# A module value to represent what the field shows when a shader is not selected
-SHADER_NO_VARIATION = 'None'
-SHADER_PARAMETER_MAX_DECIMALS = 3  # 0-6 per blender properties documentation
-SHADER_DEFAULT = 'NO_SHADER'
-
-SHADERS_GAME: ShaderDict = {}
-SHADERS_CUSTOM: ShaderDict = {}
-SHADER_ENUM_ITEMS_DEFAULT = (f'{SHADER_DEFAULT}', 'No Shader', 'No Shader Selected')
-SHADER_ENUMS_GAME = [SHADER_ENUM_ITEMS_DEFAULT]
-SHADER_ENUMS_CUSTOM = [SHADER_ENUM_ITEMS_DEFAULT]
-
-
-@dataclass
-class ShaderParameter:
-    name: str
-    type: int
-    default_value: list[float]
-    min_value: float = -xml_i3d.i3d_max
-    max_value: float = xml_i3d.i3d_max
-    description: str = ''
-    template: str = 'default'
-
-
-@dataclass
-class ShaderTexture:
-    name: str
-    default_file: str
-    template: str = 'default'
-
-
-@dataclass
-class ShaderMetadata:
-    path: Path
-    variations: dict[str, list[str]] = field(default_factory=dict)
-    parameters: dict[str, list[ShaderParameter]] = field(default_factory=dict)
-    textures: dict[str, list[ShaderTexture]] = field(default_factory=dict)
-    vertex_attributes: dict[str, str] = field(default_factory=dict)
-    param_lookup: dict[str, ShaderParameter] = field(default_factory=dict)
-
-
-ShaderDict = dict[str, ShaderMetadata]
-
-
-def get_shader_dict(use_custom: bool) -> ShaderDict:
-    return SHADERS_CUSTOM if use_custom else SHADERS_GAME
-
-
-def _clone_shader_texture(tex: I3DShaderTexture) -> dict:
-    return {
-        'name': tex.name,
-        'source': tex.source,
-        'default_source': tex.default_source,
-    }
-
-
-class ShaderManager:
-    def __init__(self, material: bpy.types.Material) -> None:
-        self.attributes = material.i3d_attributes
-        self.shader_dict = get_shader_dict(self.attributes.use_custom_shaders)
-        self.dynamic_params = self.attributes.shader_material_params
-        self.cached_textures = {t.name: _clone_shader_texture(t) for t in self.attributes.shader_material_textures}
-
-    def clear_shader_data(self, clear_all: bool = False) -> None:
-        self.attributes.shader_material_textures.clear()
-        self.attributes.required_vertex_attributes.clear()
-        if clear_all:
-            self._cleanup_unused_params(set())  # When clearing all, remove all params
-            self.attributes.shader_variations.clear()
-
-    def _add_shader_groups(self, shader: ShaderMetadata, group_names: list[str]) -> set[str]:
-        """Adds parameters and textures from the specified groups. Returns used param names."""
-        used_params = set()
-        for group in group_names:
-            for param in shader.parameters.get(group, []):
-                self.add_shader_parameter(param)
-                used_params.add(param.name)
-            for texture in shader.textures.get(group, []):
-                self.add_shader_texture(texture)
-        return used_params
-
-    def _cleanup_unused_params(self, used_params: set[str]) -> None:
-        """Remove any params not in the current used set."""
-        for param in list(self.dynamic_params.keys()):  # Use list to avoid runtime error
-            if param not in used_params:
-                del self.dynamic_params[param]
-
-    def update_shader(self, shader_name: str) -> None:
-        self.clear_shader_data(clear_all=True)
-        self.attributes.shader_name = shader_name
-        self.attributes.shader_variations.add().name = SHADER_NO_VARIATION
-        self.attributes.shader_variation_name = SHADER_NO_VARIATION
-
-        if shader_name == SHADER_DEFAULT or not (shader := self.shader_dict.get(shader_name)):
-            return
-
-        for variation in shader.variations:  # Add all variations to the collection
-            self.attributes.shader_variations.add().name = variation
-        self._add_shader_groups(shader, ['base'])  # Always add the base group (default for all shaders)
-        # No need to cleanup for new shader, dynamic_params will always be empty before
-
-    def update_variation(self, shader_name: str, shader_variation_name: str) -> None:
-        if shader_name == SHADER_DEFAULT or not (shader := self.shader_dict.get(shader_name)):
-            return
-        self.clear_shader_data()
-        groups = shader.variations.get(shader_variation_name) or ['base']
-        used_params = self._add_shader_groups(shader, groups)
-        self._cleanup_unused_params(used_params)
-        self.set_vertex_attributes(shader, groups)
-
-    def add_shader_parameter(self, parameter: ShaderParameter) -> None:
-        if parameter.name in self.dynamic_params:
-            return  # Preserve the parameter value when switching shader variations
-        self.dynamic_params[parameter.name] = parameter.default_value
-        ui = self.dynamic_params.id_properties_ui(parameter.name)
-        ui.clear()
-        ui.update(default=parameter.default_value, min=parameter.min_value,
-                  max=parameter.max_value, description=parameter.description)
-
-    def add_shader_texture(self, texture: ShaderTexture) -> None:
-        new_texture = self.attributes.shader_material_textures.add()
-        new_texture.name = texture.name
-        new_texture.default_source = texture.default_file
-        new_texture.template = texture.template
-        if (cached := self.cached_textures.get(new_texture.name)) and cached['source'] != new_texture.default_source:
-            new_texture.source = cached['source']
-
-    def set_vertex_attributes(self, shader: ShaderMetadata, groups: list[str]) -> None:
-        required_attributes = {name for name, group in shader.vertex_attributes.items() if group in groups}
-        self.attributes.required_vertex_attributes.clear()
-        for name in required_attributes:
-            self.attributes.required_vertex_attributes.add().name = name
-
-
-classes = []
-
-
-def register(cls):
-    classes.append(cls)
-    return cls
-
-
-@register
-class I3DRequiredVertexAttribute(bpy.types.PropertyGroup):
-    name: StringProperty()
-
-
-@register
-class I3DShaderTexture(bpy.types.PropertyGroup):
-    name: StringProperty(default='Unnamed Texture')
-    source: StringProperty(
-        name='Texture source',
-        description='Path to the texture',
-        subtype='FILE_PATH',
-        default=''
-    )
-    default_source: StringProperty()
-    template: StringProperty()
-
-
-@register
-class I3DShaderDynamicParams(bpy.types.PropertyGroup):
-    # Shader parameter system inspired by Blender OSL node/camera dynamic property design.
-    # See: Cycles OSL implementation for similar dynamic, per-shader, per-property metadata-driven UI.
-    pass
-
-
-@register
-class I3DShaderVariation(bpy.types.PropertyGroup):
-    name: StringProperty(default=SHADER_NO_VARIATION)
-
-
-@register
-class I3DMaterialShader(bpy.types.PropertyGroup):
-    def shader_items_update(self, _context) -> list[tuple[str, str, str]]:
-        return SHADER_ENUMS_CUSTOM if self.use_custom_shaders else SHADER_ENUMS_GAME
-
-    def shader_setter(self, selected_index: int) -> None:
-        existing_shader = self.get('shader', 0)
-        if existing_shader != selected_index:
-            self['shader'] = selected_index
-            shader_enums = SHADER_ENUMS_CUSTOM if self.use_custom_shaders else SHADER_ENUMS_GAME
-            shader_name = shader_enums[selected_index][0]
-            ShaderManager(self.id_data).update_shader(shader_name)
-
-    def shader_getter(self):
-        return self.get('shader', 0)
-
-    def noop_update(self, _context) -> None:
-        return
-
-    shader: EnumProperty(
-        name='Shader',
-        description='The shader to use for this material',
-        default=0,
-        items=shader_items_update,
-        update=noop_update,  # Required to ensure depsgraph sync after file load (if material is migrated)
-        get=shader_getter,
-        set=shader_setter,
-    )
-
-    # Just for easy access to the shader name
-    shader_name: StringProperty(name=SHADER_DEFAULT)
-
-    def custom_shaders_update(self, _context) -> None:
-        self['shader'] = 0
-        self.shader_name = SHADER_DEFAULT
-        ShaderManager(self.id_data).update_shader(SHADER_DEFAULT)
-
-    use_custom_shaders: BoolProperty(
-        name='Use Custom Shaders',
-        description='Use a custom shaders instead of the game shaders',
-        default=False,
-        update=custom_shaders_update
-    )
-
-    # Variations
-    def variation_setter(self, variation: str) -> None:
-        shader_name = self.get('shader_name', SHADER_DEFAULT)
-        if shader_name == SHADER_DEFAULT:  # If no shader is selected, reset variation safely
-            if self.get('shader_variation_name', '') != SHADER_NO_VARIATION:
-                self['shader_variation_name'] = SHADER_NO_VARIATION
-            return
-        if not variation:  # Convert empty variation to default
-            variation = SHADER_NO_VARIATION
-        # Prevent recursion when setting the same variation
-        if self.get('shader_variation_name', SHADER_NO_VARIATION) != variation:
-            self['shader_variation_name'] = variation
-            ShaderManager(self.id_data).update_variation(shader_name, variation)
-
-    def variation_getter(self) -> str:
-        if not len(self.shader_variations):
-            return ""  # No variations available, return empty string to avoid red field in prop search
-        return self.get('shader_variation_name', SHADER_NO_VARIATION)
-
-    shader_variation_name: StringProperty(
-        name="Selected Variation",
-        description="The selected variation for the current shader",
-        default=SHADER_NO_VARIATION,
-        get=variation_getter,
-        set=variation_setter
-    )
-    shader_variations: CollectionProperty(type=I3DShaderVariation)
-
-    shader_material_params: PointerProperty(type=I3DShaderDynamicParams)
-    shader_material_textures: CollectionProperty(type=I3DShaderTexture)
-    required_vertex_attributes: CollectionProperty(type=I3DRequiredVertexAttribute)
-
-    def update_material_template(self, _context) -> None:
-        if (template := get_material_template(self.selected_material_template)) is not None:
-            material_template_to_material(self.shader_material_params, self.shader_material_textures, template)
-
-    def update_brand_material_template(self, _context) -> None:
-        if (brand_template := get_brand_material_template(self.selected_brand_template)) is not None:
-            parent = getattr(brand_template, 'parentTemplate', None)
-            if parent:
-                material_template_to_material(self.shader_material_params, self.shader_material_textures, parent)
-            material_template_to_material(self.shader_material_params, self.shader_material_textures, brand_template)
-
-    selected_material_template: bpy.props.StringProperty(name="Material Template", update=update_material_template)
-    selected_brand_template: bpy.props.StringProperty(name="Brand Template", update=update_brand_material_template)
-
-    alpha_blending: BoolProperty(
-        name='Alpha Blending',
-        description='Enable alpha blending for this material',
-        default=False
-    )
-
-    shading_rate: EnumProperty(
-        name='Shading Rate',
-        description='Shading Rate',
-        items=[
-            ('1x1', '1x1', '1x1'),
-            ('1x2', '1x2', '1x2'),
-            ('2x1', '2x1', '2x1'),
-            ('2x2', '2x2', '2x2'),
-            ('2x4', '2x4', '2x4'),
-            ('4x2', '4x2', '4x2'),
-            ('4x4', '4x4', '4x4')
-        ],
-        default='1x1'
-    )
-
-
-@register
-class I3D_IO_PT_material_shader(Panel):
-    bl_space_type = 'PROPERTIES'
-    bl_region_type = 'WINDOW'
-    bl_label = "I3D Material & Shader Settings"
-    bl_context = 'material'
-
-    @classmethod
-    def poll(cls, context):
-        return context.material
-
-    def draw(self, context):
-        layout = self.layout
-        layout.use_property_split = False
-        layout.use_property_decorate = False
-        material = context.material
-        i3d_attributes = material.i3d_attributes
-
-        main_props = layout.column(align=True)
-        main_props.use_property_split = True
-        main_props.prop(i3d_attributes, 'shading_rate')
-        main_props.prop(i3d_attributes, 'alpha_blending')
-
-        layout.separator(type='LINE')
-
-        row = layout.row(align=True)
-        col = row.column(align=False)
-
-        # Only "Valid" legacy key we care about is the "source" key, which is the old shader path
-        if (old_shader_source := i3d_attributes.get('source')) and old_shader_source.endswith('.xml'):
-            box = col.box()
-            box.label(text="Old shader source found:")
-            box.label(text=old_shader_source)
-            box.label(text="If you want to convert this shader to new format, run the operator")
-
-        custom_shaders_col = col.column(align=True)
-        custom_shaders_col.enabled = len(context.scene.i3dio.shader_folders) > 0
-        custom_shaders_col.prop(i3d_attributes, 'use_custom_shaders')
-        col.prop(i3d_attributes, 'shader', text="Shader")
-        col.prop_search(i3d_attributes, 'shader_variation_name', i3d_attributes, 'shader_variations', text="Variation")
-
-        if i3d_attributes.required_vertex_attributes:
-            column = layout.column(align=True)
-            column.separator(factor=2.5, type='LINE')
-            column.label(text="Required Vertex Attributes:")
-            row = column.row(align=True)
-            for attr in i3d_attributes.required_vertex_attributes:
-                row.label(text=attr.name, icon='DOT')
-            column.separator(factor=2.5, type='LINE')
-
-        if i3d_attributes.shader_name not in (SHADER_DEFAULT, ""):
-            draw_shader_group_panels(layout, i3d_attributes)
-
-
-def draw_shader_group_panel(layout: bpy.types.UILayout, idname: str, header_label: str, i3d_attributes,
-                            params: list[str], textures: list[I3DShaderTexture]) -> None:
-    if params:
-        param_header, param_panel = layout.panel(idname + "_params", default_closed=False)
-        param_header.label(text=f"{header_label}Parameters")
-        if idname == "shader_material_brandcolor":
-            param_header.operator('i3dio.template_search_popup', text="", icon="EVENT_M", emboss=False).is_brand = False
-            param_header.operator('i3dio.template_search_popup', text="", icon="EVENT_B", emboss=False).is_brand = True
-        if not param_panel:
-            return
-<<<<<<< HEAD
-
-=======
-        param_arrays = [i3d_attributes.shader_material_params[param] for param in params]
-        max_param_length = max((len(arr) for arr in param_arrays), default=4)
->>>>>>> 0a52c5df
-        column = param_panel.column(align=False)
-        for param in params:
-            row = column.row(align=True)
-            row.prop(i3d_attributes.shader_material_params, f'["{param}"]')
-<<<<<<< HEAD
-
-            if idname == "shader_material_brandcolor":
-                row.operator('i3dio.template_search_popup', text="", icon="EVENT_B").is_brand = True
-
-            for _ in range(4 - len(i3d_attributes.shader_material_params[param])):
-=======
-            for _ in range(max_param_length - len(i3d_attributes.shader_material_params[param])):
->>>>>>> 0a52c5df
-                row.label(text="")  # pad with empty text to make everything align
-    if textures:
-        texture_header, texture_panel = layout.panel(idname + "_textures", default_closed=False)
-        texture_header.label(text=f"{header_label}Textures")
-        if not texture_panel:
-            return
-        column = texture_panel.column(align=False)
-        for texture in textures:
-            placeholder = texture.default_source if texture.default_source else 'Texture not assigned'
-            column.row(align=True).prop(texture, 'source', text=texture.name, placeholder=placeholder)
-
-
-def draw_shader_group_panels(layout: bpy.types.UILayout, i3d_attributes) -> None:
-    shader_dict = get_shader_dict(i3d_attributes.use_custom_shaders)
-    shader_data = shader_dict.get(i3d_attributes.shader_name)
-    lookup = shader_data.param_lookup
-
-    params_by_template = {}
-    for pname in i3d_attributes.shader_material_params.keys():
-        if (param := lookup.get(pname)) is not None:
-            params_by_template.setdefault(param.template, []).append(pname)
-    textures_by_template = {}
-    for texture in i3d_attributes.shader_material_textures:
-        textures_by_template.setdefault(texture.template, []).append(texture)
-
-    all_templates = set(params_by_template) | set(textures_by_template)
-    all_templates = list(all_templates)
-    priority_template = "brandColor"
-    all_templates = [priority_template] + [t for t in all_templates if t != priority_template]
-
-    single_template = len(all_templates) == 1
-    for template in all_templates:
-        params = params_by_template.get(template, [])
-        textures = textures_by_template.get(template, [])
-        group_label = "" if single_template else humanize_template(template) + " "
-        idname = f"shader_material_{template.lower()}"
-        draw_shader_group_panel(layout, idname, group_label, i3d_attributes, params, textures)
-
-
-def parse_shader_parameters(parameter: xml_i3d.XML_Element) -> list[ShaderParameter]:
-    """Parses a shader parameter element and returns a list of dictionaries with parameter data."""
-    parameter_list: list[ShaderParameter] = []
-
-    type_str = parameter.attrib.get('type', 'float4')
-    type_length = {'float': 1, 'float1': 1, 'float2': 2, 'float3': 3, 'float4': 4}.get(type_str, 4)
-
-    def _parse_floats(val: str | None, default: float = 0.0) -> list[float]:
-        if val is None:
-            return [default] * type_length
-        try:
-            vals = [float(x) for x in val.split()]
-            # If too many, truncate; if too few, pad with default
-            return vals[:type_length] + [default] * (type_length - len(vals))
-        except Exception:
-            return [default] * type_length
-
-    param_name = parameter.attrib['name']
-    template = parameter.attrib.get('template', 'default')
-    default_value = _parse_floats(parameter.attrib.get('defaultValue'))
-    min_str = parameter.attrib.get('minValue')
-    max_str = parameter.attrib.get('maxValue')
-    min_value = _parse_floats(min_str) if min_str else [min(-xml_i3d.i3d_max, min(default_value))] * type_length
-    max_value = _parse_floats(max_str) if max_str else [max(xml_i3d.i3d_max, max(default_value))] * type_length
-    # Blender supports only a single min/max per prop, so if all are the same, use that; else fallback to i3d_max
-    min_single = min_value[0] if all(x == min_value[0] for x in min_value) else -xml_i3d.i3d_max
-    max_single = max_value[0] if all(x == max_value[0] for x in max_value) else xml_i3d.i3d_max
-
-    description = parameter.attrib.get('description', '')
-    if parameter.attrib.get('arraySize') is not None:
-        for child in parameter:
-            child_default = _parse_floats(child.text)
-            parameter_list.append(ShaderParameter(
-                name=f"{param_name}{child.attrib.get('index', '')}",
-                type=type_length,
-                default_value=child_default,
-                min_value=min_single,
-                max_value=max_single,
-                description=description,
-                template=template
-            ))
-    else:
-        parameter_list.append(ShaderParameter(
-            name=param_name,
-            type=type_length,
-            default_value=default_value,
-            min_value=min_single,
-            max_value=max_single,
-            description=description,
-            template=template
-        ))
-
-    return parameter_list
-
-
-def parse_shader_texture(texture: xml_i3d.XML_Element) -> ShaderTexture:
-    """Parses a shader texture element and returns a dictionary with texture data."""
-    return ShaderTexture(name=texture.attrib['name'], default_file=texture.attrib.get('defaultFilename', ''),
-                         template=texture.attrib.get('template', 'default'))
-
-
-def load_shader(path: Path) -> ShaderMetadata | None:
-    tree = xml_i3d.parse(path)
-    if tree is None:
-        return None
-    root = tree.getroot()
-    if root.tag != 'CustomShader':
-        return None
-    shader = ShaderMetadata(path)
-
-    if (variations := root.find('Variations')) is not None:
-        for v in variations:
-            if v.tag == 'Variation':
-                # Some variations don't have a group defined, but should still use the 'base' group regardless
-                shader.variations[v.attrib.get('name')] = v.attrib.get('groups', 'base').split()
-
-    if (parameters := root.find('Parameters')) is not None:
-        for p in parameters:
-            if p.tag == 'Parameter':  # Default to "base" if no group is specified
-                shader.parameters.setdefault(p.attrib.get('group', 'base'), []).extend(parse_shader_parameters(p))
-
-    if (textures := root.find('Textures')) is not None:
-        for t in textures:
-            if t.tag == 'Texture':  # Default to "base" if no group is specified
-                shader.textures.setdefault(t.attrib.get('group', 'base'), []).append(parse_shader_texture(t))
-
-    if (vertex_attributes := root.find('VertexAttributes')) is not None:
-        for attr in vertex_attributes:
-            if attr.tag == 'VertexAttribute':
-                shader.vertex_attributes[attr.attrib['name']] = attr.attrib.get('group', 'base')
-
-    # Add a lookup for parameters to easily access them by name
-    shader.param_lookup = {param.name: param for group in shader.parameters.values() for param in group}
-    return shader
-
-
-def load_shaders_from_directory(directory: Path) -> dict:
-    """Scans a directory for .xml shader files and returns a dict of shader_name -> ShaderMetadata"""
-    return {path.stem: shader for path in directory.glob('*.xml') if (shader := load_shader(path))}
-
-
-def populate_game_shaders() -> None:
-    global SHADERS_GAME, SHADER_ENUMS_GAME
-    SHADERS_GAME.clear()
-
-    shader_dir = Path(bpy.context.preferences.addons[base_package].preferences.fs_data_path) / 'shaders'
-    if shader_dir.exists():
-        SHADERS_GAME.update(load_shaders_from_directory(shader_dir))
-
-    SHADER_ENUMS_GAME = [SHADER_ENUM_ITEMS_DEFAULT]
-    SHADER_ENUMS_GAME.extend([(name, name, str(shader.path)) for name, shader in SHADERS_GAME.items()])
-    print(f"Loaded {len(SHADERS_GAME)} game shaders")
-
-
-def populate_custom_shaders() -> None:
-    global SHADERS_CUSTOM, SHADER_ENUMS_CUSTOM
-    SHADERS_CUSTOM.clear()
-
-    try:
-        for scene in bpy.data.scenes:
-            for entry in scene.i3dio.shader_folders:
-                path = Path(bpy.path.abspath(entry.path))
-                if path.exists():
-                    SHADERS_CUSTOM.update(load_shaders_from_directory(path))
-                else:
-                    print(f"[Custom Shader] Folder does not exist: {entry.path}")
-    except Exception as e:
-        print("Error reading custom shader folders:", e)
-
-    SHADER_ENUMS_CUSTOM = [SHADER_ENUM_ITEMS_DEFAULT]
-    SHADER_ENUMS_CUSTOM.extend([(name, name, str(shader.path)) for name, shader in SHADERS_CUSTOM.items()])
-    print(f"Loaded {len(SHADERS_CUSTOM)} custom shaders")
-
-
-@persistent
-def populate_shader_cache_handler(_dummy) -> None:
-    populate_game_shaders()
-    populate_custom_shaders()
-
-
-def _debug_print(message: str) -> None:
-    if True:
-        print(message)
-
-
-def _migrate_shader_source(i3d_attr, old_shader_path: Path) -> bool:
-    old_shader_stem = old_shader_path.stem
-    old_version = detect_fs_version(old_shader_path)
-    current_version = detect_fs_version(Path(bpy.context.preferences.addons[base_package].preferences.fs_data_path))
-
-    # Check if the shader path matches any of the game shaders
-    if any(old_shader_path == s.path for s in SHADERS_GAME.values()):
-        _debug_print(f"[ShaderUpgrade] Found game shader: {old_shader_stem} through path match")
-        i3d_attr.shader = old_shader_stem
-    elif old_shader_stem in SHADERS_GAME:  # Check if the shader name matches any of the game shaders
-        if not is_version_compatible(old_version, current_version) and old_shader_stem == "vehicleShader":
-            # Conversion for vehicleShader from 19/22 to 25 is a more involved process and need to be handled separately
-            _debug_print(f"[ShaderUpgrade] Found game shader: {old_shader_stem} through name match, but not compatible")
-            return False
-        _debug_print(f"[ShaderUpgrade] Found game shader: {old_shader_stem} through name match")
-        i3d_attr.shader = old_shader_stem
-    elif old_shader_path.exists():  # We have to assume this is a custom shader
-        _debug_print(f"[ShaderUpgrade] Found custom shader: {old_shader_stem} through path match to directory")
-        if old_shader_stem not in SHADERS_CUSTOM:
-            shader_folder_item = bpy.context.scene.i3dio.shader_folders.add()
-            shader_folder_item.name = old_shader_path.parent.stem
-            shader_folder_item.path = str(old_shader_path.parent)  # Add folder where the shader is located
-        i3d_attr.use_custom_shaders = True
-        i3d_attr.shader = old_shader_stem
-    else:  # No shader found
-        _debug_print(f"[ShaderUpgrade] No shader found for: {old_shader_stem}")
-        return False
-    return True
-
-
-@persistent
-def migrate_old_shader_format(file) -> None:
-    _debug_print(f"[ShaderUpgrade] Handling old shader format for: {file}")
-    # Old -> new property names:
-    # source -> shader
-    # variation -> shader_variation_name
-    # shader_parameters -> shader_material_params
-    # shader_textures -> shader_material_textures
-    if not file or not bpy.context.preferences.addons[base_package].preferences.fs_data_path:
-        return
-
-    for mat in bpy.data.materials:
-        i3d_attr = mat.i3d_attributes
-        if not (old_source := i3d_attr.get('source')) or not old_source.endswith('.xml'):
-            continue  # No old source, nothing to do
-
-        _debug_print(f"\nMaterial: {mat.name}, has old source: {old_source}")
-        old_shader_path = Path(bpy.path.abspath(old_source))
-        if not _migrate_shader_source(i3d_attr, old_shader_path):
-            continue  # Shader not found, skip this material
-        del i3d_attr['source']  # Remove old source if new shader was found
-
-        if (old_variation := i3d_attr.get('variation')) is not None and \
-                (old_variations := i3d_attr.get('variations')) is not None:
-            if 0 <= old_variation < len(old_variations):
-                # Old variation was enum, we need to use the index to get the name through its stored variations
-                old_variation_name = old_variations[old_variation].get('name', SHADER_NO_VARIATION)
-                if old_variation_name not in i3d_attr.shader_variations:
-                    _debug_print(f"Variation {old_variation_name} not found in shader variations, skipping.")
-                    continue  # Skip if the variation is not in the new list
-                _debug_print(f"Setting variation to, {old_variation_name}")
-                i3d_attr.shader_variation_name = old_variation_name
-            else:
-                _debug_print(f"Invalid old variation index: {old_variation}, skipping.")
-            del i3d_attr['variations']  # Remove variation(s) here for both cases,
-            del i3d_attr['variation']   # because if index is invalid there is no use for it anyways
-
-        if (old_parameters := i3d_attr.get('shader_parameters')) is not None:
-            for old_param in old_parameters:
-                old_name = old_param.get('name', '')
-                if old_name not in i3d_attr.shader_material_params:
-                    _debug_print(f"Parameter {old_name} not found in shader, skipping.")
-                    continue  # Skip parameters that are not in the shader dict
-                key_map = {'data_float_1': 1, 'data_float_2': 2, 'data_float_3': 3, 'data_float_4': 4}
-                values = None
-                for key, length in key_map.items():
-                    if key in old_param:
-                        data = old_param[key]
-                        if isinstance(data, (float, int)):
-                            values = [float(data)]
-                        else:
-                            values = [float(v) for v in data]
-                        values = (values + [0.0] * length)[:length]
-                        break
-                if values is None:
-                    _debug_print(f"Unhandled data type for parameter: {old_name}")
-                    continue
-                try:
-                    i3d_attr.shader_material_params[old_name] = values
-                except Exception as e:
-                    _debug_print(f"Failed to migrate parameter '{old_name}': {e}")
-            # Always remove old parameters after migration to prevent leftover legacy data.
-            del i3d_attr['shader_parameters']
-
-        if (old_textures := i3d_attr.get('shader_textures')) is not None:
-            for old_texture in old_textures:
-                old_name = old_texture.get('name', '')
-                existing_texture = next((t for t in i3d_attr.shader_material_textures if t.name == old_name), None)
-                if existing_texture is not None:
-                    existing_texture.name = old_name
-                    _debug_print(f"Setting texture source for {old_name}")
-                    old_texture_source = old_texture.get('source', '')
-                    _debug_print(f"Old source: {old_texture_source}")
-                    # Only override if the texture source differs from the default
-                    if old_texture_source != existing_texture.default_source:
-                        existing_texture.source = old_texture_source
-            # Always remove old textures after migration to prevent leftover legacy data.
-            del i3d_attr['shader_textures']
-
-
-def register():
-    for cls in classes:
-        bpy.utils.register_class(cls)
-    bpy.types.Material.i3d_attributes = PointerProperty(type=I3DMaterialShader)
-    load_post.append(populate_shader_cache_handler)
-    load_post.append(migrate_old_shader_format)
-
-
-def unregister():
-    load_post.remove(migrate_old_shader_format)
-    load_post.remove(populate_shader_cache_handler)
-    for cls in reversed(classes):
-        bpy.utils.unregister_class(cls)
-    del bpy.types.Material.i3d_attributes
+from __future__ import annotations
+from dataclasses import dataclass, field
+from pathlib import Path
+
+import bpy
+from bpy.types import Panel
+from bpy.props import (
+    StringProperty,
+    PointerProperty,
+    EnumProperty,
+    CollectionProperty,
+    BoolProperty
+)
+from bpy.app.handlers import (persistent, load_post)
+
+from .helper_functions import detect_fs_version, is_version_compatible, humanize_template
+from .material_templates import get_material_template, get_brand_material_template, material_template_to_material
+from .. import xml_i3d
+from .. import __package__ as base_package
+
+
+# A module value to represent what the field shows when a shader is not selected
+SHADER_NO_VARIATION = 'None'
+SHADER_PARAMETER_MAX_DECIMALS = 3  # 0-6 per blender properties documentation
+SHADER_DEFAULT = 'NO_SHADER'
+
+SHADERS_GAME: ShaderDict = {}
+SHADERS_CUSTOM: ShaderDict = {}
+SHADER_ENUM_ITEMS_DEFAULT = (f'{SHADER_DEFAULT}', 'No Shader', 'No Shader Selected')
+SHADER_ENUMS_GAME = [SHADER_ENUM_ITEMS_DEFAULT]
+SHADER_ENUMS_CUSTOM = [SHADER_ENUM_ITEMS_DEFAULT]
+
+
+@dataclass
+class ShaderParameter:
+    name: str
+    type: int
+    default_value: list[float]
+    min_value: float = -xml_i3d.i3d_max
+    max_value: float = xml_i3d.i3d_max
+    description: str = ''
+    template: str = 'default'
+
+
+@dataclass
+class ShaderTexture:
+    name: str
+    default_file: str
+    template: str = 'default'
+
+
+@dataclass
+class ShaderMetadata:
+    path: Path
+    variations: dict[str, list[str]] = field(default_factory=dict)
+    parameters: dict[str, list[ShaderParameter]] = field(default_factory=dict)
+    textures: dict[str, list[ShaderTexture]] = field(default_factory=dict)
+    vertex_attributes: dict[str, str] = field(default_factory=dict)
+    param_lookup: dict[str, ShaderParameter] = field(default_factory=dict)
+
+
+ShaderDict = dict[str, ShaderMetadata]
+
+
+def get_shader_dict(use_custom: bool) -> ShaderDict:
+    return SHADERS_CUSTOM if use_custom else SHADERS_GAME
+
+
+def _clone_shader_texture(tex: I3DShaderTexture) -> dict:
+    return {
+        'name': tex.name,
+        'source': tex.source,
+        'default_source': tex.default_source,
+    }
+
+
+class ShaderManager:
+    def __init__(self, material: bpy.types.Material) -> None:
+        self.attributes = material.i3d_attributes
+        self.shader_dict = get_shader_dict(self.attributes.use_custom_shaders)
+        self.dynamic_params = self.attributes.shader_material_params
+        self.cached_textures = {t.name: _clone_shader_texture(t) for t in self.attributes.shader_material_textures}
+
+    def clear_shader_data(self, clear_all: bool = False) -> None:
+        self.attributes.shader_material_textures.clear()
+        self.attributes.required_vertex_attributes.clear()
+        if clear_all:
+            self._cleanup_unused_params(set())  # When clearing all, remove all params
+            self.attributes.shader_variations.clear()
+
+    def _add_shader_groups(self, shader: ShaderMetadata, group_names: list[str]) -> set[str]:
+        """Adds parameters and textures from the specified groups. Returns used param names."""
+        used_params = set()
+        for group in group_names:
+            for param in shader.parameters.get(group, []):
+                self.add_shader_parameter(param)
+                used_params.add(param.name)
+            for texture in shader.textures.get(group, []):
+                self.add_shader_texture(texture)
+        return used_params
+
+    def _cleanup_unused_params(self, used_params: set[str]) -> None:
+        """Remove any params not in the current used set."""
+        for param in list(self.dynamic_params.keys()):  # Use list to avoid runtime error
+            if param not in used_params:
+                del self.dynamic_params[param]
+
+    def update_shader(self, shader_name: str) -> None:
+        self.clear_shader_data(clear_all=True)
+        self.attributes.shader_name = shader_name
+        self.attributes.shader_variations.add().name = SHADER_NO_VARIATION
+        self.attributes.shader_variation_name = SHADER_NO_VARIATION
+
+        if shader_name == SHADER_DEFAULT or not (shader := self.shader_dict.get(shader_name)):
+            return
+
+        for variation in shader.variations:  # Add all variations to the collection
+            self.attributes.shader_variations.add().name = variation
+        self._add_shader_groups(shader, ['base'])  # Always add the base group (default for all shaders)
+        # No need to cleanup for new shader, dynamic_params will always be empty before
+
+    def update_variation(self, shader_name: str, shader_variation_name: str) -> None:
+        if shader_name == SHADER_DEFAULT or not (shader := self.shader_dict.get(shader_name)):
+            return
+        self.clear_shader_data()
+        groups = shader.variations.get(shader_variation_name) or ['base']
+        used_params = self._add_shader_groups(shader, groups)
+        self._cleanup_unused_params(used_params)
+        self.set_vertex_attributes(shader, groups)
+
+    def add_shader_parameter(self, parameter: ShaderParameter) -> None:
+        if parameter.name in self.dynamic_params:
+            return  # Preserve the parameter value when switching shader variations
+        self.dynamic_params[parameter.name] = parameter.default_value
+        ui = self.dynamic_params.id_properties_ui(parameter.name)
+        ui.clear()
+        ui.update(default=parameter.default_value, min=parameter.min_value,
+                  max=parameter.max_value, description=parameter.description)
+
+    def add_shader_texture(self, texture: ShaderTexture) -> None:
+        new_texture = self.attributes.shader_material_textures.add()
+        new_texture.name = texture.name
+        new_texture.default_source = texture.default_file
+        new_texture.template = texture.template
+        if (cached := self.cached_textures.get(new_texture.name)) and cached['source'] != new_texture.default_source:
+            new_texture.source = cached['source']
+
+    def set_vertex_attributes(self, shader: ShaderMetadata, groups: list[str]) -> None:
+        required_attributes = {name for name, group in shader.vertex_attributes.items() if group in groups}
+        self.attributes.required_vertex_attributes.clear()
+        for name in required_attributes:
+            self.attributes.required_vertex_attributes.add().name = name
+
+
+classes = []
+
+
+def register(cls):
+    classes.append(cls)
+    return cls
+
+
+@register
+class I3DRequiredVertexAttribute(bpy.types.PropertyGroup):
+    name: StringProperty()
+
+
+@register
+class I3DShaderTexture(bpy.types.PropertyGroup):
+    name: StringProperty(default='Unnamed Texture')
+    source: StringProperty(
+        name='Texture source',
+        description='Path to the texture',
+        subtype='FILE_PATH',
+        default=''
+    )
+    default_source: StringProperty()
+    template: StringProperty()
+
+
+@register
+class I3DShaderDynamicParams(bpy.types.PropertyGroup):
+    # Shader parameter system inspired by Blender OSL node/camera dynamic property design.
+    # See: Cycles OSL implementation for similar dynamic, per-shader, per-property metadata-driven UI.
+    pass
+
+
+@register
+class I3DShaderVariation(bpy.types.PropertyGroup):
+    name: StringProperty(default=SHADER_NO_VARIATION)
+
+
+@register
+class I3DMaterialShader(bpy.types.PropertyGroup):
+    def shader_items_update(self, _context) -> list[tuple[str, str, str]]:
+        return SHADER_ENUMS_CUSTOM if self.use_custom_shaders else SHADER_ENUMS_GAME
+
+    def shader_setter(self, selected_index: int) -> None:
+        existing_shader = self.get('shader', 0)
+        if existing_shader != selected_index:
+            self['shader'] = selected_index
+            shader_enums = SHADER_ENUMS_CUSTOM if self.use_custom_shaders else SHADER_ENUMS_GAME
+            shader_name = shader_enums[selected_index][0]
+            ShaderManager(self.id_data).update_shader(shader_name)
+
+    def shader_getter(self):
+        return self.get('shader', 0)
+
+    def noop_update(self, _context) -> None:
+        return
+
+    shader: EnumProperty(
+        name='Shader',
+        description='The shader to use for this material',
+        default=0,
+        items=shader_items_update,
+        update=noop_update,  # Required to ensure depsgraph sync after file load (if material is migrated)
+        get=shader_getter,
+        set=shader_setter,
+    )
+
+    # Just for easy access to the shader name
+    shader_name: StringProperty(name=SHADER_DEFAULT)
+
+    def custom_shaders_update(self, _context) -> None:
+        self['shader'] = 0
+        self.shader_name = SHADER_DEFAULT
+        ShaderManager(self.id_data).update_shader(SHADER_DEFAULT)
+
+    use_custom_shaders: BoolProperty(
+        name='Use Custom Shaders',
+        description='Use a custom shaders instead of the game shaders',
+        default=False,
+        update=custom_shaders_update
+    )
+
+    # Variations
+    def variation_setter(self, variation: str) -> None:
+        shader_name = self.get('shader_name', SHADER_DEFAULT)
+        if shader_name == SHADER_DEFAULT:  # If no shader is selected, reset variation safely
+            if self.get('shader_variation_name', '') != SHADER_NO_VARIATION:
+                self['shader_variation_name'] = SHADER_NO_VARIATION
+            return
+        if not variation:  # Convert empty variation to default
+            variation = SHADER_NO_VARIATION
+        # Prevent recursion when setting the same variation
+        if self.get('shader_variation_name', SHADER_NO_VARIATION) != variation:
+            self['shader_variation_name'] = variation
+            ShaderManager(self.id_data).update_variation(shader_name, variation)
+
+    def variation_getter(self) -> str:
+        if not len(self.shader_variations):
+            return ""  # No variations available, return empty string to avoid red field in prop search
+        return self.get('shader_variation_name', SHADER_NO_VARIATION)
+
+    shader_variation_name: StringProperty(
+        name="Selected Variation",
+        description="The selected variation for the current shader",
+        default=SHADER_NO_VARIATION,
+        get=variation_getter,
+        set=variation_setter
+    )
+    shader_variations: CollectionProperty(type=I3DShaderVariation)
+
+    shader_material_params: PointerProperty(type=I3DShaderDynamicParams)
+    shader_material_textures: CollectionProperty(type=I3DShaderTexture)
+    required_vertex_attributes: CollectionProperty(type=I3DRequiredVertexAttribute)
+
+    def update_material_template(self, _context) -> None:
+        if (template := get_material_template(self.selected_material_template)) is not None:
+            material_template_to_material(self.shader_material_params, self.shader_material_textures, template)
+
+    def update_brand_material_template(self, _context) -> None:
+        if (brand_template := get_brand_material_template(self.selected_brand_template)) is not None:
+            parent = getattr(brand_template, 'parentTemplate', None)
+            if parent:
+                material_template_to_material(self.shader_material_params, self.shader_material_textures, parent)
+            material_template_to_material(self.shader_material_params, self.shader_material_textures, brand_template)
+
+    selected_material_template: bpy.props.StringProperty(name="Material Template", update=update_material_template)
+    selected_brand_template: bpy.props.StringProperty(name="Brand Template", update=update_brand_material_template)
+
+    alpha_blending: BoolProperty(
+        name='Alpha Blending',
+        description='Enable alpha blending for this material',
+        default=False
+    )
+
+    shading_rate: EnumProperty(
+        name='Shading Rate',
+        description='Shading Rate',
+        items=[
+            ('1x1', '1x1', '1x1'),
+            ('1x2', '1x2', '1x2'),
+            ('2x1', '2x1', '2x1'),
+            ('2x2', '2x2', '2x2'),
+            ('2x4', '2x4', '2x4'),
+            ('4x2', '4x2', '4x2'),
+            ('4x4', '4x4', '4x4')
+        ],
+        default='1x1'
+    )
+
+
+@register
+class I3D_IO_PT_material_shader(Panel):
+    bl_space_type = 'PROPERTIES'
+    bl_region_type = 'WINDOW'
+    bl_label = "I3D Material & Shader Settings"
+    bl_context = 'material'
+
+    @classmethod
+    def poll(cls, context):
+        return context.material
+
+    def draw(self, context):
+        layout = self.layout
+        layout.use_property_split = False
+        layout.use_property_decorate = False
+        material = context.material
+        i3d_attributes = material.i3d_attributes
+
+        main_props = layout.column(align=True)
+        main_props.use_property_split = True
+        main_props.prop(i3d_attributes, 'shading_rate')
+        main_props.prop(i3d_attributes, 'alpha_blending')
+
+        layout.separator(type='LINE')
+
+        row = layout.row(align=True)
+        col = row.column(align=False)
+
+        # Only "Valid" legacy key we care about is the "source" key, which is the old shader path
+        if (old_shader_source := i3d_attributes.get('source')) and old_shader_source.endswith('.xml'):
+            box = col.box()
+            box.label(text="Old shader source found:")
+            box.label(text=old_shader_source)
+            box.label(text="If you want to convert this shader to new format, run the operator")
+
+        custom_shaders_col = col.column(align=True)
+        custom_shaders_col.enabled = len(context.scene.i3dio.shader_folders) > 0
+        custom_shaders_col.prop(i3d_attributes, 'use_custom_shaders')
+        col.prop(i3d_attributes, 'shader', text="Shader")
+        col.prop_search(i3d_attributes, 'shader_variation_name', i3d_attributes, 'shader_variations', text="Variation")
+
+        if i3d_attributes.required_vertex_attributes:
+            column = layout.column(align=True)
+            column.separator(factor=2.5, type='LINE')
+            column.label(text="Required Vertex Attributes:")
+            row = column.row(align=True)
+            for attr in i3d_attributes.required_vertex_attributes:
+                row.label(text=attr.name, icon='DOT')
+            column.separator(factor=2.5, type='LINE')
+
+        if i3d_attributes.shader_name not in (SHADER_DEFAULT, ""):
+            draw_shader_group_panels(layout, i3d_attributes)
+
+
+def draw_shader_group_panel(layout: bpy.types.UILayout, idname: str, header_label: str, i3d_attributes,
+                            params: list[str], textures: list[I3DShaderTexture]) -> None:
+    if params:
+        param_header, param_panel = layout.panel(idname + "_params", default_closed=False)
+        param_header.label(text=f"{header_label}Parameters")
+        if idname == "shader_material_brandcolor":
+            param_header.operator('i3dio.template_search_popup', text="", icon="EVENT_M", emboss=False).is_brand = False
+            param_header.operator('i3dio.template_search_popup', text="", icon="EVENT_B", emboss=False).is_brand = True
+        if not param_panel:
+            return
+        param_arrays = [i3d_attributes.shader_material_params[param] for param in params]
+        max_param_length = max((len(arr) for arr in param_arrays), default=4)
+        column = param_panel.column(align=False)
+        for param in params:
+            row = column.row(align=True)
+            row.prop(i3d_attributes.shader_material_params, f'["{param}"]')
+
+            if idname == "shader_material_brandcolor":
+                row.operator('i3dio.template_search_popup', text="", icon="EVENT_B").is_brand = True
+
+            for _ in range(max_param_length - len(i3d_attributes.shader_material_params[param])):
+                row.label(text="")  # pad with empty text to make everything align
+    if textures:
+        texture_header, texture_panel = layout.panel(idname + "_textures", default_closed=False)
+        texture_header.label(text=f"{header_label}Textures")
+        if not texture_panel:
+            return
+        column = texture_panel.column(align=False)
+        for texture in textures:
+            placeholder = texture.default_source if texture.default_source else 'Texture not assigned'
+            column.row(align=True).prop(texture, 'source', text=texture.name, placeholder=placeholder)
+
+
+def draw_shader_group_panels(layout: bpy.types.UILayout, i3d_attributes) -> None:
+    shader_dict = get_shader_dict(i3d_attributes.use_custom_shaders)
+    shader_data = shader_dict.get(i3d_attributes.shader_name)
+    lookup = shader_data.param_lookup
+
+    params_by_template = {}
+    for pname in i3d_attributes.shader_material_params.keys():
+        if (param := lookup.get(pname)) is not None:
+            params_by_template.setdefault(param.template, []).append(pname)
+    textures_by_template = {}
+    for texture in i3d_attributes.shader_material_textures:
+        textures_by_template.setdefault(texture.template, []).append(texture)
+
+    all_templates = set(params_by_template) | set(textures_by_template)
+    all_templates = list(all_templates)
+    priority_template = "brandColor"
+    all_templates = [priority_template] + [t for t in all_templates if t != priority_template]
+
+    single_template = len(all_templates) == 1
+    for template in all_templates:
+        params = params_by_template.get(template, [])
+        textures = textures_by_template.get(template, [])
+        group_label = "" if single_template else humanize_template(template) + " "
+        idname = f"shader_material_{template.lower()}"
+        draw_shader_group_panel(layout, idname, group_label, i3d_attributes, params, textures)
+
+
+def parse_shader_parameters(parameter: xml_i3d.XML_Element) -> list[ShaderParameter]:
+    """Parses a shader parameter element and returns a list of dictionaries with parameter data."""
+    parameter_list: list[ShaderParameter] = []
+
+    type_str = parameter.attrib.get('type', 'float4')
+    type_length = {'float': 1, 'float1': 1, 'float2': 2, 'float3': 3, 'float4': 4}.get(type_str, 4)
+
+    def _parse_floats(val: str | None, default: float = 0.0) -> list[float]:
+        if val is None:
+            return [default] * type_length
+        try:
+            vals = [float(x) for x in val.split()]
+            # If too many, truncate; if too few, pad with default
+            return vals[:type_length] + [default] * (type_length - len(vals))
+        except Exception:
+            return [default] * type_length
+
+    param_name = parameter.attrib['name']
+    template = parameter.attrib.get('template', 'default')
+    default_value = _parse_floats(parameter.attrib.get('defaultValue'))
+    min_str = parameter.attrib.get('minValue')
+    max_str = parameter.attrib.get('maxValue')
+    min_value = _parse_floats(min_str) if min_str else [min(-xml_i3d.i3d_max, min(default_value))] * type_length
+    max_value = _parse_floats(max_str) if max_str else [max(xml_i3d.i3d_max, max(default_value))] * type_length
+    # Blender supports only a single min/max per prop, so if all are the same, use that; else fallback to i3d_max
+    min_single = min_value[0] if all(x == min_value[0] for x in min_value) else -xml_i3d.i3d_max
+    max_single = max_value[0] if all(x == max_value[0] for x in max_value) else xml_i3d.i3d_max
+
+    description = parameter.attrib.get('description', '')
+    if parameter.attrib.get('arraySize') is not None:
+        for child in parameter:
+            child_default = _parse_floats(child.text)
+            parameter_list.append(ShaderParameter(
+                name=f"{param_name}{child.attrib.get('index', '')}",
+                type=type_length,
+                default_value=child_default,
+                min_value=min_single,
+                max_value=max_single,
+                description=description,
+                template=template
+            ))
+    else:
+        parameter_list.append(ShaderParameter(
+            name=param_name,
+            type=type_length,
+            default_value=default_value,
+            min_value=min_single,
+            max_value=max_single,
+            description=description,
+            template=template
+        ))
+
+    return parameter_list
+
+
+def parse_shader_texture(texture: xml_i3d.XML_Element) -> ShaderTexture:
+    """Parses a shader texture element and returns a dictionary with texture data."""
+    return ShaderTexture(name=texture.attrib['name'], default_file=texture.attrib.get('defaultFilename', ''),
+                         template=texture.attrib.get('template', 'default'))
+
+
+def load_shader(path: Path) -> ShaderMetadata | None:
+    tree = xml_i3d.parse(path)
+    if tree is None:
+        return None
+    root = tree.getroot()
+    if root.tag != 'CustomShader':
+        return None
+    shader = ShaderMetadata(path)
+
+    if (variations := root.find('Variations')) is not None:
+        for v in variations:
+            if v.tag == 'Variation':
+                # Some variations don't have a group defined, but should still use the 'base' group regardless
+                shader.variations[v.attrib.get('name')] = v.attrib.get('groups', 'base').split()
+
+    if (parameters := root.find('Parameters')) is not None:
+        for p in parameters:
+            if p.tag == 'Parameter':  # Default to "base" if no group is specified
+                shader.parameters.setdefault(p.attrib.get('group', 'base'), []).extend(parse_shader_parameters(p))
+
+    if (textures := root.find('Textures')) is not None:
+        for t in textures:
+            if t.tag == 'Texture':  # Default to "base" if no group is specified
+                shader.textures.setdefault(t.attrib.get('group', 'base'), []).append(parse_shader_texture(t))
+
+    if (vertex_attributes := root.find('VertexAttributes')) is not None:
+        for attr in vertex_attributes:
+            if attr.tag == 'VertexAttribute':
+                shader.vertex_attributes[attr.attrib['name']] = attr.attrib.get('group', 'base')
+
+    # Add a lookup for parameters to easily access them by name
+    shader.param_lookup = {param.name: param for group in shader.parameters.values() for param in group}
+    return shader
+
+
+def load_shaders_from_directory(directory: Path) -> dict:
+    """Scans a directory for .xml shader files and returns a dict of shader_name -> ShaderMetadata"""
+    return {path.stem: shader for path in directory.glob('*.xml') if (shader := load_shader(path))}
+
+
+def populate_game_shaders() -> None:
+    global SHADERS_GAME, SHADER_ENUMS_GAME
+    SHADERS_GAME.clear()
+
+    shader_dir = Path(bpy.context.preferences.addons[base_package].preferences.fs_data_path) / 'shaders'
+    if shader_dir.exists():
+        SHADERS_GAME.update(load_shaders_from_directory(shader_dir))
+
+    SHADER_ENUMS_GAME = [SHADER_ENUM_ITEMS_DEFAULT]
+    SHADER_ENUMS_GAME.extend([(name, name, str(shader.path)) for name, shader in SHADERS_GAME.items()])
+    print(f"Loaded {len(SHADERS_GAME)} game shaders")
+
+
+def populate_custom_shaders() -> None:
+    global SHADERS_CUSTOM, SHADER_ENUMS_CUSTOM
+    SHADERS_CUSTOM.clear()
+
+    try:
+        for scene in bpy.data.scenes:
+            for entry in scene.i3dio.shader_folders:
+                path = Path(bpy.path.abspath(entry.path))
+                if path.exists():
+                    SHADERS_CUSTOM.update(load_shaders_from_directory(path))
+                else:
+                    print(f"[Custom Shader] Folder does not exist: {entry.path}")
+    except Exception as e:
+        print("Error reading custom shader folders:", e)
+
+    SHADER_ENUMS_CUSTOM = [SHADER_ENUM_ITEMS_DEFAULT]
+    SHADER_ENUMS_CUSTOM.extend([(name, name, str(shader.path)) for name, shader in SHADERS_CUSTOM.items()])
+    print(f"Loaded {len(SHADERS_CUSTOM)} custom shaders")
+
+
+@persistent
+def populate_shader_cache_handler(_dummy) -> None:
+    populate_game_shaders()
+    populate_custom_shaders()
+
+
+def _debug_print(message: str) -> None:
+    if True:
+        print(message)
+
+
+def _migrate_shader_source(i3d_attr, old_shader_path: Path) -> bool:
+    old_shader_stem = old_shader_path.stem
+    old_version = detect_fs_version(old_shader_path)
+    current_version = detect_fs_version(Path(bpy.context.preferences.addons[base_package].preferences.fs_data_path))
+
+    # Check if the shader path matches any of the game shaders
+    if any(old_shader_path == s.path for s in SHADERS_GAME.values()):
+        _debug_print(f"[ShaderUpgrade] Found game shader: {old_shader_stem} through path match")
+        i3d_attr.shader = old_shader_stem
+    elif old_shader_stem in SHADERS_GAME:  # Check if the shader name matches any of the game shaders
+        if not is_version_compatible(old_version, current_version) and old_shader_stem == "vehicleShader":
+            # Conversion for vehicleShader from 19/22 to 25 is a more involved process and need to be handled separately
+            _debug_print(f"[ShaderUpgrade] Found game shader: {old_shader_stem} through name match, but not compatible")
+            return False
+        _debug_print(f"[ShaderUpgrade] Found game shader: {old_shader_stem} through name match")
+        i3d_attr.shader = old_shader_stem
+    elif old_shader_path.exists():  # We have to assume this is a custom shader
+        _debug_print(f"[ShaderUpgrade] Found custom shader: {old_shader_stem} through path match to directory")
+        if old_shader_stem not in SHADERS_CUSTOM:
+            shader_folder_item = bpy.context.scene.i3dio.shader_folders.add()
+            shader_folder_item.name = old_shader_path.parent.stem
+            shader_folder_item.path = str(old_shader_path.parent)  # Add folder where the shader is located
+        i3d_attr.use_custom_shaders = True
+        i3d_attr.shader = old_shader_stem
+    else:  # No shader found
+        _debug_print(f"[ShaderUpgrade] No shader found for: {old_shader_stem}")
+        return False
+    return True
+
+
+@persistent
+def migrate_old_shader_format(file) -> None:
+    _debug_print(f"[ShaderUpgrade] Handling old shader format for: {file}")
+    # Old -> new property names:
+    # source -> shader
+    # variation -> shader_variation_name
+    # shader_parameters -> shader_material_params
+    # shader_textures -> shader_material_textures
+    if not file or not bpy.context.preferences.addons[base_package].preferences.fs_data_path:
+        return
+
+    for mat in bpy.data.materials:
+        i3d_attr = mat.i3d_attributes
+        if not (old_source := i3d_attr.get('source')) or not old_source.endswith('.xml'):
+            continue  # No old source, nothing to do
+
+        _debug_print(f"\nMaterial: {mat.name}, has old source: {old_source}")
+        old_shader_path = Path(bpy.path.abspath(old_source))
+        if not _migrate_shader_source(i3d_attr, old_shader_path):
+            continue  # Shader not found, skip this material
+        del i3d_attr['source']  # Remove old source if new shader was found
+
+        if (old_variation := i3d_attr.get('variation')) is not None and \
+                (old_variations := i3d_attr.get('variations')) is not None:
+            if 0 <= old_variation < len(old_variations):
+                # Old variation was enum, we need to use the index to get the name through its stored variations
+                old_variation_name = old_variations[old_variation].get('name', SHADER_NO_VARIATION)
+                if old_variation_name not in i3d_attr.shader_variations:
+                    _debug_print(f"Variation {old_variation_name} not found in shader variations, skipping.")
+                    continue  # Skip if the variation is not in the new list
+                _debug_print(f"Setting variation to, {old_variation_name}")
+                i3d_attr.shader_variation_name = old_variation_name
+            else:
+                _debug_print(f"Invalid old variation index: {old_variation}, skipping.")
+            del i3d_attr['variations']  # Remove variation(s) here for both cases,
+            del i3d_attr['variation']   # because if index is invalid there is no use for it anyways
+
+        if (old_parameters := i3d_attr.get('shader_parameters')) is not None:
+            for old_param in old_parameters:
+                old_name = old_param.get('name', '')
+                if old_name not in i3d_attr.shader_material_params:
+                    _debug_print(f"Parameter {old_name} not found in shader, skipping.")
+                    continue  # Skip parameters that are not in the shader dict
+                key_map = {'data_float_1': 1, 'data_float_2': 2, 'data_float_3': 3, 'data_float_4': 4}
+                values = None
+                for key, length in key_map.items():
+                    if key in old_param:
+                        data = old_param[key]
+                        if isinstance(data, (float, int)):
+                            values = [float(data)]
+                        else:
+                            values = [float(v) for v in data]
+                        values = (values + [0.0] * length)[:length]
+                        break
+                if values is None:
+                    _debug_print(f"Unhandled data type for parameter: {old_name}")
+                    continue
+                try:
+                    i3d_attr.shader_material_params[old_name] = values
+                except Exception as e:
+                    _debug_print(f"Failed to migrate parameter '{old_name}': {e}")
+            # Always remove old parameters after migration to prevent leftover legacy data.
+            del i3d_attr['shader_parameters']
+
+        if (old_textures := i3d_attr.get('shader_textures')) is not None:
+            for old_texture in old_textures:
+                old_name = old_texture.get('name', '')
+                existing_texture = next((t for t in i3d_attr.shader_material_textures if t.name == old_name), None)
+                if existing_texture is not None:
+                    existing_texture.name = old_name
+                    _debug_print(f"Setting texture source for {old_name}")
+                    old_texture_source = old_texture.get('source', '')
+                    _debug_print(f"Old source: {old_texture_source}")
+                    # Only override if the texture source differs from the default
+                    if old_texture_source != existing_texture.default_source:
+                        existing_texture.source = old_texture_source
+            # Always remove old textures after migration to prevent leftover legacy data.
+            del i3d_attr['shader_textures']
+
+
+def register():
+    for cls in classes:
+        bpy.utils.register_class(cls)
+    bpy.types.Material.i3d_attributes = PointerProperty(type=I3DMaterialShader)
+    load_post.append(populate_shader_cache_handler)
+    load_post.append(migrate_old_shader_format)
+
+
+def unregister():
+    load_post.remove(migrate_old_shader_format)
+    load_post.remove(populate_shader_cache_handler)
+    for cls in reversed(classes):
+        bpy.utils.unregister_class(cls)
+    del bpy.types.Material.i3d_attributes