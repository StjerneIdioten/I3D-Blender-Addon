--- conflicted
+++ resolved
@@ -1,473 +1,463 @@
-from __future__ import annotations
-from pathlib import Path
-
-import bpy
-from bpy.types import Panel
-from bpy.props import (
-    StringProperty,
-    PointerProperty,
-    EnumProperty,
-    CollectionProperty,
-    BoolProperty
-)
-from bpy.app.handlers import (persistent, load_post)
-
-from ..utility import get_fs_data_path
-from .shader_parser import (get_shader_dict, ShaderParameter, ShaderTexture)
-from .helper_functions import (detect_fs_version, is_version_compatible, humanize_template)
-from .shader_migration_utils import (migrate_variation, migrate_material_parameters, migrate_material_textures)
-from .material_templates import TEMPLATES_GROUP_NAMES
-from .. import __package__ as base_package
-
-
-SHADER_DEFAULT = ''
-
-
-def _clone_shader_texture(tex: I3DShaderTexture) -> dict:
-    return {k: getattr(tex, k) for k in ('name', 'source', 'default_source')}
-
-
-class ShaderManager:
-    """Manages synchronization of material attributes and UI with parsed shader data."""
-    def __init__(self, material: bpy.types.Material) -> None:
-        self.attributes = material.i3d_attributes
-        self.shader_dict = get_shader_dict(self.attributes.use_custom_shaders)
-        self.dynamic_params = self.attributes.shader_material_params
-        self.cached_textures = {t.name: _clone_shader_texture(t) for t in self.attributes.shader_material_textures}
-        self.shader = self.shader_dict.get(self.attributes.shader_name, None)
-
-    def clear_shader_data(self, clear_all: bool = False) -> None:
-        self.attributes.shader_material_textures.clear()
-        self.attributes.required_vertex_attributes.clear()
-        if clear_all:
-            self._cleanup_unused_params(set())  # When clearing all, remove all params
-            self.attributes.shader_variation_name = SHADER_DEFAULT
-            self.attributes.shader_variations.clear()
-
-    def _add_shader_groups(self, group_names: list[str]) -> set[str]:
-        """Adds parameters and textures from the specified groups. Returns used param names."""
-        used_params = set()
-        for group in group_names:
-            for param in self.shader.parameters.get(group, []):
-                self.add_shader_parameter(param)
-                used_params.add(param.name)
-            for texture in self.shader.textures.get(group, []):
-                self.add_shader_texture(texture)
-        for attr_name, attr_group in self.shader.vertex_attributes.items():
-            if attr_group in group_names:
-                self.attributes.required_vertex_attributes.add().name = attr_name
-        return used_params
-
-    def _cleanup_unused_params(self, used_params: set[str]) -> None:
-        """Remove any params not in the current used set."""
-        for param in list(self.dynamic_params.keys()):  # Use list to avoid runtime error
-            if param not in used_params:
-                del self.dynamic_params[param]
-
-    def update_shader(self) -> None:
-        self.clear_shader_data(clear_all=True)
-        attr = self.attributes
-        if not self.shader:
-            attr.shader_name = SHADER_DEFAULT  # Set to default to prevent errors in panels
-            return
-        attr.shader_game_version = "" if attr.use_custom_shaders else detect_fs_version(str(self.shader.path)) or ""
-
-        for variation in self.shader.variations:  # Add all variations to the collection
-            attr.shader_variations.add().name = variation
-        self._add_shader_groups(['base'])  # Always add the base group (default for all shaders)
-
-    def update_variation(self, shader_variation_name: str) -> None:
-        self.clear_shader_data()
-        if not self.shader:
-            self.attributes.shader_variation_name = SHADER_DEFAULT
-            return
-        groups = self.shader.variations.get(shader_variation_name) or ['base']
-        used_params = self._add_shader_groups(groups)
-        self._cleanup_unused_params(used_params)
-
-    def add_shader_parameter(self, parameter: ShaderParameter) -> None:
-        if parameter.name not in self.dynamic_params:  # Preserve existing param value when switching shader variations
-            self.dynamic_params[parameter.name] = parameter.default_value
-            ui = self.dynamic_params.id_properties_ui(parameter.name)
-            ui.clear()
-            ui.update(default=parameter.default_value, min=parameter.min_value,
-                      max=parameter.max_value, description=parameter.description)
-
-    def add_shader_texture(self, texture: ShaderTexture) -> None:
-        new_texture = self.attributes.shader_material_textures.add()
-        new_texture.name = texture.name
-        new_texture.default_source = texture.default_file
-        new_texture.template = texture.template
-        if (cached := self.cached_textures.get(new_texture.name)) and cached['source'] != new_texture.default_source:
-            new_texture.source = cached['source']
-
-
-classes = []
-
-
-def register(cls):
-    classes.append(cls)
-    return cls
-
-
-@register
-class I3DRequiredVertexAttribute(bpy.types.PropertyGroup):
-    name: StringProperty()
-
-
-@register
-class I3DShaderTexture(bpy.types.PropertyGroup):
-    name: StringProperty(default='Unnamed Texture')
-    source: StringProperty(name='Texture source', description='Path to the texture', default='', subtype='FILE_PATH')
-    default_source: StringProperty()
-    template: StringProperty()
-
-
-@register
-class I3DShaderDynamicParams(bpy.types.PropertyGroup):
-    """Dynamic container for shader parameter values (populated at runtime via id_properties)."""
-    pass
-
-
-@register
-class I3DShaderVariation(bpy.types.PropertyGroup):
-    name: StringProperty(default=SHADER_DEFAULT)
-
-
-@register
-class I3DMaterialShader(bpy.types.PropertyGroup):
-    shader_game_version: StringProperty(options={'HIDDEN'})  # Used for migrating shaders between game versions
-
-    def _custom_shaders_update(self, _context) -> None:
-        self['shader_name'] = SHADER_DEFAULT
-        ShaderManager(self.id_data).update_shader()
-
-    use_custom_shaders: BoolProperty(
-        name='Use Custom Shaders',
-        description='Enable to use custom shaders instead of game shaders',
-        default=False,
-        update=_custom_shaders_update
-    )
-
-    def _shader_name_getter(self) -> str:
-        return self.get('shader_name', SHADER_DEFAULT)
-
-    def _shader_name_setter(self, shader_name: str) -> None:
-        if shader_name != self.get('shader_name', SHADER_DEFAULT):
-            self['shader_name'] = shader_name
-            ShaderManager(self.id_data).update_shader()
-
-    def _shader_name_search(self, _context, _search: str) -> list[str]:
-        shader_dict = get_shader_dict(self.use_custom_shaders)
-        return [name for name in shader_dict]
-
-    shader_name: StringProperty(
-        name='Shader',
-        description='The shader to use for this material',
-        get=_shader_name_getter,
-        set=_shader_name_setter,
-        search=_shader_name_search
-    )
-
-    def _variation_getter(self) -> str:
-        return self.get('shader_variation_name', SHADER_DEFAULT)
-
-    def _variation_setter(self, variation_name: str) -> None:
-        if variation_name == self.get('shader_variation_name', SHADER_DEFAULT):
-            return  # No change, return to avoid RecursionError
-        if variation_name in [v.name for v in self.shader_variations] or variation_name == SHADER_DEFAULT:
-            self['shader_variation_name'] = variation_name
-            ShaderManager(self.id_data).update_variation(variation_name)
-            return
-        self['shader_variation_name'] = SHADER_DEFAULT
-        ShaderManager(self.id_data).update_variation(SHADER_DEFAULT)
-
-    def _shader_variation_name_search(self, _context, _search: str) -> list[str]:
-        return [variation.name for variation in self.shader_variations]
-
-    shader_variation_name: StringProperty(
-        name="Variation",
-        description="The selected variation for the current shader",
-        get=_variation_getter,
-        set=_variation_setter,
-        search=_shader_variation_name_search
-    )
-    shader_variations: CollectionProperty(type=I3DShaderVariation)
-
-    shader_material_params: PointerProperty(type=I3DShaderDynamicParams)
-    shader_material_textures: CollectionProperty(type=I3DShaderTexture)
-    required_vertex_attributes: CollectionProperty(type=I3DRequiredVertexAttribute)
-
-    alpha_blending: BoolProperty(
-        name='Alpha Blending',
-        description='Enable alpha blending for this material',
-        default=False
-    )
-
-    shading_rate: EnumProperty(
-        name='Shading Rate',
-        description='Shading Rate',
-        items=[
-            ('1x1', '1x1', '1x1'),
-            ('1x2', '1x2', '1x2'),
-            ('2x1', '2x1', '2x1'),
-            ('2x2', '2x2', '2x2'),
-            ('2x4', '2x4', '2x4'),
-            ('4x2', '4x2', '4x2'),
-            ('4x4', '4x4', '4x4')
-        ],
-        default='1x1'
-    )
-
-    use_material_slot_name: BoolProperty(
-        name="Enable Material Slot Name",
-        description="If checked, this material will export a material slot name",
-        default=False
-    )
-
-    material_slot_name: StringProperty(
-        name="Material Slot Name",
-        description="If left empty, the material name will be used instead",
-        default=""
-    )
-
-
-@register
-class I3D_IO_PT_material_shader(Panel):
-    bl_space_type = 'PROPERTIES'
-    bl_region_type = 'WINDOW'
-    bl_label = "I3D Material & Shader Settings"
-    bl_context = 'material'
-
-    @classmethod
-    def poll(cls, context):
-        return context.material
-
-    def draw(self, context):
-        layout = self.layout
-<<<<<<< HEAD
-        layout.use_property_split = True
-        layout.use_property_decorate = False
-        material = context.active_object.active_material
-
-        layout.prop(material.i3d_attributes, 'shading_rate')
-        layout.prop(material.i3d_attributes, 'alpha_blending')
-        box = layout.box()
-        box.prop(material.i3d_attributes, 'use_material_slot_name')
-        row = box.row()
-        row.enabled = material.i3d_attributes.use_material_slot_name
-        row.prop(material.i3d_attributes, 'material_slot_name', text="Custom Name:", placeholder=material.name)
-
-=======
->>>>>>> 0e9fe509
-        layout.use_property_split = False
-        layout.use_property_decorate = False
-        material = context.material
-        i3d_attributes = material.i3d_attributes
-        data_path = get_fs_data_path()
-        game_version = detect_fs_version(data_path) or ""
-
-        if game_version == "25":
-            layout.operator('i3dio.create_material_from_template_popup')  # TODO: Find a more suitable place for this
-
-        main_props = layout.column(align=True)
-        main_props.use_property_split = True
-        main_props.prop(i3d_attributes, 'shading_rate')
-        main_props.prop(i3d_attributes, 'alpha_blending')
-
-        layout.separator(type='LINE')
-
-        row = layout.row(align=True)
-        col = row.column(align=False)
-
-        if not data_path:
-            box = col.box()
-            box.label(text="No game data path set", icon='ERROR')
-            box.prop(context.preferences.addons[base_package].preferences, 'fs_data_path')
-
-        # Only "Valid" legacy key we care about is the "source" key, which is the old shader path
-        if game_version and i3d_attributes.shader_game_version != game_version and \
-                ('source' in i3d_attributes or i3d_attributes.shader_name != SHADER_DEFAULT):
-            box = col.box()
-            box.label(text="Old vehicleShader found:")
-            if (old_shader_source := i3d_attributes.get('source')):
-                box.label(text=old_shader_source)
-            else:
-                box.label(text=i3d_attributes.shader_name)
-            box.label(text="If you want to convert this shader to new format, run the operator")
-            box.operator('i3dio.udim_to_mat_template', text="Convert to Material Template...")
-
-        shaderdefault = i3d_attributes.shader_name == SHADER_DEFAULT
-        row = col.row(align=True)
-        row.prop(i3d_attributes, 'shader_name', placeholder="No Shader", icon='FILE_BLANK' if shaderdefault else 'FILE')
-        row = row.row(align=True)
-        row.enabled = any(folder.path for folder in context.scene.i3dio.custom_shader_folders)
-        row.prop(i3d_attributes, 'use_custom_shaders', text="", icon='EVENT_C')
-        col = col.column(align=True)
-        col.enabled = i3d_attributes.shader_name != SHADER_DEFAULT
-        col.prop(i3d_attributes, 'shader_variation_name', placeholder="None", icon='EVENT_V')
-
-        if i3d_attributes.required_vertex_attributes:
-            column = layout.column(align=True)
-            column.separator(factor=2.5, type='LINE')
-            column.label(text="Required Vertex Attributes:")
-            row = column.row(align=True)
-            for attr in i3d_attributes.required_vertex_attributes:
-                row.label(text=attr.name, icon='DOT')
-            column.separator(factor=2.5, type='LINE')
-
-        if not shaderdefault:
-            draw_shader_group_panels(layout, i3d_attributes)
-
-
-def draw_shader_group_panel(layout: bpy.types.UILayout, idname: str, header_label: str, i3d_attributes,
-                            params: list[str], textures: list[I3DShaderTexture]) -> None:
-    if params:
-        param_header, param_panel = layout.panel(idname + "_params", default_closed=False)
-        param_header.label(text=f"{header_label}Parameters")
-        if idname == "shader_material_brandcolor":
-            op = param_header.operator('i3dio.template_search_popup', text="", icon="EVENT_M", emboss=False)
-            op.is_brand = False
-            op.single_param = ""
-            op = param_header.operator('i3dio.template_search_popup', text="", icon="EVENT_B", emboss=False)
-            op.is_brand = True
-            op.single_param = ""
-        if not param_panel:
-            return
-        param_arrays = [i3d_attributes.shader_material_params[param] for param in params]
-        max_param_length = max((len(arr) for arr in param_arrays), default=4)
-        column = param_panel.column(align=False)
-        for param in params:
-            row = column.row(align=True)
-            row.prop(i3d_attributes.shader_material_params, f'["{param}"]')
-            if idname == "shader_material_brandcolor":
-                op = row.operator('i3dio.template_search_popup', text="", icon="EVENT_B")
-                op.is_brand = True
-                op.single_param = param
-            for _ in range(max_param_length - len(i3d_attributes.shader_material_params[param])):
-                row.label(text="")  # pad with empty text to make everything align
-    if textures:
-        texture_header, texture_panel = layout.panel(idname + "_textures", default_closed=False)
-        texture_header.label(text=f"{header_label}Textures")
-        if not texture_panel:
-            return
-        column = texture_panel.column(align=False)
-        for texture in textures:
-            placeholder = texture.default_source if texture.default_source else 'Texture not assigned'
-            column.row(align=True).prop(texture, 'source', text=texture.name, placeholder=placeholder)
-
-
-def draw_shader_group_panels(layout: bpy.types.UILayout, i3d_attributes) -> None:
-    shader_dict = get_shader_dict(i3d_attributes.use_custom_shaders)
-    shader_data = shader_dict.get(i3d_attributes.shader_name)
-    lookup = shader_data.param_lookup
-
-    params_by_template = {}
-    for pname in i3d_attributes.shader_material_params.keys():
-        if (param := lookup.get(pname)) is not None:
-            params_by_template.setdefault(param.template, []).append(pname)
-    textures_by_template = {}
-    for texture in i3d_attributes.shader_material_textures:
-        textures_by_template.setdefault(texture.template, []).append(texture)
-
-    all_templates = set(params_by_template) | set(textures_by_template)
-    all_templates = list(all_templates)
-    priority_template = "brandColor"
-    all_templates = [priority_template] + [t for t in all_templates if t != priority_template]
-
-    single_template = len(all_templates) == 1
-    for template in all_templates:
-        params = params_by_template.get(template, [])
-        textures = textures_by_template.get(template, [])
-        friendly_name = TEMPLATES_GROUP_NAMES.get(template, humanize_template(template))
-        group_label = "" if single_template else friendly_name + " "
-        idname = f"shader_material_{template.lower()}"
-        draw_shader_group_panel(layout, idname, group_label, i3d_attributes, params, textures)
-
-
-DEBUG = True
-
-
-def _print(message: str) -> None:
-    if DEBUG:
-        print(message)
-
-
-@persistent
-def migrate_old_shader_format(file) -> None:
-    # Old -> new property names:
-    # source -> shader_name
-    # variation -> shader_variation_name
-    # shader_parameters -> shader_material_params
-    # shader_textures -> shader_material_textures
-    fs_data_path = get_fs_data_path()
-    if not file or not fs_data_path:
-        return
-    _print(f"[ShaderUpgrade] Handling old shader format for: {file}")
-
-    for mat in bpy.data.materials:
-        i3d_attr = mat.i3d_attributes
-        if not (old_source := i3d_attr.get('source')) or not old_source.endswith('.xml'):
-            continue  # No old source, nothing to do
-
-        old_shader_path = Path(bpy.path.abspath(old_source))
-        old_shader_stem = old_shader_path.stem
-        old_version = detect_fs_version(str(old_shader_path))
-        current_version = detect_fs_version(fs_data_path)
-        version_compatible = is_version_compatible(old_version, current_version)
-
-        if not old_shader_stem:
-            continue  # No shader, nothing to do
-
-        old_variation_name = ""
-        if (old_variation_index := i3d_attr.get('variation')) is not None and \
-                (old_variations := i3d_attr.get('variations')) is not None:
-            if 0 <= old_variation_index < len(old_variations):
-                old_variation_name = old_variations[old_variation_index].get('name')
-            del i3d_attr['variation']  # Remove old variation index
-            del i3d_attr['variations']  # Remove old variations list
-
-        if any(old_shader_path == s.path for s in get_shader_dict().values()):
-            _print(f"[ShaderUpgrade] Found game shader: {old_shader_stem} through path match")
-            i3d_attr.shader_name = old_shader_stem
-        elif old_shader_stem in get_shader_dict():  # Check if the shader name matches any of the game shaders
-            # Special handling for incompatible vehicleShaders
-            if old_shader_stem == "vehicleShader" and not version_compatible:
-                _print("[ShaderUpgrade] Skipping vehicleShader")
-                # Store old variation name to be handled later
-                i3d_attr['temp_old_variation_name'] = old_variation_name
-                continue
-            # For all other game shaders, proceed
-            _print(f"[ShaderUpgrade] Found game shader: {old_shader_stem} by name. Old variation: {old_variation_name}")
-            i3d_attr.shader_name = old_shader_stem
-        elif old_shader_path.exists():  # We have to assume this is a custom shader
-            _print(f"[ShaderUpgrade] Found custom shader: {old_shader_stem} through path match to directory")
-            if old_shader_stem not in get_shader_dict(True):
-                shader_folder_item = bpy.context.scene.i3dio.custom_shader_folders.add()
-                shader_folder_item.name = old_shader_path.parent.stem
-                shader_folder_item.path = str(old_shader_path.parent)
-            i3d_attr.use_custom_shaders = True
-            i3d_attr.shader_name = old_shader_stem
-        else:  # No shader found
-            _print(f"[ShaderUpgrade] No shader found for: {old_shader_stem}")
-            continue  # No shader found, nothing to do
-        del i3d_attr['source']  # New shader is set, remove old source
-
-        is_incompatible_vehicle = (old_shader_stem == "vehicleShader" and not version_compatible)
-        migrate_variation(i3d_attr, old_variation_name, is_incompatible_vehicle)
-        migrate_material_parameters(i3d_attr)
-        migrate_material_textures(i3d_attr)
-
-
-def register():
-    for cls in classes:
-        bpy.utils.register_class(cls)
-    bpy.types.Material.i3d_attributes = PointerProperty(type=I3DMaterialShader)
-    load_post.append(migrate_old_shader_format)
-
-
-def unregister():
-    load_post.remove(migrate_old_shader_format)
-    for cls in reversed(classes):
-        bpy.utils.unregister_class(cls)
-    del bpy.types.Material.i3d_attributes
+from __future__ import annotations
+from pathlib import Path
+
+import bpy
+from bpy.types import Panel
+from bpy.props import (
+    StringProperty,
+    PointerProperty,
+    EnumProperty,
+    CollectionProperty,
+    BoolProperty
+)
+from bpy.app.handlers import (persistent, load_post)
+
+from ..utility import get_fs_data_path
+from .shader_parser import (get_shader_dict, ShaderParameter, ShaderTexture)
+from .helper_functions import (detect_fs_version, is_version_compatible, humanize_template)
+from .shader_migration_utils import (migrate_variation, migrate_material_parameters, migrate_material_textures)
+from .material_templates import TEMPLATES_GROUP_NAMES
+from .. import __package__ as base_package
+
+
+SHADER_DEFAULT = ''
+
+
+def _clone_shader_texture(tex: I3DShaderTexture) -> dict:
+    return {k: getattr(tex, k) for k in ('name', 'source', 'default_source')}
+
+
+class ShaderManager:
+    """Manages synchronization of material attributes and UI with parsed shader data."""
+    def __init__(self, material: bpy.types.Material) -> None:
+        self.attributes = material.i3d_attributes
+        self.shader_dict = get_shader_dict(self.attributes.use_custom_shaders)
+        self.dynamic_params = self.attributes.shader_material_params
+        self.cached_textures = {t.name: _clone_shader_texture(t) for t in self.attributes.shader_material_textures}
+        self.shader = self.shader_dict.get(self.attributes.shader_name, None)
+
+    def clear_shader_data(self, clear_all: bool = False) -> None:
+        self.attributes.shader_material_textures.clear()
+        self.attributes.required_vertex_attributes.clear()
+        if clear_all:
+            self._cleanup_unused_params(set())  # When clearing all, remove all params
+            self.attributes.shader_variation_name = SHADER_DEFAULT
+            self.attributes.shader_variations.clear()
+
+    def _add_shader_groups(self, group_names: list[str]) -> set[str]:
+        """Adds parameters and textures from the specified groups. Returns used param names."""
+        used_params = set()
+        for group in group_names:
+            for param in self.shader.parameters.get(group, []):
+                self.add_shader_parameter(param)
+                used_params.add(param.name)
+            for texture in self.shader.textures.get(group, []):
+                self.add_shader_texture(texture)
+        for attr_name, attr_group in self.shader.vertex_attributes.items():
+            if attr_group in group_names:
+                self.attributes.required_vertex_attributes.add().name = attr_name
+        return used_params
+
+    def _cleanup_unused_params(self, used_params: set[str]) -> None:
+        """Remove any params not in the current used set."""
+        for param in list(self.dynamic_params.keys()):  # Use list to avoid runtime error
+            if param not in used_params:
+                del self.dynamic_params[param]
+
+    def update_shader(self) -> None:
+        self.clear_shader_data(clear_all=True)
+        attr = self.attributes
+        if not self.shader:
+            attr.shader_name = SHADER_DEFAULT  # Set to default to prevent errors in panels
+            return
+        attr.shader_game_version = "" if attr.use_custom_shaders else detect_fs_version(str(self.shader.path)) or ""
+
+        for variation in self.shader.variations:  # Add all variations to the collection
+            attr.shader_variations.add().name = variation
+        self._add_shader_groups(['base'])  # Always add the base group (default for all shaders)
+
+    def update_variation(self, shader_variation_name: str) -> None:
+        self.clear_shader_data()
+        if not self.shader:
+            self.attributes.shader_variation_name = SHADER_DEFAULT
+            return
+        groups = self.shader.variations.get(shader_variation_name) or ['base']
+        used_params = self._add_shader_groups(groups)
+        self._cleanup_unused_params(used_params)
+
+    def add_shader_parameter(self, parameter: ShaderParameter) -> None:
+        if parameter.name not in self.dynamic_params:  # Preserve existing param value when switching shader variations
+            self.dynamic_params[parameter.name] = parameter.default_value
+            ui = self.dynamic_params.id_properties_ui(parameter.name)
+            ui.clear()
+            ui.update(default=parameter.default_value, min=parameter.min_value,
+                      max=parameter.max_value, description=parameter.description)
+
+    def add_shader_texture(self, texture: ShaderTexture) -> None:
+        new_texture = self.attributes.shader_material_textures.add()
+        new_texture.name = texture.name
+        new_texture.default_source = texture.default_file
+        new_texture.template = texture.template
+        if (cached := self.cached_textures.get(new_texture.name)) and cached['source'] != new_texture.default_source:
+            new_texture.source = cached['source']
+
+
+classes = []
+
+
+def register(cls):
+    classes.append(cls)
+    return cls
+
+
+@register
+class I3DRequiredVertexAttribute(bpy.types.PropertyGroup):
+    name: StringProperty()
+
+
+@register
+class I3DShaderTexture(bpy.types.PropertyGroup):
+    name: StringProperty(default='Unnamed Texture')
+    source: StringProperty(name='Texture source', description='Path to the texture', default='', subtype='FILE_PATH')
+    default_source: StringProperty()
+    template: StringProperty()
+
+
+@register
+class I3DShaderDynamicParams(bpy.types.PropertyGroup):
+    """Dynamic container for shader parameter values (populated at runtime via id_properties)."""
+    pass
+
+
+@register
+class I3DShaderVariation(bpy.types.PropertyGroup):
+    name: StringProperty(default=SHADER_DEFAULT)
+
+
+@register
+class I3DMaterialShader(bpy.types.PropertyGroup):
+    shader_game_version: StringProperty(options={'HIDDEN'})  # Used for migrating shaders between game versions
+
+    def _custom_shaders_update(self, _context) -> None:
+        self['shader_name'] = SHADER_DEFAULT
+        ShaderManager(self.id_data).update_shader()
+
+    use_custom_shaders: BoolProperty(
+        name='Use Custom Shaders',
+        description='Enable to use custom shaders instead of game shaders',
+        default=False,
+        update=_custom_shaders_update
+    )
+
+    def _shader_name_getter(self) -> str:
+        return self.get('shader_name', SHADER_DEFAULT)
+
+    def _shader_name_setter(self, shader_name: str) -> None:
+        if shader_name != self.get('shader_name', SHADER_DEFAULT):
+            self['shader_name'] = shader_name
+            ShaderManager(self.id_data).update_shader()
+
+    def _shader_name_search(self, _context, _search: str) -> list[str]:
+        shader_dict = get_shader_dict(self.use_custom_shaders)
+        return [name for name in shader_dict]
+
+    shader_name: StringProperty(
+        name='Shader',
+        description='The shader to use for this material',
+        get=_shader_name_getter,
+        set=_shader_name_setter,
+        search=_shader_name_search
+    )
+
+    def _variation_getter(self) -> str:
+        return self.get('shader_variation_name', SHADER_DEFAULT)
+
+    def _variation_setter(self, variation_name: str) -> None:
+        if variation_name == self.get('shader_variation_name', SHADER_DEFAULT):
+            return  # No change, return to avoid RecursionError
+        if variation_name in [v.name for v in self.shader_variations] or variation_name == SHADER_DEFAULT:
+            self['shader_variation_name'] = variation_name
+            ShaderManager(self.id_data).update_variation(variation_name)
+            return
+        self['shader_variation_name'] = SHADER_DEFAULT
+        ShaderManager(self.id_data).update_variation(SHADER_DEFAULT)
+
+    def _shader_variation_name_search(self, _context, _search: str) -> list[str]:
+        return [variation.name for variation in self.shader_variations]
+
+    shader_variation_name: StringProperty(
+        name="Variation",
+        description="The selected variation for the current shader",
+        get=_variation_getter,
+        set=_variation_setter,
+        search=_shader_variation_name_search
+    )
+    shader_variations: CollectionProperty(type=I3DShaderVariation)
+
+    shader_material_params: PointerProperty(type=I3DShaderDynamicParams)
+    shader_material_textures: CollectionProperty(type=I3DShaderTexture)
+    required_vertex_attributes: CollectionProperty(type=I3DRequiredVertexAttribute)
+
+    alpha_blending: BoolProperty(
+        name='Alpha Blending',
+        description='Enable alpha blending for this material',
+        default=False
+    )
+
+    shading_rate: EnumProperty(
+        name='Shading Rate',
+        description='Shading Rate',
+        items=[
+            ('1x1', '1x1', '1x1'),
+            ('1x2', '1x2', '1x2'),
+            ('2x1', '2x1', '2x1'),
+            ('2x2', '2x2', '2x2'),
+            ('2x4', '2x4', '2x4'),
+            ('4x2', '4x2', '4x2'),
+            ('4x4', '4x4', '4x4')
+        ],
+        default='1x1'
+    )
+
+    use_material_slot_name: BoolProperty(
+        name="Enable Material Slot Name",
+        description="If checked, this material will export a material slot name",
+        default=False
+    )
+
+    material_slot_name: StringProperty(
+        name="Material Slot Name",
+        description="If left empty, the material name will be used instead",
+        default=""
+    )
+
+
+@register
+class I3D_IO_PT_material_shader(Panel):
+    bl_space_type = 'PROPERTIES'
+    bl_region_type = 'WINDOW'
+    bl_label = "I3D Material & Shader Settings"
+    bl_context = 'material'
+
+    @classmethod
+    def poll(cls, context):
+        return context.material
+
+    def draw(self, context):
+        layout = self.layout
+        layout.use_property_split = False
+        layout.use_property_decorate = False
+        material = context.material
+        i3d_attributes = material.i3d_attributes
+        data_path = get_fs_data_path()
+        game_version = detect_fs_version(data_path) or ""
+
+        if game_version == "25":
+            layout.operator('i3dio.create_material_from_template_popup')  # TODO: Find a more suitable place for this
+
+        main_props = layout.column(align=True)
+        main_props.use_property_split = True
+        main_props.prop(i3d_attributes, 'shading_rate')
+        main_props.prop(i3d_attributes, 'alpha_blending')
+        box = layout.box()
+        box.prop(material.i3d_attributes, 'use_material_slot_name')
+        row = box.row()
+        row.enabled = material.i3d_attributes.use_material_slot_name
+        row.prop(material.i3d_attributes, 'material_slot_name', text="Custom Name:", placeholder=material.name)
+
+        layout.separator(type='LINE')
+
+        row = layout.row(align=True)
+        col = row.column(align=False)
+
+        if not data_path:
+            box = col.box()
+            box.label(text="No game data path set", icon='ERROR')
+            box.prop(context.preferences.addons[base_package].preferences, 'fs_data_path')
+
+        # Only "Valid" legacy key we care about is the "source" key, which is the old shader path
+        if game_version and i3d_attributes.shader_game_version != game_version and \
+                ('source' in i3d_attributes or i3d_attributes.shader_name != SHADER_DEFAULT):
+            box = col.box()
+            box.label(text="Old vehicleShader found:")
+            if (old_shader_source := i3d_attributes.get('source')):
+                box.label(text=old_shader_source)
+            else:
+                box.label(text=i3d_attributes.shader_name)
+            box.label(text="If you want to convert this shader to new format, run the operator")
+            box.operator('i3dio.udim_to_mat_template', text="Convert to Material Template...")
+
+        shaderdefault = i3d_attributes.shader_name == SHADER_DEFAULT
+        row = col.row(align=True)
+        row.prop(i3d_attributes, 'shader_name', placeholder="No Shader", icon='FILE_BLANK' if shaderdefault else 'FILE')
+        row = row.row(align=True)
+        row.enabled = any(folder.path for folder in context.scene.i3dio.custom_shader_folders)
+        row.prop(i3d_attributes, 'use_custom_shaders', text="", icon='EVENT_C')
+        col = col.column(align=True)
+        col.enabled = i3d_attributes.shader_name != SHADER_DEFAULT
+        col.prop(i3d_attributes, 'shader_variation_name', placeholder="None", icon='EVENT_V')
+
+        if i3d_attributes.required_vertex_attributes:
+            column = layout.column(align=True)
+            column.separator(factor=2.5, type='LINE')
+            column.label(text="Required Vertex Attributes:")
+            row = column.row(align=True)
+            for attr in i3d_attributes.required_vertex_attributes:
+                row.label(text=attr.name, icon='DOT')
+            column.separator(factor=2.5, type='LINE')
+
+        if not shaderdefault:
+            draw_shader_group_panels(layout, i3d_attributes)
+
+
+def draw_shader_group_panel(layout: bpy.types.UILayout, idname: str, header_label: str, i3d_attributes,
+                            params: list[str], textures: list[I3DShaderTexture]) -> None:
+    if params:
+        param_header, param_panel = layout.panel(idname + "_params", default_closed=False)
+        param_header.label(text=f"{header_label}Parameters")
+        if idname == "shader_material_brandcolor":
+            op = param_header.operator('i3dio.template_search_popup', text="", icon="EVENT_M", emboss=False)
+            op.is_brand = False
+            op.single_param = ""
+            op = param_header.operator('i3dio.template_search_popup', text="", icon="EVENT_B", emboss=False)
+            op.is_brand = True
+            op.single_param = ""
+        if not param_panel:
+            return
+        param_arrays = [i3d_attributes.shader_material_params[param] for param in params]
+        max_param_length = max((len(arr) for arr in param_arrays), default=4)
+        column = param_panel.column(align=False)
+        for param in params:
+            row = column.row(align=True)
+            row.prop(i3d_attributes.shader_material_params, f'["{param}"]')
+            if idname == "shader_material_brandcolor":
+                op = row.operator('i3dio.template_search_popup', text="", icon="EVENT_B")
+                op.is_brand = True
+                op.single_param = param
+            for _ in range(max_param_length - len(i3d_attributes.shader_material_params[param])):
+                row.label(text="")  # pad with empty text to make everything align
+    if textures:
+        texture_header, texture_panel = layout.panel(idname + "_textures", default_closed=False)
+        texture_header.label(text=f"{header_label}Textures")
+        if not texture_panel:
+            return
+        column = texture_panel.column(align=False)
+        for texture in textures:
+            placeholder = texture.default_source if texture.default_source else 'Texture not assigned'
+            column.row(align=True).prop(texture, 'source', text=texture.name, placeholder=placeholder)
+
+
+def draw_shader_group_panels(layout: bpy.types.UILayout, i3d_attributes) -> None:
+    shader_dict = get_shader_dict(i3d_attributes.use_custom_shaders)
+    shader_data = shader_dict.get(i3d_attributes.shader_name)
+    lookup = shader_data.param_lookup
+
+    params_by_template = {}
+    for pname in i3d_attributes.shader_material_params.keys():
+        if (param := lookup.get(pname)) is not None:
+            params_by_template.setdefault(param.template, []).append(pname)
+    textures_by_template = {}
+    for texture in i3d_attributes.shader_material_textures:
+        textures_by_template.setdefault(texture.template, []).append(texture)
+
+    all_templates = set(params_by_template) | set(textures_by_template)
+    all_templates = list(all_templates)
+    priority_template = "brandColor"
+    all_templates = [priority_template] + [t for t in all_templates if t != priority_template]
+
+    single_template = len(all_templates) == 1
+    for template in all_templates:
+        params = params_by_template.get(template, [])
+        textures = textures_by_template.get(template, [])
+        friendly_name = TEMPLATES_GROUP_NAMES.get(template, humanize_template(template))
+        group_label = "" if single_template else friendly_name + " "
+        idname = f"shader_material_{template.lower()}"
+        draw_shader_group_panel(layout, idname, group_label, i3d_attributes, params, textures)
+
+
+DEBUG = True
+
+
+def _print(message: str) -> None:
+    if DEBUG:
+        print(message)
+
+
+@persistent
+def migrate_old_shader_format(file) -> None:
+    # Old -> new property names:
+    # source -> shader_name
+    # variation -> shader_variation_name
+    # shader_parameters -> shader_material_params
+    # shader_textures -> shader_material_textures
+    fs_data_path = get_fs_data_path()
+    if not file or not fs_data_path:
+        return
+    _print(f"[ShaderUpgrade] Handling old shader format for: {file}")
+
+    for mat in bpy.data.materials:
+        i3d_attr = mat.i3d_attributes
+        if not (old_source := i3d_attr.get('source')) or not old_source.endswith('.xml'):
+            continue  # No old source, nothing to do
+
+        old_shader_path = Path(bpy.path.abspath(old_source))
+        old_shader_stem = old_shader_path.stem
+        old_version = detect_fs_version(str(old_shader_path))
+        current_version = detect_fs_version(fs_data_path)
+        version_compatible = is_version_compatible(old_version, current_version)
+
+        if not old_shader_stem:
+            continue  # No shader, nothing to do
+
+        old_variation_name = ""
+        if (old_variation_index := i3d_attr.get('variation')) is not None and \
+                (old_variations := i3d_attr.get('variations')) is not None:
+            if 0 <= old_variation_index < len(old_variations):
+                old_variation_name = old_variations[old_variation_index].get('name')
+            del i3d_attr['variation']  # Remove old variation index
+            del i3d_attr['variations']  # Remove old variations list
+
+        if any(old_shader_path == s.path for s in get_shader_dict().values()):
+            _print(f"[ShaderUpgrade] Found game shader: {old_shader_stem} through path match")
+            i3d_attr.shader_name = old_shader_stem
+        elif old_shader_stem in get_shader_dict():  # Check if the shader name matches any of the game shaders
+            # Special handling for incompatible vehicleShaders
+            if old_shader_stem == "vehicleShader" and not version_compatible:
+                _print("[ShaderUpgrade] Skipping vehicleShader")
+                # Store old variation name to be handled later
+                i3d_attr['temp_old_variation_name'] = old_variation_name
+                continue
+            # For all other game shaders, proceed
+            _print(f"[ShaderUpgrade] Found game shader: {old_shader_stem} by name. Old variation: {old_variation_name}")
+            i3d_attr.shader_name = old_shader_stem
+        elif old_shader_path.exists():  # We have to assume this is a custom shader
+            _print(f"[ShaderUpgrade] Found custom shader: {old_shader_stem} through path match to directory")
+            if old_shader_stem not in get_shader_dict(True):
+                shader_folder_item = bpy.context.scene.i3dio.custom_shader_folders.add()
+                shader_folder_item.name = old_shader_path.parent.stem
+                shader_folder_item.path = str(old_shader_path.parent)
+            i3d_attr.use_custom_shaders = True
+            i3d_attr.shader_name = old_shader_stem
+        else:  # No shader found
+            _print(f"[ShaderUpgrade] No shader found for: {old_shader_stem}")
+            continue  # No shader found, nothing to do
+        del i3d_attr['source']  # New shader is set, remove old source
+
+        is_incompatible_vehicle = (old_shader_stem == "vehicleShader" and not version_compatible)
+        migrate_variation(i3d_attr, old_variation_name, is_incompatible_vehicle)
+        migrate_material_parameters(i3d_attr)
+        migrate_material_textures(i3d_attr)
+
+
+def register():
+    for cls in classes:
+        bpy.utils.register_class(cls)
+    bpy.types.Material.i3d_attributes = PointerProperty(type=I3DMaterialShader)
+    load_post.append(migrate_old_shader_format)
+
+
+def unregister():
+    load_post.remove(migrate_old_shader_format)
+    for cls in reversed(classes):
+        bpy.utils.unregister_class(cls)
+    del bpy.types.Material.i3d_attributes