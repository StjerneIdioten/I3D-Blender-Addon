import bpy
from bpy.types import (
    Panel
)

from bpy.app.handlers import (persistent, load_post)

from bpy.props import (
    StringProperty,
    BoolProperty,
    EnumProperty,
    PointerProperty,
    FloatProperty,
    IntProperty,
    FloatVectorProperty,
    CollectionProperty,
)

from .helper_functions import i3d_property
from ..xml_i3d import i3d_max

from .collision_data import COLLISIONS_ENUM_LIST, COLLISIONS

classes = []


def register(cls):
    classes.append(cls)
    return cls


@register
class I3DNodeObjectAttributes(bpy.types.PropertyGroup):
    i3d_map = {
        'visibility': {'name': 'visibility', 'default': True, 'tracking': {'member_path': 'hide_render',
                                                                           'mapping': {True: False,
                                                                                       False: True}}},
        'clip_distance': {'name': 'clipDistance', 'default': 1000000.0},
        'min_clip_distance': {'name': 'minClipDistance', 'default': 0.0},
        'object_mask': {'name': 'objectMask', 'default': '0', 'type': 'HEX'},
        'rigid_body_type': {'default': 'none'},
        'lod_distance': {'name': 'lodDistance', 'default': ""},
        'collision': {'name': 'collision', 'default': True},
        'collision_filter_group': {'name': 'collisionFilterGroup', 'default': 'ff', 'type': 'HEX'},
        'collision_filter_mask': {'name': 'collisionFilterMask', 'default': 'ff', 'type': 'HEX'},
        'compound': {'name': 'compound', 'default': False},
        'trigger': {'name': 'trigger', 'default': False},
        'restitution': {'name': 'restitution', 'default': 0.0},
        'static_friction': {'name': 'staticFriction', 'default': 0.5},
        'dynamic_friction': {'name': 'dynamicFriction', 'default': 0.5},
        'linear_damping': {'name': 'linearDamping', 'default': 0.0},
        'angular_damping': {'name': 'angularDamping', 'default': 0.01},
        'density': {'name': 'density', 'default': 1.0},
        'solver_iteration_count': {'name': 'solverIterationCount', 'default': 4},
        'split_type': {'name': 'splitType', 'default': 0},
        'split_uvs': {'name': 'splitUvs', 'default': (0.0, 0.0, 1.0, 1.0, 1.0)},
        'minute_of_day_start': {'name': 'minuteOfDayStart', 'default': 0},
        'minute_of_day_end': {'name': 'minuteOfDayEnd', 'default': 0},
        'day_of_year_start': {'name': 'dayOfYearStart', 'default': 0},
        'day_of_year_end': {'name': 'dayOfYearEnd', 'default': 0},
        'weather_required_mask': {'name': 'weatherRequiredMask', 'default': '0', 'type': 'HEX'},
        'weather_prevent_mask': {'name': 'weatherPreventMask', 'default': '0', 'type': 'HEX'},
        'viewer_spaciality_required_mask': {'name': 'viewerSpacialityRequiredMask', 'default': '0', 'type': 'HEX'},
        'viewer_spaciality_prevent_mask': {'name': 'viewerSpacialityPreventMask', 'default': '0', 'type': 'HEX'},
        'render_invisible': {'name': 'renderInvisible', 'default': False},
        'visible_shader_parameter': {'name': 'visibleShaderParameter', 'default': 1.0},
        'joint': {'name': 'joint', 'default': False},
        'projection': {'name': 'projection', 'default': False},
        'projection_distance': {'name': 'projDistance', 'default': 0.01},
        'projection_angle': {'name': 'projAngle', 'default': 0.01},
        'x_axis_drive': {'name': 'xAxisDrive', 'default': False},
        'y_axis_drive': {'name': 'yAxisDrive', 'default': False},
        'z_axis_drive': {'name': 'zAxisDrive', 'default': False},
        'drive_position': {'name': 'drivePos', 'default': False},
        'drive_force_limit': {'name': 'driveForceLimit', 'default': 100000.0},
        'drive_spring': {'name': 'driveSpring', 'default': 1.0},
        'drive_damping': {'name': 'driveDamping', 'default': 0.01},
        'breakable_joint': {'name': 'breakableJoint', 'default': False},
        'joint_break_force': {'name': 'jointBreakForce', 'default': 0.0},
        'joint_break_torque': {'name': 'jointBreakTorque', 'default': 0.0},
    }

    visibility: BoolProperty(
        name="Visibility",
        description="Visibility",
        default=i3d_map['visibility']['default']
    )

    visibility_tracking: BoolProperty(
        name="Render Visibility",
        description="Can be found at: Object Properties -> Visibility -> Renders "
                    "(can also be toggled through outliner)",
        default=True
    )

    lod_distance: StringProperty(
        name="LOD Distance",
        description="For example:0 100",
        default=i3d_map['lod_distance']['default'],
        maxlen=1024
    )

    clip_distance: FloatProperty(
        name="Clip Distance",
        description="Anything above this distance to the camera, wont be rendered",
        default=i3d_map['clip_distance']['default'],
        min=0.0,
        max=i3d_max,
        soft_min=0,
        soft_max=65535.0
    )

    min_clip_distance: FloatProperty(
        name="Min Clip Distance",
        description="Anything below this distance to the camera, wont be rendered",
        default=i3d_map['min_clip_distance']['default'],
        min=0.0,
        max=i3d_max,
        soft_min=0,
        soft_max=65535.0
    )

    object_mask: StringProperty(
        name="Object Mask",
        description="Used for determining if the object interacts with certain rendering effects",
        default=i3d_map['object_mask']['default'],
    )

    rigid_body_type: EnumProperty(
        name="Rigid Body Type",
        description="Select rigid body type",
        items=[
            ('none', 'None', "No rigidbody for this object"),
            ('static', 'Static', "Inanimate object with infinite mass"),
            ('dynamic', 'Dynamic', "Object moves with physics"),
            ('kinematic', 'Kinematic', "Object moves without physics"),
            ('compoundChild', 'Compound Child', "Uses the collision of a higher-level object marked as 'compound'")
        ],
        default=i3d_map['rigid_body_type']['default']
    )

    collision: BoolProperty(
        name="Collision",
        description="Does the object take part in collisions",
        default=i3d_map['collision']['default']
    )

    def collision_preset_items(self, _context) -> list[tuple[str, str, str]]:
        return COLLISIONS_ENUM_LIST

    def collision_preset_update(self, _context) -> None:
        preset_name = self.collisions_preset

        if preset_name == "NONE":
            self.collision_filter_group = self.i3d_map['collision_filter_group']['default']
            self.collision_filter_mask = self.i3d_map['collision_filter_mask']['default']
            return

        if preset_name in COLLISIONS['presets']:
            preset = COLLISIONS['presets'][preset_name]

            self.collision_filter_group = preset.group_hex
            self.collision_filter_mask = preset.mask_hex

    collisions_preset: EnumProperty(
        name="Collision Preset",
        description="Select a collision preset",
        items=collision_preset_items,
        default=0,
        options=set(),
        update=collision_preset_update
    )

    collision_filter_group: StringProperty(
        name="Collision Filter Group",
        description="The objects collision filter group as a hexadecimal value",
        default=i3d_map['collision_filter_group']['default'],
    )

    collision_filter_mask: StringProperty(
        name="Collision Filter Mask",
        description="The objects collision filter mask as a hexadecimal value",
        default=i3d_map['collision_filter_mask']['default']
    )

    compound: BoolProperty(
        name="Compound",
        description="Compound",
        default=i3d_map['compound']['default']
    )

    trigger: BoolProperty(
        name="Trigger",
        description="Trigger",
        default=i3d_map['trigger']['default']
    )

    restitution: FloatProperty(
        name="Restitution",
        description="Bounciness of the surface",
        default=i3d_map['restitution']['default'],
        min=0,
        max=1
    )

    static_friction: FloatProperty(
        name="Static Friction",
        description="The force that resists motion between two non-moving surfaces",
        default=i3d_map['static_friction']['default'],
        min=0,
        max=1
    )

    dynamic_friction: FloatProperty(
        name="Dynamic Friction",
        description="The force that resists motion between two moving surfaces",
        default=i3d_map['dynamic_friction']['default'],
        min=0,
        max=1
    )

    linear_damping: FloatProperty(
        name="Linear Damping",
        description="Defines the slowdown factor for linear movement, affecting speed",
        default=i3d_map['linear_damping']['default'],
        min=0,
        max=1
    )

    angular_damping: FloatProperty(
        name="Angular Damping",
        description="Defines the slowdown factor for angular movement, affecting spin",
        default=i3d_map['angular_damping']['default'],
        min=0,
        max=1
    )

    density: FloatProperty(
        name="Density",
        description="Used with the shape of the object to calculate mass. "
                    "The higher the number, the heavier the object",
        default=i3d_map['density']['default'],
        min=0,
        max=20
    )

    solver_iteration_count: IntProperty(
        name="Solver Iteration Count",
        description="The number of iterations the physics engine uses to solve the constraints",
        default=i3d_map['solver_iteration_count']['default'],
    )

    split_type: IntProperty(
        name="Split Type",
        description="Split type determines what type of tree it is. "
                    "For custom tree type use a number over 19",
        default=i3d_map['split_type']['default'],
        min=0,
        max=200
    )

    split_type_presets: EnumProperty(
        name="Split Type Presets",
        description="List containing all in-game tree types.",
        items=[
            ('0', "Custom / Manual", "Set a custom tree type or just set a tree type manually"),
            ('1', "Spruce", "Spruce supports wood harvester"),
            ('2', "Pine", "Pine supports wood harvester"),
            ('3', "Larch", "Larch supports wood harvester"),
            ('4', "Birch", "Birch doesn't support wood harvester"),
            ('5', "Beech", "Beech doesn't support wood harvester"),
            ('6', "Maple", "Maple doesn't support wood harvester"),
            ('7', "Oak", "Oak doesn't support wood harvester"),
            ('8', "Ash", "Ash doesn't support wood harvester"),
            ('9', "Locust", "Locust doesn't support wood harvester"),
            ('10', "Mahogany", "Mahogany doesn't support wood harvester"),
            ('11', "Poplar", "Poplar doesn't support wood harvester"),
            ('12', "American Elm", "American Elm doesn't support wood harvester"),
            ('13', "Cypress", "Cypress doesn't support wood harvester"),
            ('14', "Downy Serviceberry", "Downy Serviceberry doesn't support wood harvester"),
            ('15', "Pagoda Dogwood", "Pagoda Dogwood doesn't support wood harvester"),
            ('16', "Shagbark Hickory", "Shagbark Hickory doesn't support wood harvester"),
            ('17', "Stone Pine", "Stone Pine doesn't support wood harvester"),
            ('18', "Willow", "Willow doesn't support wood harvester"),
            ('19', "Olive Tree", "Olive Tree doesn't support wood harvester")
        ],
        default='0',
        update=lambda self, context: setattr(self, 'split_type', int(self.split_type_presets))
    )

    split_uvs: FloatVectorProperty(
        name="Split UVs",
        description="Min U, Min V, Max U, Max V, UV World Scale",
        size=5,
        default=i3d_map['split_uvs']['default'],
        min=0,
        max=i3d_max
    )

    use_parent: BoolProperty(
        name="Use Parent",
        description="If enabled, use the parent visibility conditions. All properties will export as expected, "
        "but they will not appear in Giants Editor unless weatherPreventMask is set to a value other than 0",
        default=True
    )

    minute_of_day_start: IntProperty(
        name="Minute of Day Start",
        description="The minute of day when visibility is true. "
                    "8:00 AM = 480 / "
                    "8:00 PM = 1200",
        default=i3d_map['minute_of_day_start']['default'],
        max=1440,
        min=0,
    )

    minute_of_day_end: IntProperty(
        name="Minute of Day End",
        description="The minute of day when visibility is false. "
                    "8:00 AM = 480 / "
                    "8:00 PM = 1200",
        default=i3d_map['minute_of_day_end']['default'],
        max=1440,
        min=0,
    )

    day_of_year_start: IntProperty(
        name="Day of Year Start",
        description="Day of Year when visibility is true.",
        default=i3d_map['day_of_year_start']['default'],
        max=365,
        min=0,
    )

    day_of_year_end: IntProperty(
        name="Day of Year End",
        description="Day of Year when visibility is false.",
        default=i3d_map['day_of_year_end']['default'],
        max=365,
        min=0,
    )

    weather_required_mask: StringProperty(
        name="Weather Required Mask (Hex)",
        description="The weather required mask as a hexadecimal value. "
                    "Winter = 400 / "
                    "Winter + Snow = 408",
        default=i3d_map['weather_required_mask']['default']
    )

    weather_prevent_mask: StringProperty(
        name="Weather Prevent Mask (Hex)",
        description="The weather prevent mask as a hexadecimal value. "
                    "Summer = 100 / "
                    "Summer + Sun = 101",
        default=i3d_map['weather_prevent_mask']['default']
    )

    viewer_spaciality_required_mask: StringProperty(
        name="Viewer Spaciality Required Mask (Hex)",
        description="The Viewer Spaciality Required Mask as a hexadecimal value.",
        default=i3d_map['viewer_spaciality_required_mask']['default']
    )

    viewer_spaciality_prevent_mask: StringProperty(
        name="Viewer Spaciality Prevent Mask (Hex)",
        description="The Viewer Spaciality Prevent Mask as a hexadecimal value.",
        default=i3d_map['viewer_spaciality_prevent_mask']['default']
    )

    render_invisible: BoolProperty(
        name="Render Invisible",
        description='If set, the object is always rendered and "visibility"'
        'must be controlled in the shader using the visible shader parameter',
        default=i3d_map['render_invisible']['default']
    )

    visible_shader_parameter: FloatProperty(
        name="Visible Shader Parameter",
        description='This value is applied to the "visibility" shader parameter when the object is visible.'
        'If conditions are not met, 0 is passed to the shader.',
        default=i3d_map['visible_shader_parameter']['default'],
        min=-100,
        max=100
    )

    joint: BoolProperty(
        name="Joint",
        description="Enable use of joint",
        default=i3d_map['joint']['default']
    )
    projection: BoolProperty(
        name="Enable joint projection",
        description="Enables use of joint",
        default=i3d_map['projection']['default']
    )
    x_axis_drive: BoolProperty(
        name="X Axis Drive",
        description="Enable x axis drive",
        default=i3d_map['x_axis_drive']['default']
    )
    y_axis_drive: BoolProperty(
        name="Y Axis Drive",
        description="Enable y axis drive",
        default=i3d_map['y_axis_drive']['default']
    )
    z_axis_drive: BoolProperty(
        name="Z Axis Drive",
        description="Enable z axis drive",
        default=i3d_map['z_axis_drive']['default']
    )
    drive_position: BoolProperty(
        name="Drive Position",
        description="Enable drive position",
        default=i3d_map['drive_position']['default']
    )
    projection_distance: FloatProperty(
        name="Projection Distance",
        description="Projection distance",
        default=i3d_map['projection_distance']['default'],
        min=0,
        max=i3d_max
    )
    projection_angle: FloatProperty(
        name="Projection Angle",
        description="Projection angle",
        default=i3d_map['projection_angle']['default'],
        min=0,
        max=i3d_max
    )
    drive_force_limit: FloatProperty(
        name="Drive Force Limit",
        description="Drive Force Limit",
        default=i3d_map['drive_force_limit']['default'],
        min=0,
        max=i3d_max
    )
    drive_spring: FloatProperty(
        name="Drive Spring",
        description="Drive Spring",
        default=i3d_map['drive_spring']['default'],
        min=0,
        max=i3d_max
    )
    drive_damping: FloatProperty(
        name="Drive Damping",
        description="Drive Damping",
        default=i3d_map['drive_damping']['default'],
        min=0,
        max=i3d_max
    )
    breakable_joint: BoolProperty(
        name="Breakable",
        description="Breakable joint",
        default=i3d_map['breakable_joint']['default']
    )
    joint_break_force: FloatProperty(
        name="Break Force",
        description="Joint break force",
        default=i3d_map['joint_break_force']['default'],
        min=0,
        max=i3d_max
    )
    joint_break_torque: FloatProperty(
        name="Break Torque",
        description="Joint break torque",
        default=i3d_map['joint_break_torque']['default'],
        min=0,
        max=i3d_max
    )


@register
class I3DMappingData(bpy.types.PropertyGroup):
    is_mapped: BoolProperty(
        name="Add to mapping",
        description="If checked this object will be mapped to the i3d mapping of the xml file",
        default=False
    )

    mapping_name: StringProperty(
        name="Alternative Name",
        description="If this is left empty the name of the object itself will be used",
        default=''
    )


@register
class I3DReferenceData(bpy.types.PropertyGroup):
    path: StringProperty(
        name="Reference Path",
        description="The path to the .i3d file you want to reference",
        default='',
        subtype='FILE_PATH'
    )

    runtime_loaded: BoolProperty(
        name="Runtime Loaded",
        description="If checked, the reference file will be loaded at runtime",
        default=False
    )


@register
class I3DMergeGroup(bpy.types.PropertyGroup):
    name: StringProperty(
        name='Merge Group Name',
        description='The name of the merge group',
        default='MergeGroup'
    )

    root: PointerProperty(
        name="Merge Group Root Object",
        description="The object acting as the root for the merge group",
        type=bpy.types.Object,
    )


@register
class I3D_IO_PT_object_attributes(Panel):
    bl_space_type = 'PROPERTIES'
    bl_region_type = 'WINDOW'
    bl_label = "I3D Object Attributes"
    bl_context = 'object'

    @classmethod
    def poll(cls, context):
        return context.object is not None

    def draw(self, context):
        layout = self.layout
        layout.use_property_split = True
        layout.use_property_decorate = False
        obj = context.active_object
        i3d_attributes = obj.i3d_attributes

        i3d_property(layout, i3d_attributes, 'visibility', obj)
        i3d_property(layout, i3d_attributes, 'clip_distance', obj)
        i3d_property(layout, i3d_attributes, 'min_clip_distance', obj)

        if obj.type == 'MESH':
            draw_rigid_body_attributes(layout, i3d_attributes)
            draw_merge_group_attributes(layout, obj)

        if obj.type == 'EMPTY':
            layout.prop(i3d_attributes, 'lod_distance', placeholder="Enter your LOD Distances if needed.")

            header, panel = layout.panel("i3d_reference", default_closed=False)
            header.label(text="Reference File")
            if panel:
                panel.use_property_split = True
                panel.prop(obj.i3d_reference, 'path')
                row = panel.row()
                row.enabled = obj.i3d_reference.path != '' and obj.i3d_reference.path.endswith('.i3d')
                row.prop(obj.i3d_reference, 'runtime_loaded')

            draw_joint_attributes(layout, i3d_attributes)

        header, panel = layout.panel("i3d_mapping_attributes", default_closed=False)
        header.label(text="I3D Mapping")
        if panel:
            panel.use_property_split = True
            panel.prop(obj.i3d_mapping, 'is_mapped')
            row = panel.row()
            row.enabled = obj.i3d_mapping.is_mapped
            row.prop(obj.i3d_mapping, 'mapping_name', placeholder="myCube")

        draw_visibility_condition_attributes(layout, i3d_attributes)


def draw_rigid_body_attributes(layout, i3d_attributes) -> None:
    def _unset_rigidbody_properties(attributes) -> None:
        """Helper function to unset all rigid body-related properties."""
        for prop in ['compound', 'collision', 'trigger', 'restitution',
                     'static_friction', 'dynamic_friction', 'linear_damping', 'angular_damping',
                     'density', 'solver_iteration_count', 'split_type', 'split_type_presets', 'split_uvs']:
            attributes.property_unset(prop)

    header, panel = layout.panel("i3d_rigid_body_attributes", default_closed=False)
    header.label(text="Rigidbody")
    if panel:
        panel.prop(i3d_attributes, 'rigid_body_type')

        if i3d_attributes.rigid_body_type == 'none':
            _unset_rigidbody_properties(i3d_attributes)
            return

        row_compound = panel.row()
        row_compound.prop(i3d_attributes, 'compound')
        if i3d_attributes.rigid_body_type in ('static', 'compoundChild'):
            row_compound.enabled = False
            i3d_attributes.property_unset('compound')

        panel.prop(i3d_attributes, 'collision')
        panel.prop(i3d_attributes, 'trigger')

        panel.separator(factor=2, type='LINE')
        panel.prop(i3d_attributes, 'collisions_preset')
        panel.prop(i3d_attributes, 'collision_filter_group')
        panel.prop(i3d_attributes, 'collision_filter_mask')
        panel.separator(factor=2, type='LINE')

        panel.prop(i3d_attributes, 'restitution')
        panel.prop(i3d_attributes, 'static_friction')
        panel.prop(i3d_attributes, 'dynamic_friction')
        panel.prop(i3d_attributes, 'linear_damping')
        panel.prop(i3d_attributes, 'angular_damping')
        panel.prop(i3d_attributes, 'density')
        panel.prop(i3d_attributes, 'solver_iteration_count')

        panel.separator(factor=2, type='LINE')
        # Split type
        row = panel.row(align=True)
        row.use_property_split = False
        row.prop(i3d_attributes, "split_type")
        row.prop(i3d_attributes, "split_type_presets", text="", icon_only=True, icon="NONE")

        split_uvs_col = panel.column()
        split_uvs_col.use_property_split = False
        split_uvs_col.label(text="Split UVs")
        grid = split_uvs_col.grid_flow(row_major=True, columns=2, align=True)
        grid.prop(i3d_attributes, "split_uvs", index=0, text="Min U")
        grid.prop(i3d_attributes, "split_uvs", index=2, text="Max U")
        grid.prop(i3d_attributes, "split_uvs", index=1, text="Min V")
        grid.prop(i3d_attributes, "split_uvs", index=3, text="Max V")
        split_uvs_col.prop(i3d_attributes, "split_uvs", index=4, text="UV World Scale")

        # Disable split type and split UVs if rigid body type is static
        if i3d_attributes.rigid_body_type != 'static':
            row.enabled = False
            split_uvs_col.enabled = False
            i3d_attributes.property_unset('split_type')
            i3d_attributes.property_unset('split_uvs')
        elif i3d_attributes.split_type == 0:
            split_uvs_col.enabled = False
            i3d_attributes.property_unset('split_uvs')


def draw_visibility_condition_attributes(layout, i3d_attributes) -> None:
    props = ['minute_of_day_start', 'minute_of_day_end', 'day_of_year_start', 'day_of_year_end',
             'weather_required_mask', 'weather_prevent_mask', 'viewer_spaciality_required_mask',
             'viewer_spaciality_prevent_mask', 'render_invisible', 'visible_shader_parameter']

    def _unset_visibility_condition_properties(attributes) -> None:
        """Helper function to unset all visibility condition-related properties."""
        for prop in props:
            attributes.property_unset(prop)

    # Turn off for header property
    layout.use_property_split = False
    header, panel = layout.panel("i3d_visibility_condition_attributes", default_closed=True)
    header.prop(i3d_attributes, 'use_parent', text='Visibility Condition')
    if panel:
        if i3d_attributes.use_parent:
            _unset_visibility_condition_properties(i3d_attributes)

        panel.enabled = not i3d_attributes.use_parent

        # NOTE: Seems like the only way this will be used in GE is if you set weatherPreventMask to something
        # "useParent" is not a attribute in I3D, its simply just a toggle in their panel
        panel.use_property_split = True
        for prop in props:
            panel.prop(i3d_attributes, prop)


def draw_joint_attributes(layout, i3d_attributes):
    layout.use_property_split = False
    header, panel = layout.panel("i3d_joint_attributes", default_closed=True)
    header.prop(i3d_attributes, 'joint', text='Joint')
    if panel:
        panel.use_property_split = True
        panel.enabled = i3d_attributes.joint
        panel.prop(i3d_attributes, 'projection')
        panel.prop(i3d_attributes, 'projection_distance')
        panel.prop(i3d_attributes, 'projection_angle')
        panel.prop(i3d_attributes, 'x_axis_drive')
        panel.prop(i3d_attributes, 'y_axis_drive')
        panel.prop(i3d_attributes, 'z_axis_drive')
        panel.prop(i3d_attributes, 'drive_position')
        panel.prop(i3d_attributes, 'drive_force_limit')
        panel.prop(i3d_attributes, 'drive_spring')
        panel.prop(i3d_attributes, 'drive_damping')
        panel.prop(i3d_attributes, 'breakable_joint')
        panel.prop(i3d_attributes, 'joint_break_force')
        panel.prop(i3d_attributes, 'joint_break_torque')


def draw_merge_group_attributes(layout, obj):
    layout.use_property_split = True
    header, panel = layout.panel("i3d_merge_group_attributes", default_closed=False)
    header.label(text="Merge Group")
    if panel:
        row = panel.row(align=True)
        row.operator('i3dio.choose_merge_group', text="", icon='DOWNARROW_HLT')

        col = row.column(align=True)
        merge_group_index = obj.i3d_merge_group_index

        if merge_group_index == -1:
            col.operator("i3dio.new_merge_group", text="New", icon="ADD")
        else:
            merge_group = bpy.context.scene.i3dio_merge_groups[merge_group_index]
            col.prop(merge_group, "name", text="")
            col = row.column(align=True)
            col.operator('i3dio.select_merge_group_root', text="", icon="COLOR_RED")
            col = row.column(align=True)
            col.operator('i3dio.select_mg_objects', text="", icon='GROUP_VERTEX')
            col = row.column(align=True)
            col.operator('i3dio.new_merge_group', text="", icon='DUPLICATE')
            col = row.column(align=True)
            col.operator('i3dio.remove_from_merge_group', text="", icon='PANEL_CLOSE')


@register
class I3D_IO_OT_choose_merge_group(bpy.types.Operator):
    bl_idname = "i3dio.choose_merge_group"
    bl_label = "Choose Merge Group"
    bl_description = "Choose a merge group to assign this object to"
    bl_options = {'INTERNAL', 'UNDO'}
    bl_property = "enum"

    def get_enum_options(self, context):
        merge_groups_item_list = sorted([(str(idx), mg.name, "") for idx, mg in
                                         enumerate(context.scene.i3dio_merge_groups)], key=lambda x: x[1])
        return merge_groups_item_list

    enum: EnumProperty(items=get_enum_options, name="Items")

    def execute(self, context):
        obj = context.object
        selected_mg_index = int(self.enum)
        if obj.i3d_merge_group_index != selected_mg_index:
            old_mg_index = obj.i3d_merge_group_index
            obj.i3d_merge_group_index = selected_mg_index
            if old_mg_index != -1:
                remove_merge_group_if_empty(context, old_mg_index)
            context.area.tag_redraw()
        else:
            print("same mg")
        return {"FINISHED"}

    def invoke(self, context, event):
        context.window_manager.invoke_search_popup(self)
        return {"RUNNING_MODAL"}


@register
class I3D_IO_OT_new_merge_group(bpy.types.Operator):
    bl_idname = "i3dio.new_merge_group"
    bl_label = "New Merge Group"
    bl_description = "Create a new merge group"
    bl_options = {'INTERNAL', 'UNDO'}

    def execute(self, context):
        MERGE_GROUP_DEFAULT_NAME = "MergeGroup"

        obj = context.object
        name = MERGE_GROUP_DEFAULT_NAME
        count = 1
        while context.scene.i3dio_merge_groups.find(name) != -1:
            name = f"{MERGE_GROUP_DEFAULT_NAME}.{count:03d}"
            count += 1
        mg = context.scene.i3dio_merge_groups.add()

        mg.name = name
        mg.root = obj
        old_mg_index = obj.i3d_merge_group_index
        obj.i3d_merge_group_index = len(context.scene.i3dio_merge_groups) - 1
        if old_mg_index != -1:
            remove_merge_group_if_empty(context, old_mg_index)
        return {'FINISHED'}


def remove_merge_group_if_empty(context, mg_index):
    mg_member_count = 0
    objects_in_higher_indexed_merge_groups = []
    for obj in context.scene.objects:
        if obj.type == 'MESH' and obj.i3d_merge_group_index != -1:
            if obj.i3d_merge_group_index == mg_index:
                mg_member_count += 1
            else:
                objects_in_higher_indexed_merge_groups.append(obj)
    if mg_member_count == 0:
        context.scene.i3dio_merge_groups.remove(mg_index)
        for obj in objects_in_higher_indexed_merge_groups[mg_index::]:
            obj.i3d_merge_group_index -= 1
    else:
        print(f"{mg_member_count} members left in '{context.scene.i3dio_merge_groups[mg_index]}'")


@register
class I3D_IO_OT_remove_from_merge_group(bpy.types.Operator):
    bl_idname = "i3dio.remove_from_merge_group"
    bl_label = "Remove From Merge Group"
    bl_description = "Remove this object from it's current merge group"
    bl_options = {'INTERNAL', 'UNDO'}

    def execute(self, context):
        old_mg_index = context.object.i3d_merge_group_index
        context.object.i3d_merge_group_index = -1
        remove_merge_group_if_empty(context, old_mg_index)
        return {'FINISHED'}


@register
class I3D_IO_OT_select_merge_group_root(bpy.types.Operator):
    bl_idname = "i3dio.select_merge_group_root"
    bl_label = "Select Merge Group Root"
    bl_description = "When greyed out it means that the current object is the merge group root"
    bl_options = {'INTERNAL'}

    @classmethod
    def poll(cls, context):
        return context.scene.i3dio_merge_groups[context.object.i3d_merge_group_index].root is not context.object

    def execute(self, context):
        context.scene.i3dio_merge_groups[context.object.i3d_merge_group_index].root = context.object
        return {'FINISHED'}


@register
class I3D_IO_OT_select_mg_objects(bpy.types.Operator):
    bl_idname = "i3dio.select_mg_objects"
    bl_label = "Select Objects in MG"
    bl_description = "Select all objects in the same merge group"
    bl_options = {'UNDO'}

    @classmethod
    def poll(cls, context):
        return context.object.i3d_merge_group_index != -1

    def execute(self, context):
        for obj in context.scene.objects:
            mg_index = context.object.i3d_merge_group_index
            if obj.i3d_merge_group_index == mg_index:
                obj.select_set(True)
        return {'FINISHED'}


@persistent
def handle_old_merge_groups(dummy):
    for scene in bpy.data.scenes:
        for obj in scene.objects:
            if (old_mg := obj.get('i3d_merge_group')) is not None:
                group_id = old_mg.get('group_id')
                is_root = old_mg.get('is_root')
                if group_id is not None and group_id != "":
                    if (mg_idx := scene.i3dio_merge_groups.find(group_id)) != -1:
                        mg = scene.i3dio_merge_groups[mg_idx]
                        obj.i3d_merge_group_index = mg_idx
                    else:
                        mg = scene.i3dio_merge_groups.add()
                        mg.name = group_id
                        obj.i3d_merge_group_index = len(scene.i3dio_merge_groups) - 1
                    if is_root is not None and is_root == 1:
                        mg.root = obj
                del obj['i3d_merge_group']

<<<<<<< HEAD
=======
@register
class I3D_IO_PT_joint_attributes(Panel):
    bl_space_type = 'PROPERTIES'
    bl_region_type = 'WINDOW'
    bl_label = 'Joint'
    bl_context = 'object'
    bl_parent_id = 'I3D_IO_PT_object_attributes'

    @classmethod
    def poll(cls, context):
        return context.object is not None and context.object.type == 'EMPTY'

    def draw(self, context):
        layout = self.layout
        layout.use_property_split = True
        layout.use_property_decorate = False
        obj = context.object

        layout.prop(obj.i3d_attributes, 'joint')

        properties = [
            ('projection',),
            ('x_axis_drive',),
            ('y_axis_drive',),
            ('z_axis_drive',),
            ('drive_position',),
            ('projection_distance',),
            ('projection_angle',),
            ('drive_force_limit',),
            ('drive_spring',),
            ('drive_damping',),
            ('breakable_joint',),
            ('joint_break_force',),
            ('joint_break_torque',)
        ]

        for prop in properties:
            row = layout.row()
            row.prop(obj.i3d_attributes, prop[0])
            if obj.i3d_attributes.joint is False:
                row.enabled = False
                obj.i3d_attributes.property_unset(prop[0])


@register
class I3D_IO_PT_reference_file(Panel):
    bl_space_type = 'PROPERTIES'
    bl_region_type = 'WINDOW'
    bl_label = 'Reference File'
    bl_context = 'object'
    bl_parent_id = 'I3D_IO_PT_object_attributes'

    @classmethod
    def poll(cls, context):
        return context.object is not None and context.object.type == 'EMPTY'

    def draw(self, context):
        layout = self.layout
        layout.use_property_split = True
        layout.use_property_decorate = False
        layout.prop(context.object, 'i3d_reference_path')


@register
class I3DMappingData(bpy.types.PropertyGroup):
    is_mapped: BoolProperty(
        name="Add to mapping",
        description="If checked this object will be mapped to the i3d mapping of the xml file",
        default=False
    )

    mapping_name: StringProperty(
        name="Alternative Name",
        description="If this is left empty the name of the object itself will be used",
        default=''
    )


@register
class I3D_IO_PT_mapping_attributes(Panel):
    bl_space_type = 'PROPERTIES'
    bl_region_type = 'WINDOW'
    bl_label = "I3D Mapping"
    bl_context = 'object'
    bl_parent_id = 'I3D_IO_PT_object_attributes'

    @classmethod
    def poll(cls, context):
        return context.object is not None

    def draw(self, context):
        layout = self.layout
        layout.use_property_split = True
        layout.use_property_decorate = False
        obj = context.object
>>>>>>> 2e7f7869

@persistent
def handle_old_reference_paths(dummy):
    for obj in bpy.data.objects:
        if obj.type == 'EMPTY' and (path := obj.get('i3d_reference_path')) is not None:
            obj.i3d_reference.path = path
            del obj['i3d_reference_path']


@register
class I3D_IO_PT_mapping_bone_attributes(Panel):
    bl_space_type = 'PROPERTIES'
    bl_region_type = 'WINDOW'
    bl_label = "I3D Mapping"
    bl_context = 'bone'

    @classmethod
    def poll(cls, context):
        return context.bone or context.edit_bone

    def draw(self, context):
        layout = self.layout
        layout.use_property_split = True
        layout.use_property_decorate = False
        bone = context.bone or context.edit_bone

        row = layout.row()
        row.prop(bone.i3d_mapping, 'is_mapped')
        row = layout.row()
        row.prop(bone.i3d_mapping, 'mapping_name')


def register():
    for cls in classes:
        bpy.utils.register_class(cls)
    bpy.types.Object.i3d_attributes = PointerProperty(type=I3DNodeObjectAttributes)
    bpy.types.Object.i3d_merge_group_index = IntProperty(default=-1)
    bpy.types.Object.i3d_mapping = PointerProperty(type=I3DMappingData)
<<<<<<< HEAD
    bpy.types.Object.i3d_reference = PointerProperty(type=I3DReferenceData)
=======
    bpy.types.Bone.i3d_mapping = PointerProperty(type=I3DMappingData)
    bpy.types.EditBone.i3d_mapping = PointerProperty(type=I3DMappingData)
    bpy.types.Object.i3d_reference_path = StringProperty(
        name="Reference Path",
        description="Put the path to the .i3d file you want to reference here",
        default='',
        subtype='FILE_PATH')
>>>>>>> 2e7f7869
    bpy.types.Scene.i3dio_merge_groups = CollectionProperty(type=I3DMergeGroup)
    load_post.append(handle_old_merge_groups)
    load_post.append(handle_old_reference_paths)



def unregister():
    load_post.remove(handle_old_merge_groups)
    del bpy.types.Scene.i3dio_merge_groups
<<<<<<< HEAD
    del bpy.types.Object.i3d_reference
=======
    del bpy.types.Object.i3d_reference_path
    del bpy.types.EditBone.i3d_mapping
    del bpy.types.Bone.i3d_mapping
>>>>>>> 2e7f7869
    del bpy.types.Object.i3d_mapping
    del bpy.types.Object.i3d_merge_group_index
    del bpy.types.Object.i3d_attributes

    for cls in classes:
        bpy.utils.unregister_class(cls)
<|MERGE_RESOLUTION|>--- conflicted
+++ resolved
@@ -1,1027 +1,917 @@
-import bpy
-from bpy.types import (
-    Panel
-)
-
-from bpy.app.handlers import (persistent, load_post)
-
-from bpy.props import (
-    StringProperty,
-    BoolProperty,
-    EnumProperty,
-    PointerProperty,
-    FloatProperty,
-    IntProperty,
-    FloatVectorProperty,
-    CollectionProperty,
-)
-
-from .helper_functions import i3d_property
-from ..xml_i3d import i3d_max
-
-from .collision_data import COLLISIONS_ENUM_LIST, COLLISIONS
-
-classes = []
-
-
-def register(cls):
-    classes.append(cls)
-    return cls
-
-
-@register
-class I3DNodeObjectAttributes(bpy.types.PropertyGroup):
-    i3d_map = {
-        'visibility': {'name': 'visibility', 'default': True, 'tracking': {'member_path': 'hide_render',
-                                                                           'mapping': {True: False,
-                                                                                       False: True}}},
-        'clip_distance': {'name': 'clipDistance', 'default': 1000000.0},
-        'min_clip_distance': {'name': 'minClipDistance', 'default': 0.0},
-        'object_mask': {'name': 'objectMask', 'default': '0', 'type': 'HEX'},
-        'rigid_body_type': {'default': 'none'},
-        'lod_distance': {'name': 'lodDistance', 'default': ""},
-        'collision': {'name': 'collision', 'default': True},
-        'collision_filter_group': {'name': 'collisionFilterGroup', 'default': 'ff', 'type': 'HEX'},
-        'collision_filter_mask': {'name': 'collisionFilterMask', 'default': 'ff', 'type': 'HEX'},
-        'compound': {'name': 'compound', 'default': False},
-        'trigger': {'name': 'trigger', 'default': False},
-        'restitution': {'name': 'restitution', 'default': 0.0},
-        'static_friction': {'name': 'staticFriction', 'default': 0.5},
-        'dynamic_friction': {'name': 'dynamicFriction', 'default': 0.5},
-        'linear_damping': {'name': 'linearDamping', 'default': 0.0},
-        'angular_damping': {'name': 'angularDamping', 'default': 0.01},
-        'density': {'name': 'density', 'default': 1.0},
-        'solver_iteration_count': {'name': 'solverIterationCount', 'default': 4},
-        'split_type': {'name': 'splitType', 'default': 0},
-        'split_uvs': {'name': 'splitUvs', 'default': (0.0, 0.0, 1.0, 1.0, 1.0)},
-        'minute_of_day_start': {'name': 'minuteOfDayStart', 'default': 0},
-        'minute_of_day_end': {'name': 'minuteOfDayEnd', 'default': 0},
-        'day_of_year_start': {'name': 'dayOfYearStart', 'default': 0},
-        'day_of_year_end': {'name': 'dayOfYearEnd', 'default': 0},
-        'weather_required_mask': {'name': 'weatherRequiredMask', 'default': '0', 'type': 'HEX'},
-        'weather_prevent_mask': {'name': 'weatherPreventMask', 'default': '0', 'type': 'HEX'},
-        'viewer_spaciality_required_mask': {'name': 'viewerSpacialityRequiredMask', 'default': '0', 'type': 'HEX'},
-        'viewer_spaciality_prevent_mask': {'name': 'viewerSpacialityPreventMask', 'default': '0', 'type': 'HEX'},
-        'render_invisible': {'name': 'renderInvisible', 'default': False},
-        'visible_shader_parameter': {'name': 'visibleShaderParameter', 'default': 1.0},
-        'joint': {'name': 'joint', 'default': False},
-        'projection': {'name': 'projection', 'default': False},
-        'projection_distance': {'name': 'projDistance', 'default': 0.01},
-        'projection_angle': {'name': 'projAngle', 'default': 0.01},
-        'x_axis_drive': {'name': 'xAxisDrive', 'default': False},
-        'y_axis_drive': {'name': 'yAxisDrive', 'default': False},
-        'z_axis_drive': {'name': 'zAxisDrive', 'default': False},
-        'drive_position': {'name': 'drivePos', 'default': False},
-        'drive_force_limit': {'name': 'driveForceLimit', 'default': 100000.0},
-        'drive_spring': {'name': 'driveSpring', 'default': 1.0},
-        'drive_damping': {'name': 'driveDamping', 'default': 0.01},
-        'breakable_joint': {'name': 'breakableJoint', 'default': False},
-        'joint_break_force': {'name': 'jointBreakForce', 'default': 0.0},
-        'joint_break_torque': {'name': 'jointBreakTorque', 'default': 0.0},
-    }
-
-    visibility: BoolProperty(
-        name="Visibility",
-        description="Visibility",
-        default=i3d_map['visibility']['default']
-    )
-
-    visibility_tracking: BoolProperty(
-        name="Render Visibility",
-        description="Can be found at: Object Properties -> Visibility -> Renders "
-                    "(can also be toggled through outliner)",
-        default=True
-    )
-
-    lod_distance: StringProperty(
-        name="LOD Distance",
-        description="For example:0 100",
-        default=i3d_map['lod_distance']['default'],
-        maxlen=1024
-    )
-
-    clip_distance: FloatProperty(
-        name="Clip Distance",
-        description="Anything above this distance to the camera, wont be rendered",
-        default=i3d_map['clip_distance']['default'],
-        min=0.0,
-        max=i3d_max,
-        soft_min=0,
-        soft_max=65535.0
-    )
-
-    min_clip_distance: FloatProperty(
-        name="Min Clip Distance",
-        description="Anything below this distance to the camera, wont be rendered",
-        default=i3d_map['min_clip_distance']['default'],
-        min=0.0,
-        max=i3d_max,
-        soft_min=0,
-        soft_max=65535.0
-    )
-
-    object_mask: StringProperty(
-        name="Object Mask",
-        description="Used for determining if the object interacts with certain rendering effects",
-        default=i3d_map['object_mask']['default'],
-    )
-
-    rigid_body_type: EnumProperty(
-        name="Rigid Body Type",
-        description="Select rigid body type",
-        items=[
-            ('none', 'None', "No rigidbody for this object"),
-            ('static', 'Static', "Inanimate object with infinite mass"),
-            ('dynamic', 'Dynamic', "Object moves with physics"),
-            ('kinematic', 'Kinematic', "Object moves without physics"),
-            ('compoundChild', 'Compound Child', "Uses the collision of a higher-level object marked as 'compound'")
-        ],
-        default=i3d_map['rigid_body_type']['default']
-    )
-
-    collision: BoolProperty(
-        name="Collision",
-        description="Does the object take part in collisions",
-        default=i3d_map['collision']['default']
-    )
-
-    def collision_preset_items(self, _context) -> list[tuple[str, str, str]]:
-        return COLLISIONS_ENUM_LIST
-
-    def collision_preset_update(self, _context) -> None:
-        preset_name = self.collisions_preset
-
-        if preset_name == "NONE":
-            self.collision_filter_group = self.i3d_map['collision_filter_group']['default']
-            self.collision_filter_mask = self.i3d_map['collision_filter_mask']['default']
-            return
-
-        if preset_name in COLLISIONS['presets']:
-            preset = COLLISIONS['presets'][preset_name]
-
-            self.collision_filter_group = preset.group_hex
-            self.collision_filter_mask = preset.mask_hex
-
-    collisions_preset: EnumProperty(
-        name="Collision Preset",
-        description="Select a collision preset",
-        items=collision_preset_items,
-        default=0,
-        options=set(),
-        update=collision_preset_update
-    )
-
-    collision_filter_group: StringProperty(
-        name="Collision Filter Group",
-        description="The objects collision filter group as a hexadecimal value",
-        default=i3d_map['collision_filter_group']['default'],
-    )
-
-    collision_filter_mask: StringProperty(
-        name="Collision Filter Mask",
-        description="The objects collision filter mask as a hexadecimal value",
-        default=i3d_map['collision_filter_mask']['default']
-    )
-
-    compound: BoolProperty(
-        name="Compound",
-        description="Compound",
-        default=i3d_map['compound']['default']
-    )
-
-    trigger: BoolProperty(
-        name="Trigger",
-        description="Trigger",
-        default=i3d_map['trigger']['default']
-    )
-
-    restitution: FloatProperty(
-        name="Restitution",
-        description="Bounciness of the surface",
-        default=i3d_map['restitution']['default'],
-        min=0,
-        max=1
-    )
-
-    static_friction: FloatProperty(
-        name="Static Friction",
-        description="The force that resists motion between two non-moving surfaces",
-        default=i3d_map['static_friction']['default'],
-        min=0,
-        max=1
-    )
-
-    dynamic_friction: FloatProperty(
-        name="Dynamic Friction",
-        description="The force that resists motion between two moving surfaces",
-        default=i3d_map['dynamic_friction']['default'],
-        min=0,
-        max=1
-    )
-
-    linear_damping: FloatProperty(
-        name="Linear Damping",
-        description="Defines the slowdown factor for linear movement, affecting speed",
-        default=i3d_map['linear_damping']['default'],
-        min=0,
-        max=1
-    )
-
-    angular_damping: FloatProperty(
-        name="Angular Damping",
-        description="Defines the slowdown factor for angular movement, affecting spin",
-        default=i3d_map['angular_damping']['default'],
-        min=0,
-        max=1
-    )
-
-    density: FloatProperty(
-        name="Density",
-        description="Used with the shape of the object to calculate mass. "
-                    "The higher the number, the heavier the object",
-        default=i3d_map['density']['default'],
-        min=0,
-        max=20
-    )
-
-    solver_iteration_count: IntProperty(
-        name="Solver Iteration Count",
-        description="The number of iterations the physics engine uses to solve the constraints",
-        default=i3d_map['solver_iteration_count']['default'],
-    )
-
-    split_type: IntProperty(
-        name="Split Type",
-        description="Split type determines what type of tree it is. "
-                    "For custom tree type use a number over 19",
-        default=i3d_map['split_type']['default'],
-        min=0,
-        max=200
-    )
-
-    split_type_presets: EnumProperty(
-        name="Split Type Presets",
-        description="List containing all in-game tree types.",
-        items=[
-            ('0', "Custom / Manual", "Set a custom tree type or just set a tree type manually"),
-            ('1', "Spruce", "Spruce supports wood harvester"),
-            ('2', "Pine", "Pine supports wood harvester"),
-            ('3', "Larch", "Larch supports wood harvester"),
-            ('4', "Birch", "Birch doesn't support wood harvester"),
-            ('5', "Beech", "Beech doesn't support wood harvester"),
-            ('6', "Maple", "Maple doesn't support wood harvester"),
-            ('7', "Oak", "Oak doesn't support wood harvester"),
-            ('8', "Ash", "Ash doesn't support wood harvester"),
-            ('9', "Locust", "Locust doesn't support wood harvester"),
-            ('10', "Mahogany", "Mahogany doesn't support wood harvester"),
-            ('11', "Poplar", "Poplar doesn't support wood harvester"),
-            ('12', "American Elm", "American Elm doesn't support wood harvester"),
-            ('13', "Cypress", "Cypress doesn't support wood harvester"),
-            ('14', "Downy Serviceberry", "Downy Serviceberry doesn't support wood harvester"),
-            ('15', "Pagoda Dogwood", "Pagoda Dogwood doesn't support wood harvester"),
-            ('16', "Shagbark Hickory", "Shagbark Hickory doesn't support wood harvester"),
-            ('17', "Stone Pine", "Stone Pine doesn't support wood harvester"),
-            ('18', "Willow", "Willow doesn't support wood harvester"),
-            ('19', "Olive Tree", "Olive Tree doesn't support wood harvester")
-        ],
-        default='0',
-        update=lambda self, context: setattr(self, 'split_type', int(self.split_type_presets))
-    )
-
-    split_uvs: FloatVectorProperty(
-        name="Split UVs",
-        description="Min U, Min V, Max U, Max V, UV World Scale",
-        size=5,
-        default=i3d_map['split_uvs']['default'],
-        min=0,
-        max=i3d_max
-    )
-
-    use_parent: BoolProperty(
-        name="Use Parent",
-        description="If enabled, use the parent visibility conditions. All properties will export as expected, "
-        "but they will not appear in Giants Editor unless weatherPreventMask is set to a value other than 0",
-        default=True
-    )
-
-    minute_of_day_start: IntProperty(
-        name="Minute of Day Start",
-        description="The minute of day when visibility is true. "
-                    "8:00 AM = 480 / "
-                    "8:00 PM = 1200",
-        default=i3d_map['minute_of_day_start']['default'],
-        max=1440,
-        min=0,
-    )
-
-    minute_of_day_end: IntProperty(
-        name="Minute of Day End",
-        description="The minute of day when visibility is false. "
-                    "8:00 AM = 480 / "
-                    "8:00 PM = 1200",
-        default=i3d_map['minute_of_day_end']['default'],
-        max=1440,
-        min=0,
-    )
-
-    day_of_year_start: IntProperty(
-        name="Day of Year Start",
-        description="Day of Year when visibility is true.",
-        default=i3d_map['day_of_year_start']['default'],
-        max=365,
-        min=0,
-    )
-
-    day_of_year_end: IntProperty(
-        name="Day of Year End",
-        description="Day of Year when visibility is false.",
-        default=i3d_map['day_of_year_end']['default'],
-        max=365,
-        min=0,
-    )
-
-    weather_required_mask: StringProperty(
-        name="Weather Required Mask (Hex)",
-        description="The weather required mask as a hexadecimal value. "
-                    "Winter = 400 / "
-                    "Winter + Snow = 408",
-        default=i3d_map['weather_required_mask']['default']
-    )
-
-    weather_prevent_mask: StringProperty(
-        name="Weather Prevent Mask (Hex)",
-        description="The weather prevent mask as a hexadecimal value. "
-                    "Summer = 100 / "
-                    "Summer + Sun = 101",
-        default=i3d_map['weather_prevent_mask']['default']
-    )
-
-    viewer_spaciality_required_mask: StringProperty(
-        name="Viewer Spaciality Required Mask (Hex)",
-        description="The Viewer Spaciality Required Mask as a hexadecimal value.",
-        default=i3d_map['viewer_spaciality_required_mask']['default']
-    )
-
-    viewer_spaciality_prevent_mask: StringProperty(
-        name="Viewer Spaciality Prevent Mask (Hex)",
-        description="The Viewer Spaciality Prevent Mask as a hexadecimal value.",
-        default=i3d_map['viewer_spaciality_prevent_mask']['default']
-    )
-
-    render_invisible: BoolProperty(
-        name="Render Invisible",
-        description='If set, the object is always rendered and "visibility"'
-        'must be controlled in the shader using the visible shader parameter',
-        default=i3d_map['render_invisible']['default']
-    )
-
-    visible_shader_parameter: FloatProperty(
-        name="Visible Shader Parameter",
-        description='This value is applied to the "visibility" shader parameter when the object is visible.'
-        'If conditions are not met, 0 is passed to the shader.',
-        default=i3d_map['visible_shader_parameter']['default'],
-        min=-100,
-        max=100
-    )
-
-    joint: BoolProperty(
-        name="Joint",
-        description="Enable use of joint",
-        default=i3d_map['joint']['default']
-    )
-    projection: BoolProperty(
-        name="Enable joint projection",
-        description="Enables use of joint",
-        default=i3d_map['projection']['default']
-    )
-    x_axis_drive: BoolProperty(
-        name="X Axis Drive",
-        description="Enable x axis drive",
-        default=i3d_map['x_axis_drive']['default']
-    )
-    y_axis_drive: BoolProperty(
-        name="Y Axis Drive",
-        description="Enable y axis drive",
-        default=i3d_map['y_axis_drive']['default']
-    )
-    z_axis_drive: BoolProperty(
-        name="Z Axis Drive",
-        description="Enable z axis drive",
-        default=i3d_map['z_axis_drive']['default']
-    )
-    drive_position: BoolProperty(
-        name="Drive Position",
-        description="Enable drive position",
-        default=i3d_map['drive_position']['default']
-    )
-    projection_distance: FloatProperty(
-        name="Projection Distance",
-        description="Projection distance",
-        default=i3d_map['projection_distance']['default'],
-        min=0,
-        max=i3d_max
-    )
-    projection_angle: FloatProperty(
-        name="Projection Angle",
-        description="Projection angle",
-        default=i3d_map['projection_angle']['default'],
-        min=0,
-        max=i3d_max
-    )
-    drive_force_limit: FloatProperty(
-        name="Drive Force Limit",
-        description="Drive Force Limit",
-        default=i3d_map['drive_force_limit']['default'],
-        min=0,
-        max=i3d_max
-    )
-    drive_spring: FloatProperty(
-        name="Drive Spring",
-        description="Drive Spring",
-        default=i3d_map['drive_spring']['default'],
-        min=0,
-        max=i3d_max
-    )
-    drive_damping: FloatProperty(
-        name="Drive Damping",
-        description="Drive Damping",
-        default=i3d_map['drive_damping']['default'],
-        min=0,
-        max=i3d_max
-    )
-    breakable_joint: BoolProperty(
-        name="Breakable",
-        description="Breakable joint",
-        default=i3d_map['breakable_joint']['default']
-    )
-    joint_break_force: FloatProperty(
-        name="Break Force",
-        description="Joint break force",
-        default=i3d_map['joint_break_force']['default'],
-        min=0,
-        max=i3d_max
-    )
-    joint_break_torque: FloatProperty(
-        name="Break Torque",
-        description="Joint break torque",
-        default=i3d_map['joint_break_torque']['default'],
-        min=0,
-        max=i3d_max
-    )
-
-
-@register
-class I3DMappingData(bpy.types.PropertyGroup):
-    is_mapped: BoolProperty(
-        name="Add to mapping",
-        description="If checked this object will be mapped to the i3d mapping of the xml file",
-        default=False
-    )
-
-    mapping_name: StringProperty(
-        name="Alternative Name",
-        description="If this is left empty the name of the object itself will be used",
-        default=''
-    )
-
-
-@register
-class I3DReferenceData(bpy.types.PropertyGroup):
-    path: StringProperty(
-        name="Reference Path",
-        description="The path to the .i3d file you want to reference",
-        default='',
-        subtype='FILE_PATH'
-    )
-
-    runtime_loaded: BoolProperty(
-        name="Runtime Loaded",
-        description="If checked, the reference file will be loaded at runtime",
-        default=False
-    )
-
-
-@register
-class I3DMergeGroup(bpy.types.PropertyGroup):
-    name: StringProperty(
-        name='Merge Group Name',
-        description='The name of the merge group',
-        default='MergeGroup'
-    )
-
-    root: PointerProperty(
-        name="Merge Group Root Object",
-        description="The object acting as the root for the merge group",
-        type=bpy.types.Object,
-    )
-
-
-@register
-class I3D_IO_PT_object_attributes(Panel):
-    bl_space_type = 'PROPERTIES'
-    bl_region_type = 'WINDOW'
-    bl_label = "I3D Object Attributes"
-    bl_context = 'object'
-
-    @classmethod
-    def poll(cls, context):
-        return context.object is not None
-
-    def draw(self, context):
-        layout = self.layout
-        layout.use_property_split = True
-        layout.use_property_decorate = False
-        obj = context.active_object
-        i3d_attributes = obj.i3d_attributes
-
-        i3d_property(layout, i3d_attributes, 'visibility', obj)
-        i3d_property(layout, i3d_attributes, 'clip_distance', obj)
-        i3d_property(layout, i3d_attributes, 'min_clip_distance', obj)
-
-        if obj.type == 'MESH':
-            draw_rigid_body_attributes(layout, i3d_attributes)
-            draw_merge_group_attributes(layout, obj)
-
-        if obj.type == 'EMPTY':
-            layout.prop(i3d_attributes, 'lod_distance', placeholder="Enter your LOD Distances if needed.")
-
-            header, panel = layout.panel("i3d_reference", default_closed=False)
-            header.label(text="Reference File")
-            if panel:
-                panel.use_property_split = True
-                panel.prop(obj.i3d_reference, 'path')
-                row = panel.row()
-                row.enabled = obj.i3d_reference.path != '' and obj.i3d_reference.path.endswith('.i3d')
-                row.prop(obj.i3d_reference, 'runtime_loaded')
-
-            draw_joint_attributes(layout, i3d_attributes)
-
-        header, panel = layout.panel("i3d_mapping_attributes", default_closed=False)
-        header.label(text="I3D Mapping")
-        if panel:
-            panel.use_property_split = True
-            panel.prop(obj.i3d_mapping, 'is_mapped')
-            row = panel.row()
-            row.enabled = obj.i3d_mapping.is_mapped
-            row.prop(obj.i3d_mapping, 'mapping_name', placeholder="myCube")
-
-        draw_visibility_condition_attributes(layout, i3d_attributes)
-
-
-def draw_rigid_body_attributes(layout, i3d_attributes) -> None:
-    def _unset_rigidbody_properties(attributes) -> None:
-        """Helper function to unset all rigid body-related properties."""
-        for prop in ['compound', 'collision', 'trigger', 'restitution',
-                     'static_friction', 'dynamic_friction', 'linear_damping', 'angular_damping',
-                     'density', 'solver_iteration_count', 'split_type', 'split_type_presets', 'split_uvs']:
-            attributes.property_unset(prop)
-
-    header, panel = layout.panel("i3d_rigid_body_attributes", default_closed=False)
-    header.label(text="Rigidbody")
-    if panel:
-        panel.prop(i3d_attributes, 'rigid_body_type')
-
-        if i3d_attributes.rigid_body_type == 'none':
-            _unset_rigidbody_properties(i3d_attributes)
-            return
-
-        row_compound = panel.row()
-        row_compound.prop(i3d_attributes, 'compound')
-        if i3d_attributes.rigid_body_type in ('static', 'compoundChild'):
-            row_compound.enabled = False
-            i3d_attributes.property_unset('compound')
-
-        panel.prop(i3d_attributes, 'collision')
-        panel.prop(i3d_attributes, 'trigger')
-
-        panel.separator(factor=2, type='LINE')
-        panel.prop(i3d_attributes, 'collisions_preset')
-        panel.prop(i3d_attributes, 'collision_filter_group')
-        panel.prop(i3d_attributes, 'collision_filter_mask')
-        panel.separator(factor=2, type='LINE')
-
-        panel.prop(i3d_attributes, 'restitution')
-        panel.prop(i3d_attributes, 'static_friction')
-        panel.prop(i3d_attributes, 'dynamic_friction')
-        panel.prop(i3d_attributes, 'linear_damping')
-        panel.prop(i3d_attributes, 'angular_damping')
-        panel.prop(i3d_attributes, 'density')
-        panel.prop(i3d_attributes, 'solver_iteration_count')
-
-        panel.separator(factor=2, type='LINE')
-        # Split type
-        row = panel.row(align=True)
-        row.use_property_split = False
-        row.prop(i3d_attributes, "split_type")
-        row.prop(i3d_attributes, "split_type_presets", text="", icon_only=True, icon="NONE")
-
-        split_uvs_col = panel.column()
-        split_uvs_col.use_property_split = False
-        split_uvs_col.label(text="Split UVs")
-        grid = split_uvs_col.grid_flow(row_major=True, columns=2, align=True)
-        grid.prop(i3d_attributes, "split_uvs", index=0, text="Min U")
-        grid.prop(i3d_attributes, "split_uvs", index=2, text="Max U")
-        grid.prop(i3d_attributes, "split_uvs", index=1, text="Min V")
-        grid.prop(i3d_attributes, "split_uvs", index=3, text="Max V")
-        split_uvs_col.prop(i3d_attributes, "split_uvs", index=4, text="UV World Scale")
-
-        # Disable split type and split UVs if rigid body type is static
-        if i3d_attributes.rigid_body_type != 'static':
-            row.enabled = False
-            split_uvs_col.enabled = False
-            i3d_attributes.property_unset('split_type')
-            i3d_attributes.property_unset('split_uvs')
-        elif i3d_attributes.split_type == 0:
-            split_uvs_col.enabled = False
-            i3d_attributes.property_unset('split_uvs')
-
-
-def draw_visibility_condition_attributes(layout, i3d_attributes) -> None:
-    props = ['minute_of_day_start', 'minute_of_day_end', 'day_of_year_start', 'day_of_year_end',
-             'weather_required_mask', 'weather_prevent_mask', 'viewer_spaciality_required_mask',
-             'viewer_spaciality_prevent_mask', 'render_invisible', 'visible_shader_parameter']
-
-    def _unset_visibility_condition_properties(attributes) -> None:
-        """Helper function to unset all visibility condition-related properties."""
-        for prop in props:
-            attributes.property_unset(prop)
-
-    # Turn off for header property
-    layout.use_property_split = False
-    header, panel = layout.panel("i3d_visibility_condition_attributes", default_closed=True)
-    header.prop(i3d_attributes, 'use_parent', text='Visibility Condition')
-    if panel:
-        if i3d_attributes.use_parent:
-            _unset_visibility_condition_properties(i3d_attributes)
-
-        panel.enabled = not i3d_attributes.use_parent
-
-        # NOTE: Seems like the only way this will be used in GE is if you set weatherPreventMask to something
-        # "useParent" is not a attribute in I3D, its simply just a toggle in their panel
-        panel.use_property_split = True
-        for prop in props:
-            panel.prop(i3d_attributes, prop)
-
-
-def draw_joint_attributes(layout, i3d_attributes):
-    layout.use_property_split = False
-    header, panel = layout.panel("i3d_joint_attributes", default_closed=True)
-    header.prop(i3d_attributes, 'joint', text='Joint')
-    if panel:
-        panel.use_property_split = True
-        panel.enabled = i3d_attributes.joint
-        panel.prop(i3d_attributes, 'projection')
-        panel.prop(i3d_attributes, 'projection_distance')
-        panel.prop(i3d_attributes, 'projection_angle')
-        panel.prop(i3d_attributes, 'x_axis_drive')
-        panel.prop(i3d_attributes, 'y_axis_drive')
-        panel.prop(i3d_attributes, 'z_axis_drive')
-        panel.prop(i3d_attributes, 'drive_position')
-        panel.prop(i3d_attributes, 'drive_force_limit')
-        panel.prop(i3d_attributes, 'drive_spring')
-        panel.prop(i3d_attributes, 'drive_damping')
-        panel.prop(i3d_attributes, 'breakable_joint')
-        panel.prop(i3d_attributes, 'joint_break_force')
-        panel.prop(i3d_attributes, 'joint_break_torque')
-
-
-def draw_merge_group_attributes(layout, obj):
-    layout.use_property_split = True
-    header, panel = layout.panel("i3d_merge_group_attributes", default_closed=False)
-    header.label(text="Merge Group")
-    if panel:
-        row = panel.row(align=True)
-        row.operator('i3dio.choose_merge_group', text="", icon='DOWNARROW_HLT')
-
-        col = row.column(align=True)
-        merge_group_index = obj.i3d_merge_group_index
-
-        if merge_group_index == -1:
-            col.operator("i3dio.new_merge_group", text="New", icon="ADD")
-        else:
-            merge_group = bpy.context.scene.i3dio_merge_groups[merge_group_index]
-            col.prop(merge_group, "name", text="")
-            col = row.column(align=True)
-            col.operator('i3dio.select_merge_group_root', text="", icon="COLOR_RED")
-            col = row.column(align=True)
-            col.operator('i3dio.select_mg_objects', text="", icon='GROUP_VERTEX')
-            col = row.column(align=True)
-            col.operator('i3dio.new_merge_group', text="", icon='DUPLICATE')
-            col = row.column(align=True)
-            col.operator('i3dio.remove_from_merge_group', text="", icon='PANEL_CLOSE')
-
-
-@register
-class I3D_IO_OT_choose_merge_group(bpy.types.Operator):
-    bl_idname = "i3dio.choose_merge_group"
-    bl_label = "Choose Merge Group"
-    bl_description = "Choose a merge group to assign this object to"
-    bl_options = {'INTERNAL', 'UNDO'}
-    bl_property = "enum"
-
-    def get_enum_options(self, context):
-        merge_groups_item_list = sorted([(str(idx), mg.name, "") for idx, mg in
-                                         enumerate(context.scene.i3dio_merge_groups)], key=lambda x: x[1])
-        return merge_groups_item_list
-
-    enum: EnumProperty(items=get_enum_options, name="Items")
-
-    def execute(self, context):
-        obj = context.object
-        selected_mg_index = int(self.enum)
-        if obj.i3d_merge_group_index != selected_mg_index:
-            old_mg_index = obj.i3d_merge_group_index
-            obj.i3d_merge_group_index = selected_mg_index
-            if old_mg_index != -1:
-                remove_merge_group_if_empty(context, old_mg_index)
-            context.area.tag_redraw()
-        else:
-            print("same mg")
-        return {"FINISHED"}
-
-    def invoke(self, context, event):
-        context.window_manager.invoke_search_popup(self)
-        return {"RUNNING_MODAL"}
-
-
-@register
-class I3D_IO_OT_new_merge_group(bpy.types.Operator):
-    bl_idname = "i3dio.new_merge_group"
-    bl_label = "New Merge Group"
-    bl_description = "Create a new merge group"
-    bl_options = {'INTERNAL', 'UNDO'}
-
-    def execute(self, context):
-        MERGE_GROUP_DEFAULT_NAME = "MergeGroup"
-
-        obj = context.object
-        name = MERGE_GROUP_DEFAULT_NAME
-        count = 1
-        while context.scene.i3dio_merge_groups.find(name) != -1:
-            name = f"{MERGE_GROUP_DEFAULT_NAME}.{count:03d}"
-            count += 1
-        mg = context.scene.i3dio_merge_groups.add()
-
-        mg.name = name
-        mg.root = obj
-        old_mg_index = obj.i3d_merge_group_index
-        obj.i3d_merge_group_index = len(context.scene.i3dio_merge_groups) - 1
-        if old_mg_index != -1:
-            remove_merge_group_if_empty(context, old_mg_index)
-        return {'FINISHED'}
-
-
-def remove_merge_group_if_empty(context, mg_index):
-    mg_member_count = 0
-    objects_in_higher_indexed_merge_groups = []
-    for obj in context.scene.objects:
-        if obj.type == 'MESH' and obj.i3d_merge_group_index != -1:
-            if obj.i3d_merge_group_index == mg_index:
-                mg_member_count += 1
-            else:
-                objects_in_higher_indexed_merge_groups.append(obj)
-    if mg_member_count == 0:
-        context.scene.i3dio_merge_groups.remove(mg_index)
-        for obj in objects_in_higher_indexed_merge_groups[mg_index::]:
-            obj.i3d_merge_group_index -= 1
-    else:
-        print(f"{mg_member_count} members left in '{context.scene.i3dio_merge_groups[mg_index]}'")
-
-
-@register
-class I3D_IO_OT_remove_from_merge_group(bpy.types.Operator):
-    bl_idname = "i3dio.remove_from_merge_group"
-    bl_label = "Remove From Merge Group"
-    bl_description = "Remove this object from it's current merge group"
-    bl_options = {'INTERNAL', 'UNDO'}
-
-    def execute(self, context):
-        old_mg_index = context.object.i3d_merge_group_index
-        context.object.i3d_merge_group_index = -1
-        remove_merge_group_if_empty(context, old_mg_index)
-        return {'FINISHED'}
-
-
-@register
-class I3D_IO_OT_select_merge_group_root(bpy.types.Operator):
-    bl_idname = "i3dio.select_merge_group_root"
-    bl_label = "Select Merge Group Root"
-    bl_description = "When greyed out it means that the current object is the merge group root"
-    bl_options = {'INTERNAL'}
-
-    @classmethod
-    def poll(cls, context):
-        return context.scene.i3dio_merge_groups[context.object.i3d_merge_group_index].root is not context.object
-
-    def execute(self, context):
-        context.scene.i3dio_merge_groups[context.object.i3d_merge_group_index].root = context.object
-        return {'FINISHED'}
-
-
-@register
-class I3D_IO_OT_select_mg_objects(bpy.types.Operator):
-    bl_idname = "i3dio.select_mg_objects"
-    bl_label = "Select Objects in MG"
-    bl_description = "Select all objects in the same merge group"
-    bl_options = {'UNDO'}
-
-    @classmethod
-    def poll(cls, context):
-        return context.object.i3d_merge_group_index != -1
-
-    def execute(self, context):
-        for obj in context.scene.objects:
-            mg_index = context.object.i3d_merge_group_index
-            if obj.i3d_merge_group_index == mg_index:
-                obj.select_set(True)
-        return {'FINISHED'}
-
-
-@persistent
-def handle_old_merge_groups(dummy):
-    for scene in bpy.data.scenes:
-        for obj in scene.objects:
-            if (old_mg := obj.get('i3d_merge_group')) is not None:
-                group_id = old_mg.get('group_id')
-                is_root = old_mg.get('is_root')
-                if group_id is not None and group_id != "":
-                    if (mg_idx := scene.i3dio_merge_groups.find(group_id)) != -1:
-                        mg = scene.i3dio_merge_groups[mg_idx]
-                        obj.i3d_merge_group_index = mg_idx
-                    else:
-                        mg = scene.i3dio_merge_groups.add()
-                        mg.name = group_id
-                        obj.i3d_merge_group_index = len(scene.i3dio_merge_groups) - 1
-                    if is_root is not None and is_root == 1:
-                        mg.root = obj
-                del obj['i3d_merge_group']
-
-<<<<<<< HEAD
-=======
-@register
-class I3D_IO_PT_joint_attributes(Panel):
-    bl_space_type = 'PROPERTIES'
-    bl_region_type = 'WINDOW'
-    bl_label = 'Joint'
-    bl_context = 'object'
-    bl_parent_id = 'I3D_IO_PT_object_attributes'
-
-    @classmethod
-    def poll(cls, context):
-        return context.object is not None and context.object.type == 'EMPTY'
-
-    def draw(self, context):
-        layout = self.layout
-        layout.use_property_split = True
-        layout.use_property_decorate = False
-        obj = context.object
-
-        layout.prop(obj.i3d_attributes, 'joint')
-
-        properties = [
-            ('projection',),
-            ('x_axis_drive',),
-            ('y_axis_drive',),
-            ('z_axis_drive',),
-            ('drive_position',),
-            ('projection_distance',),
-            ('projection_angle',),
-            ('drive_force_limit',),
-            ('drive_spring',),
-            ('drive_damping',),
-            ('breakable_joint',),
-            ('joint_break_force',),
-            ('joint_break_torque',)
-        ]
-
-        for prop in properties:
-            row = layout.row()
-            row.prop(obj.i3d_attributes, prop[0])
-            if obj.i3d_attributes.joint is False:
-                row.enabled = False
-                obj.i3d_attributes.property_unset(prop[0])
-
-
-@register
-class I3D_IO_PT_reference_file(Panel):
-    bl_space_type = 'PROPERTIES'
-    bl_region_type = 'WINDOW'
-    bl_label = 'Reference File'
-    bl_context = 'object'
-    bl_parent_id = 'I3D_IO_PT_object_attributes'
-
-    @classmethod
-    def poll(cls, context):
-        return context.object is not None and context.object.type == 'EMPTY'
-
-    def draw(self, context):
-        layout = self.layout
-        layout.use_property_split = True
-        layout.use_property_decorate = False
-        layout.prop(context.object, 'i3d_reference_path')
-
-
-@register
-class I3DMappingData(bpy.types.PropertyGroup):
-    is_mapped: BoolProperty(
-        name="Add to mapping",
-        description="If checked this object will be mapped to the i3d mapping of the xml file",
-        default=False
-    )
-
-    mapping_name: StringProperty(
-        name="Alternative Name",
-        description="If this is left empty the name of the object itself will be used",
-        default=''
-    )
-
-
-@register
-class I3D_IO_PT_mapping_attributes(Panel):
-    bl_space_type = 'PROPERTIES'
-    bl_region_type = 'WINDOW'
-    bl_label = "I3D Mapping"
-    bl_context = 'object'
-    bl_parent_id = 'I3D_IO_PT_object_attributes'
-
-    @classmethod
-    def poll(cls, context):
-        return context.object is not None
-
-    def draw(self, context):
-        layout = self.layout
-        layout.use_property_split = True
-        layout.use_property_decorate = False
-        obj = context.object
->>>>>>> 2e7f7869
-
-@persistent
-def handle_old_reference_paths(dummy):
-    for obj in bpy.data.objects:
-        if obj.type == 'EMPTY' and (path := obj.get('i3d_reference_path')) is not None:
-            obj.i3d_reference.path = path
-            del obj['i3d_reference_path']
-
-
-@register
-class I3D_IO_PT_mapping_bone_attributes(Panel):
-    bl_space_type = 'PROPERTIES'
-    bl_region_type = 'WINDOW'
-    bl_label = "I3D Mapping"
-    bl_context = 'bone'
-
-    @classmethod
-    def poll(cls, context):
-        return context.bone or context.edit_bone
-
-    def draw(self, context):
-        layout = self.layout
-        layout.use_property_split = True
-        layout.use_property_decorate = False
-        bone = context.bone or context.edit_bone
-
-        row = layout.row()
-        row.prop(bone.i3d_mapping, 'is_mapped')
-        row = layout.row()
-        row.prop(bone.i3d_mapping, 'mapping_name')
-
-
-def register():
-    for cls in classes:
-        bpy.utils.register_class(cls)
-    bpy.types.Object.i3d_attributes = PointerProperty(type=I3DNodeObjectAttributes)
-    bpy.types.Object.i3d_merge_group_index = IntProperty(default=-1)
-    bpy.types.Object.i3d_mapping = PointerProperty(type=I3DMappingData)
-<<<<<<< HEAD
-    bpy.types.Object.i3d_reference = PointerProperty(type=I3DReferenceData)
-=======
-    bpy.types.Bone.i3d_mapping = PointerProperty(type=I3DMappingData)
-    bpy.types.EditBone.i3d_mapping = PointerProperty(type=I3DMappingData)
-    bpy.types.Object.i3d_reference_path = StringProperty(
-        name="Reference Path",
-        description="Put the path to the .i3d file you want to reference here",
-        default='',
-        subtype='FILE_PATH')
->>>>>>> 2e7f7869
-    bpy.types.Scene.i3dio_merge_groups = CollectionProperty(type=I3DMergeGroup)
-    load_post.append(handle_old_merge_groups)
-    load_post.append(handle_old_reference_paths)
-
-
-
-def unregister():
-    load_post.remove(handle_old_merge_groups)
-    del bpy.types.Scene.i3dio_merge_groups
-<<<<<<< HEAD
-    del bpy.types.Object.i3d_reference
-=======
-    del bpy.types.Object.i3d_reference_path
-    del bpy.types.EditBone.i3d_mapping
-    del bpy.types.Bone.i3d_mapping
->>>>>>> 2e7f7869
-    del bpy.types.Object.i3d_mapping
-    del bpy.types.Object.i3d_merge_group_index
-    del bpy.types.Object.i3d_attributes
-
-    for cls in classes:
-        bpy.utils.unregister_class(cls)
+import bpy
+from bpy.types import (
+    Panel
+)
+
+from bpy.app.handlers import (persistent, load_post)
+
+from bpy.props import (
+    StringProperty,
+    BoolProperty,
+    EnumProperty,
+    PointerProperty,
+    FloatProperty,
+    IntProperty,
+    FloatVectorProperty,
+    CollectionProperty,
+)
+
+from .helper_functions import i3d_property
+from ..xml_i3d import i3d_max
+
+from .collision_data import COLLISIONS_ENUM_LIST, COLLISIONS
+
+classes = []
+
+
+def register(cls):
+    classes.append(cls)
+    return cls
+
+
+@register
+class I3DNodeObjectAttributes(bpy.types.PropertyGroup):
+    i3d_map = {
+        'visibility': {'name': 'visibility', 'default': True, 'tracking': {'member_path': 'hide_render',
+                                                                           'mapping': {True: False,
+                                                                                       False: True}}},
+        'clip_distance': {'name': 'clipDistance', 'default': 1000000.0},
+        'min_clip_distance': {'name': 'minClipDistance', 'default': 0.0},
+        'object_mask': {'name': 'objectMask', 'default': '0', 'type': 'HEX'},
+        'rigid_body_type': {'default': 'none'},
+        'lod_distance': {'name': 'lodDistance', 'default': ""},
+        'collision': {'name': 'collision', 'default': True},
+        'collision_filter_group': {'name': 'collisionFilterGroup', 'default': 'ff', 'type': 'HEX'},
+        'collision_filter_mask': {'name': 'collisionFilterMask', 'default': 'ff', 'type': 'HEX'},
+        'compound': {'name': 'compound', 'default': False},
+        'trigger': {'name': 'trigger', 'default': False},
+        'restitution': {'name': 'restitution', 'default': 0.0},
+        'static_friction': {'name': 'staticFriction', 'default': 0.5},
+        'dynamic_friction': {'name': 'dynamicFriction', 'default': 0.5},
+        'linear_damping': {'name': 'linearDamping', 'default': 0.0},
+        'angular_damping': {'name': 'angularDamping', 'default': 0.01},
+        'density': {'name': 'density', 'default': 1.0},
+        'solver_iteration_count': {'name': 'solverIterationCount', 'default': 4},
+        'split_type': {'name': 'splitType', 'default': 0},
+        'split_uvs': {'name': 'splitUvs', 'default': (0.0, 0.0, 1.0, 1.0, 1.0)},
+        'minute_of_day_start': {'name': 'minuteOfDayStart', 'default': 0},
+        'minute_of_day_end': {'name': 'minuteOfDayEnd', 'default': 0},
+        'day_of_year_start': {'name': 'dayOfYearStart', 'default': 0},
+        'day_of_year_end': {'name': 'dayOfYearEnd', 'default': 0},
+        'weather_required_mask': {'name': 'weatherRequiredMask', 'default': '0', 'type': 'HEX'},
+        'weather_prevent_mask': {'name': 'weatherPreventMask', 'default': '0', 'type': 'HEX'},
+        'viewer_spaciality_required_mask': {'name': 'viewerSpacialityRequiredMask', 'default': '0', 'type': 'HEX'},
+        'viewer_spaciality_prevent_mask': {'name': 'viewerSpacialityPreventMask', 'default': '0', 'type': 'HEX'},
+        'render_invisible': {'name': 'renderInvisible', 'default': False},
+        'visible_shader_parameter': {'name': 'visibleShaderParameter', 'default': 1.0},
+        'joint': {'name': 'joint', 'default': False},
+        'projection': {'name': 'projection', 'default': False},
+        'projection_distance': {'name': 'projDistance', 'default': 0.01},
+        'projection_angle': {'name': 'projAngle', 'default': 0.01},
+        'x_axis_drive': {'name': 'xAxisDrive', 'default': False},
+        'y_axis_drive': {'name': 'yAxisDrive', 'default': False},
+        'z_axis_drive': {'name': 'zAxisDrive', 'default': False},
+        'drive_position': {'name': 'drivePos', 'default': False},
+        'drive_force_limit': {'name': 'driveForceLimit', 'default': 100000.0},
+        'drive_spring': {'name': 'driveSpring', 'default': 1.0},
+        'drive_damping': {'name': 'driveDamping', 'default': 0.01},
+        'breakable_joint': {'name': 'breakableJoint', 'default': False},
+        'joint_break_force': {'name': 'jointBreakForce', 'default': 0.0},
+        'joint_break_torque': {'name': 'jointBreakTorque', 'default': 0.0},
+    }
+
+    visibility: BoolProperty(
+        name="Visibility",
+        description="Visibility",
+        default=i3d_map['visibility']['default']
+    )
+
+    visibility_tracking: BoolProperty(
+        name="Render Visibility",
+        description="Can be found at: Object Properties -> Visibility -> Renders "
+                    "(can also be toggled through outliner)",
+        default=True
+    )
+
+    lod_distance: StringProperty(
+        name="LOD Distance",
+        description="For example:0 100",
+        default=i3d_map['lod_distance']['default'],
+        maxlen=1024
+    )
+
+    clip_distance: FloatProperty(
+        name="Clip Distance",
+        description="Anything above this distance to the camera, wont be rendered",
+        default=i3d_map['clip_distance']['default'],
+        min=0.0,
+        max=i3d_max,
+        soft_min=0,
+        soft_max=65535.0
+    )
+
+    min_clip_distance: FloatProperty(
+        name="Min Clip Distance",
+        description="Anything below this distance to the camera, wont be rendered",
+        default=i3d_map['min_clip_distance']['default'],
+        min=0.0,
+        max=i3d_max,
+        soft_min=0,
+        soft_max=65535.0
+    )
+
+    object_mask: StringProperty(
+        name="Object Mask",
+        description="Used for determining if the object interacts with certain rendering effects",
+        default=i3d_map['object_mask']['default'],
+    )
+
+    rigid_body_type: EnumProperty(
+        name="Rigid Body Type",
+        description="Select rigid body type",
+        items=[
+            ('none', 'None', "No rigidbody for this object"),
+            ('static', 'Static', "Inanimate object with infinite mass"),
+            ('dynamic', 'Dynamic', "Object moves with physics"),
+            ('kinematic', 'Kinematic', "Object moves without physics"),
+            ('compoundChild', 'Compound Child', "Uses the collision of a higher-level object marked as 'compound'")
+        ],
+        default=i3d_map['rigid_body_type']['default']
+    )
+
+    collision: BoolProperty(
+        name="Collision",
+        description="Does the object take part in collisions",
+        default=i3d_map['collision']['default']
+    )
+
+    def collision_preset_items(self, _context) -> list[tuple[str, str, str]]:
+        return COLLISIONS_ENUM_LIST
+
+    def collision_preset_update(self, _context) -> None:
+        preset_name = self.collisions_preset
+
+        if preset_name == "NONE":
+            self.collision_filter_group = self.i3d_map['collision_filter_group']['default']
+            self.collision_filter_mask = self.i3d_map['collision_filter_mask']['default']
+            return
+
+        if preset_name in COLLISIONS['presets']:
+            preset = COLLISIONS['presets'][preset_name]
+
+            self.collision_filter_group = preset.group_hex
+            self.collision_filter_mask = preset.mask_hex
+
+    collisions_preset: EnumProperty(
+        name="Collision Preset",
+        description="Select a collision preset",
+        items=collision_preset_items,
+        default=0,
+        options=set(),
+        update=collision_preset_update
+    )
+
+    collision_filter_group: StringProperty(
+        name="Collision Filter Group",
+        description="The objects collision filter group as a hexadecimal value",
+        default=i3d_map['collision_filter_group']['default'],
+    )
+
+    collision_filter_mask: StringProperty(
+        name="Collision Filter Mask",
+        description="The objects collision filter mask as a hexadecimal value",
+        default=i3d_map['collision_filter_mask']['default']
+    )
+
+    compound: BoolProperty(
+        name="Compound",
+        description="Compound",
+        default=i3d_map['compound']['default']
+    )
+
+    trigger: BoolProperty(
+        name="Trigger",
+        description="Trigger",
+        default=i3d_map['trigger']['default']
+    )
+
+    restitution: FloatProperty(
+        name="Restitution",
+        description="Bounciness of the surface",
+        default=i3d_map['restitution']['default'],
+        min=0,
+        max=1
+    )
+
+    static_friction: FloatProperty(
+        name="Static Friction",
+        description="The force that resists motion between two non-moving surfaces",
+        default=i3d_map['static_friction']['default'],
+        min=0,
+        max=1
+    )
+
+    dynamic_friction: FloatProperty(
+        name="Dynamic Friction",
+        description="The force that resists motion between two moving surfaces",
+        default=i3d_map['dynamic_friction']['default'],
+        min=0,
+        max=1
+    )
+
+    linear_damping: FloatProperty(
+        name="Linear Damping",
+        description="Defines the slowdown factor for linear movement, affecting speed",
+        default=i3d_map['linear_damping']['default'],
+        min=0,
+        max=1
+    )
+
+    angular_damping: FloatProperty(
+        name="Angular Damping",
+        description="Defines the slowdown factor for angular movement, affecting spin",
+        default=i3d_map['angular_damping']['default'],
+        min=0,
+        max=1
+    )
+
+    density: FloatProperty(
+        name="Density",
+        description="Used with the shape of the object to calculate mass. "
+                    "The higher the number, the heavier the object",
+        default=i3d_map['density']['default'],
+        min=0,
+        max=20
+    )
+
+    solver_iteration_count: IntProperty(
+        name="Solver Iteration Count",
+        description="The number of iterations the physics engine uses to solve the constraints",
+        default=i3d_map['solver_iteration_count']['default'],
+    )
+
+    split_type: IntProperty(
+        name="Split Type",
+        description="Split type determines what type of tree it is. "
+                    "For custom tree type use a number over 19",
+        default=i3d_map['split_type']['default'],
+        min=0,
+        max=200
+    )
+
+    split_type_presets: EnumProperty(
+        name="Split Type Presets",
+        description="List containing all in-game tree types.",
+        items=[
+            ('0', "Custom / Manual", "Set a custom tree type or just set a tree type manually"),
+            ('1', "Spruce", "Spruce supports wood harvester"),
+            ('2', "Pine", "Pine supports wood harvester"),
+            ('3', "Larch", "Larch supports wood harvester"),
+            ('4', "Birch", "Birch doesn't support wood harvester"),
+            ('5', "Beech", "Beech doesn't support wood harvester"),
+            ('6', "Maple", "Maple doesn't support wood harvester"),
+            ('7', "Oak", "Oak doesn't support wood harvester"),
+            ('8', "Ash", "Ash doesn't support wood harvester"),
+            ('9', "Locust", "Locust doesn't support wood harvester"),
+            ('10', "Mahogany", "Mahogany doesn't support wood harvester"),
+            ('11', "Poplar", "Poplar doesn't support wood harvester"),
+            ('12', "American Elm", "American Elm doesn't support wood harvester"),
+            ('13', "Cypress", "Cypress doesn't support wood harvester"),
+            ('14', "Downy Serviceberry", "Downy Serviceberry doesn't support wood harvester"),
+            ('15', "Pagoda Dogwood", "Pagoda Dogwood doesn't support wood harvester"),
+            ('16', "Shagbark Hickory", "Shagbark Hickory doesn't support wood harvester"),
+            ('17', "Stone Pine", "Stone Pine doesn't support wood harvester"),
+            ('18', "Willow", "Willow doesn't support wood harvester"),
+            ('19', "Olive Tree", "Olive Tree doesn't support wood harvester")
+        ],
+        default='0',
+        update=lambda self, context: setattr(self, 'split_type', int(self.split_type_presets))
+    )
+
+    split_uvs: FloatVectorProperty(
+        name="Split UVs",
+        description="Min U, Min V, Max U, Max V, UV World Scale",
+        size=5,
+        default=i3d_map['split_uvs']['default'],
+        min=0,
+        max=i3d_max
+    )
+
+    use_parent: BoolProperty(
+        name="Use Parent",
+        description="If enabled, use the parent visibility conditions. All properties will export as expected, "
+        "but they will not appear in Giants Editor unless weatherPreventMask is set to a value other than 0",
+        default=True
+    )
+
+    minute_of_day_start: IntProperty(
+        name="Minute of Day Start",
+        description="The minute of day when visibility is true. "
+                    "8:00 AM = 480 / "
+                    "8:00 PM = 1200",
+        default=i3d_map['minute_of_day_start']['default'],
+        max=1440,
+        min=0,
+    )
+
+    minute_of_day_end: IntProperty(
+        name="Minute of Day End",
+        description="The minute of day when visibility is false. "
+                    "8:00 AM = 480 / "
+                    "8:00 PM = 1200",
+        default=i3d_map['minute_of_day_end']['default'],
+        max=1440,
+        min=0,
+    )
+
+    day_of_year_start: IntProperty(
+        name="Day of Year Start",
+        description="Day of Year when visibility is true.",
+        default=i3d_map['day_of_year_start']['default'],
+        max=365,
+        min=0,
+    )
+
+    day_of_year_end: IntProperty(
+        name="Day of Year End",
+        description="Day of Year when visibility is false.",
+        default=i3d_map['day_of_year_end']['default'],
+        max=365,
+        min=0,
+    )
+
+    weather_required_mask: StringProperty(
+        name="Weather Required Mask (Hex)",
+        description="The weather required mask as a hexadecimal value. "
+                    "Winter = 400 / "
+                    "Winter + Snow = 408",
+        default=i3d_map['weather_required_mask']['default']
+    )
+
+    weather_prevent_mask: StringProperty(
+        name="Weather Prevent Mask (Hex)",
+        description="The weather prevent mask as a hexadecimal value. "
+                    "Summer = 100 / "
+                    "Summer + Sun = 101",
+        default=i3d_map['weather_prevent_mask']['default']
+    )
+
+    viewer_spaciality_required_mask: StringProperty(
+        name="Viewer Spaciality Required Mask (Hex)",
+        description="The Viewer Spaciality Required Mask as a hexadecimal value.",
+        default=i3d_map['viewer_spaciality_required_mask']['default']
+    )
+
+    viewer_spaciality_prevent_mask: StringProperty(
+        name="Viewer Spaciality Prevent Mask (Hex)",
+        description="The Viewer Spaciality Prevent Mask as a hexadecimal value.",
+        default=i3d_map['viewer_spaciality_prevent_mask']['default']
+    )
+
+    render_invisible: BoolProperty(
+        name="Render Invisible",
+        description='If set, the object is always rendered and "visibility"'
+        'must be controlled in the shader using the visible shader parameter',
+        default=i3d_map['render_invisible']['default']
+    )
+
+    visible_shader_parameter: FloatProperty(
+        name="Visible Shader Parameter",
+        description='This value is applied to the "visibility" shader parameter when the object is visible.'
+        'If conditions are not met, 0 is passed to the shader.',
+        default=i3d_map['visible_shader_parameter']['default'],
+        min=-100,
+        max=100
+    )
+
+    joint: BoolProperty(
+        name="Joint",
+        description="Enable use of joint",
+        default=i3d_map['joint']['default']
+    )
+    projection: BoolProperty(
+        name="Enable joint projection",
+        description="Enables use of joint",
+        default=i3d_map['projection']['default']
+    )
+    x_axis_drive: BoolProperty(
+        name="X Axis Drive",
+        description="Enable x axis drive",
+        default=i3d_map['x_axis_drive']['default']
+    )
+    y_axis_drive: BoolProperty(
+        name="Y Axis Drive",
+        description="Enable y axis drive",
+        default=i3d_map['y_axis_drive']['default']
+    )
+    z_axis_drive: BoolProperty(
+        name="Z Axis Drive",
+        description="Enable z axis drive",
+        default=i3d_map['z_axis_drive']['default']
+    )
+    drive_position: BoolProperty(
+        name="Drive Position",
+        description="Enable drive position",
+        default=i3d_map['drive_position']['default']
+    )
+    projection_distance: FloatProperty(
+        name="Projection Distance",
+        description="Projection distance",
+        default=i3d_map['projection_distance']['default'],
+        min=0,
+        max=i3d_max
+    )
+    projection_angle: FloatProperty(
+        name="Projection Angle",
+        description="Projection angle",
+        default=i3d_map['projection_angle']['default'],
+        min=0,
+        max=i3d_max
+    )
+    drive_force_limit: FloatProperty(
+        name="Drive Force Limit",
+        description="Drive Force Limit",
+        default=i3d_map['drive_force_limit']['default'],
+        min=0,
+        max=i3d_max
+    )
+    drive_spring: FloatProperty(
+        name="Drive Spring",
+        description="Drive Spring",
+        default=i3d_map['drive_spring']['default'],
+        min=0,
+        max=i3d_max
+    )
+    drive_damping: FloatProperty(
+        name="Drive Damping",
+        description="Drive Damping",
+        default=i3d_map['drive_damping']['default'],
+        min=0,
+        max=i3d_max
+    )
+    breakable_joint: BoolProperty(
+        name="Breakable",
+        description="Breakable joint",
+        default=i3d_map['breakable_joint']['default']
+    )
+    joint_break_force: FloatProperty(
+        name="Break Force",
+        description="Joint break force",
+        default=i3d_map['joint_break_force']['default'],
+        min=0,
+        max=i3d_max
+    )
+    joint_break_torque: FloatProperty(
+        name="Break Torque",
+        description="Joint break torque",
+        default=i3d_map['joint_break_torque']['default'],
+        min=0,
+        max=i3d_max
+    )
+
+
+@register
+class I3DMappingData(bpy.types.PropertyGroup):
+    is_mapped: BoolProperty(
+        name="Add to mapping",
+        description="If checked this object will be mapped to the i3d mapping of the xml file",
+        default=False
+    )
+
+    mapping_name: StringProperty(
+        name="Alternative Name",
+        description="If this is left empty the name of the object itself will be used",
+        default=''
+    )
+
+
+@register
+class I3DReferenceData(bpy.types.PropertyGroup):
+    path: StringProperty(
+        name="Reference Path",
+        description="The path to the .i3d file you want to reference",
+        default='',
+        subtype='FILE_PATH'
+    )
+
+    runtime_loaded: BoolProperty(
+        name="Runtime Loaded",
+        description="If checked, the reference file will be loaded at runtime",
+        default=False
+    )
+
+
+@register
+class I3DMergeGroup(bpy.types.PropertyGroup):
+    name: StringProperty(
+        name='Merge Group Name',
+        description='The name of the merge group',
+        default='MergeGroup'
+    )
+
+    root: PointerProperty(
+        name="Merge Group Root Object",
+        description="The object acting as the root for the merge group",
+        type=bpy.types.Object,
+    )
+
+
+@register
+class I3D_IO_PT_object_attributes(Panel):
+    bl_space_type = 'PROPERTIES'
+    bl_region_type = 'WINDOW'
+    bl_label = "I3D Object Attributes"
+    bl_context = 'object'
+
+    @classmethod
+    def poll(cls, context):
+        return context.object is not None
+
+    def draw(self, context):
+        layout = self.layout
+        layout.use_property_split = True
+        layout.use_property_decorate = False
+        obj = context.active_object
+        i3d_attributes = obj.i3d_attributes
+
+        i3d_property(layout, i3d_attributes, 'visibility', obj)
+        i3d_property(layout, i3d_attributes, 'clip_distance', obj)
+        i3d_property(layout, i3d_attributes, 'min_clip_distance', obj)
+
+        if obj.type == 'MESH':
+            draw_rigid_body_attributes(layout, i3d_attributes)
+            draw_merge_group_attributes(layout, obj)
+
+        if obj.type == 'EMPTY':
+            layout.prop(i3d_attributes, 'lod_distance', placeholder="Enter your LOD Distances if needed.")
+
+            header, panel = layout.panel("i3d_reference", default_closed=False)
+            header.label(text="Reference File")
+            if panel:
+                panel.use_property_split = True
+                panel.prop(obj.i3d_reference, 'path')
+                row = panel.row()
+                row.enabled = obj.i3d_reference.path != '' and obj.i3d_reference.path.endswith('.i3d')
+                row.prop(obj.i3d_reference, 'runtime_loaded')
+
+            draw_joint_attributes(layout, i3d_attributes)
+
+        header, panel = layout.panel("i3d_mapping_attributes", default_closed=False)
+        header.label(text="I3D Mapping")
+        if panel:
+            panel.use_property_split = True
+            panel.prop(obj.i3d_mapping, 'is_mapped')
+            row = panel.row()
+            row.enabled = obj.i3d_mapping.is_mapped
+            row.prop(obj.i3d_mapping, 'mapping_name', placeholder="myCube")
+
+        draw_visibility_condition_attributes(layout, i3d_attributes)
+
+
+def draw_rigid_body_attributes(layout, i3d_attributes) -> None:
+    def _unset_rigidbody_properties(attributes) -> None:
+        """Helper function to unset all rigid body-related properties."""
+        for prop in ['compound', 'collision', 'trigger', 'restitution',
+                     'static_friction', 'dynamic_friction', 'linear_damping', 'angular_damping',
+                     'density', 'solver_iteration_count', 'split_type', 'split_type_presets', 'split_uvs']:
+            attributes.property_unset(prop)
+
+    header, panel = layout.panel("i3d_rigid_body_attributes", default_closed=False)
+    header.label(text="Rigidbody")
+    if panel:
+        panel.prop(i3d_attributes, 'rigid_body_type')
+
+        if i3d_attributes.rigid_body_type == 'none':
+            _unset_rigidbody_properties(i3d_attributes)
+            return
+
+        row_compound = panel.row()
+        row_compound.prop(i3d_attributes, 'compound')
+        if i3d_attributes.rigid_body_type in ('static', 'compoundChild'):
+            row_compound.enabled = False
+            i3d_attributes.property_unset('compound')
+
+        panel.prop(i3d_attributes, 'collision')
+        panel.prop(i3d_attributes, 'trigger')
+
+        panel.separator(factor=2, type='LINE')
+        panel.prop(i3d_attributes, 'collisions_preset')
+        panel.prop(i3d_attributes, 'collision_filter_group')
+        panel.prop(i3d_attributes, 'collision_filter_mask')
+        panel.separator(factor=2, type='LINE')
+
+        panel.prop(i3d_attributes, 'restitution')
+        panel.prop(i3d_attributes, 'static_friction')
+        panel.prop(i3d_attributes, 'dynamic_friction')
+        panel.prop(i3d_attributes, 'linear_damping')
+        panel.prop(i3d_attributes, 'angular_damping')
+        panel.prop(i3d_attributes, 'density')
+        panel.prop(i3d_attributes, 'solver_iteration_count')
+
+        panel.separator(factor=2, type='LINE')
+        # Split type
+        row = panel.row(align=True)
+        row.use_property_split = False
+        row.prop(i3d_attributes, "split_type")
+        row.prop(i3d_attributes, "split_type_presets", text="", icon_only=True, icon="NONE")
+
+        split_uvs_col = panel.column()
+        split_uvs_col.use_property_split = False
+        split_uvs_col.label(text="Split UVs")
+        grid = split_uvs_col.grid_flow(row_major=True, columns=2, align=True)
+        grid.prop(i3d_attributes, "split_uvs", index=0, text="Min U")
+        grid.prop(i3d_attributes, "split_uvs", index=2, text="Max U")
+        grid.prop(i3d_attributes, "split_uvs", index=1, text="Min V")
+        grid.prop(i3d_attributes, "split_uvs", index=3, text="Max V")
+        split_uvs_col.prop(i3d_attributes, "split_uvs", index=4, text="UV World Scale")
+
+        # Disable split type and split UVs if rigid body type is static
+        if i3d_attributes.rigid_body_type != 'static':
+            row.enabled = False
+            split_uvs_col.enabled = False
+            i3d_attributes.property_unset('split_type')
+            i3d_attributes.property_unset('split_uvs')
+        elif i3d_attributes.split_type == 0:
+            split_uvs_col.enabled = False
+            i3d_attributes.property_unset('split_uvs')
+
+
+def draw_visibility_condition_attributes(layout, i3d_attributes) -> None:
+    props = ['minute_of_day_start', 'minute_of_day_end', 'day_of_year_start', 'day_of_year_end',
+             'weather_required_mask', 'weather_prevent_mask', 'viewer_spaciality_required_mask',
+             'viewer_spaciality_prevent_mask', 'render_invisible', 'visible_shader_parameter']
+
+    def _unset_visibility_condition_properties(attributes) -> None:
+        """Helper function to unset all visibility condition-related properties."""
+        for prop in props:
+            attributes.property_unset(prop)
+
+    # Turn off for header property
+    layout.use_property_split = False
+    header, panel = layout.panel("i3d_visibility_condition_attributes", default_closed=True)
+    header.prop(i3d_attributes, 'use_parent', text='Visibility Condition')
+    if panel:
+        if i3d_attributes.use_parent:
+            _unset_visibility_condition_properties(i3d_attributes)
+
+        panel.enabled = not i3d_attributes.use_parent
+
+        # NOTE: Seems like the only way this will be used in GE is if you set weatherPreventMask to something
+        # "useParent" is not a attribute in I3D, its simply just a toggle in their panel
+        panel.use_property_split = True
+        for prop in props:
+            panel.prop(i3d_attributes, prop)
+
+
+def draw_joint_attributes(layout, i3d_attributes):
+    layout.use_property_split = False
+    header, panel = layout.panel("i3d_joint_attributes", default_closed=True)
+    header.prop(i3d_attributes, 'joint', text='Joint')
+    if panel:
+        panel.use_property_split = True
+        panel.enabled = i3d_attributes.joint
+        panel.prop(i3d_attributes, 'projection')
+        panel.prop(i3d_attributes, 'projection_distance')
+        panel.prop(i3d_attributes, 'projection_angle')
+        panel.prop(i3d_attributes, 'x_axis_drive')
+        panel.prop(i3d_attributes, 'y_axis_drive')
+        panel.prop(i3d_attributes, 'z_axis_drive')
+        panel.prop(i3d_attributes, 'drive_position')
+        panel.prop(i3d_attributes, 'drive_force_limit')
+        panel.prop(i3d_attributes, 'drive_spring')
+        panel.prop(i3d_attributes, 'drive_damping')
+        panel.prop(i3d_attributes, 'breakable_joint')
+        panel.prop(i3d_attributes, 'joint_break_force')
+        panel.prop(i3d_attributes, 'joint_break_torque')
+
+
+def draw_merge_group_attributes(layout, obj):
+    layout.use_property_split = True
+    header, panel = layout.panel("i3d_merge_group_attributes", default_closed=False)
+    header.label(text="Merge Group")
+    if panel:
+        row = panel.row(align=True)
+        row.operator('i3dio.choose_merge_group', text="", icon='DOWNARROW_HLT')
+
+        col = row.column(align=True)
+        merge_group_index = obj.i3d_merge_group_index
+
+        if merge_group_index == -1:
+            col.operator("i3dio.new_merge_group", text="New", icon="ADD")
+        else:
+            merge_group = bpy.context.scene.i3dio_merge_groups[merge_group_index]
+            col.prop(merge_group, "name", text="")
+            col = row.column(align=True)
+            col.operator('i3dio.select_merge_group_root', text="", icon="COLOR_RED")
+            col = row.column(align=True)
+            col.operator('i3dio.select_mg_objects', text="", icon='GROUP_VERTEX')
+            col = row.column(align=True)
+            col.operator('i3dio.new_merge_group', text="", icon='DUPLICATE')
+            col = row.column(align=True)
+            col.operator('i3dio.remove_from_merge_group', text="", icon='PANEL_CLOSE')
+
+
+@register
+class I3D_IO_OT_choose_merge_group(bpy.types.Operator):
+    bl_idname = "i3dio.choose_merge_group"
+    bl_label = "Choose Merge Group"
+    bl_description = "Choose a merge group to assign this object to"
+    bl_options = {'INTERNAL', 'UNDO'}
+    bl_property = "enum"
+
+    def get_enum_options(self, context):
+        merge_groups_item_list = sorted([(str(idx), mg.name, "") for idx, mg in
+                                         enumerate(context.scene.i3dio_merge_groups)], key=lambda x: x[1])
+        return merge_groups_item_list
+
+    enum: EnumProperty(items=get_enum_options, name="Items")
+
+    def execute(self, context):
+        obj = context.object
+        selected_mg_index = int(self.enum)
+        if obj.i3d_merge_group_index != selected_mg_index:
+            old_mg_index = obj.i3d_merge_group_index
+            obj.i3d_merge_group_index = selected_mg_index
+            if old_mg_index != -1:
+                remove_merge_group_if_empty(context, old_mg_index)
+            context.area.tag_redraw()
+        else:
+            print("same mg")
+        return {"FINISHED"}
+
+    def invoke(self, context, event):
+        context.window_manager.invoke_search_popup(self)
+        return {"RUNNING_MODAL"}
+
+
+@register
+class I3D_IO_OT_new_merge_group(bpy.types.Operator):
+    bl_idname = "i3dio.new_merge_group"
+    bl_label = "New Merge Group"
+    bl_description = "Create a new merge group"
+    bl_options = {'INTERNAL', 'UNDO'}
+
+    def execute(self, context):
+        MERGE_GROUP_DEFAULT_NAME = "MergeGroup"
+
+        obj = context.object
+        name = MERGE_GROUP_DEFAULT_NAME
+        count = 1
+        while context.scene.i3dio_merge_groups.find(name) != -1:
+            name = f"{MERGE_GROUP_DEFAULT_NAME}.{count:03d}"
+            count += 1
+        mg = context.scene.i3dio_merge_groups.add()
+
+        mg.name = name
+        mg.root = obj
+        old_mg_index = obj.i3d_merge_group_index
+        obj.i3d_merge_group_index = len(context.scene.i3dio_merge_groups) - 1
+        if old_mg_index != -1:
+            remove_merge_group_if_empty(context, old_mg_index)
+        return {'FINISHED'}
+
+
+def remove_merge_group_if_empty(context, mg_index):
+    mg_member_count = 0
+    objects_in_higher_indexed_merge_groups = []
+    for obj in context.scene.objects:
+        if obj.type == 'MESH' and obj.i3d_merge_group_index != -1:
+            if obj.i3d_merge_group_index == mg_index:
+                mg_member_count += 1
+            else:
+                objects_in_higher_indexed_merge_groups.append(obj)
+    if mg_member_count == 0:
+        context.scene.i3dio_merge_groups.remove(mg_index)
+        for obj in objects_in_higher_indexed_merge_groups[mg_index::]:
+            obj.i3d_merge_group_index -= 1
+    else:
+        print(f"{mg_member_count} members left in '{context.scene.i3dio_merge_groups[mg_index]}'")
+
+
+@register
+class I3D_IO_OT_remove_from_merge_group(bpy.types.Operator):
+    bl_idname = "i3dio.remove_from_merge_group"
+    bl_label = "Remove From Merge Group"
+    bl_description = "Remove this object from it's current merge group"
+    bl_options = {'INTERNAL', 'UNDO'}
+
+    def execute(self, context):
+        old_mg_index = context.object.i3d_merge_group_index
+        context.object.i3d_merge_group_index = -1
+        remove_merge_group_if_empty(context, old_mg_index)
+        return {'FINISHED'}
+
+
+@register
+class I3D_IO_OT_select_merge_group_root(bpy.types.Operator):
+    bl_idname = "i3dio.select_merge_group_root"
+    bl_label = "Select Merge Group Root"
+    bl_description = "When greyed out it means that the current object is the merge group root"
+    bl_options = {'INTERNAL'}
+
+    @classmethod
+    def poll(cls, context):
+        return context.scene.i3dio_merge_groups[context.object.i3d_merge_group_index].root is not context.object
+
+    def execute(self, context):
+        context.scene.i3dio_merge_groups[context.object.i3d_merge_group_index].root = context.object
+        return {'FINISHED'}
+
+
+@register
+class I3D_IO_OT_select_mg_objects(bpy.types.Operator):
+    bl_idname = "i3dio.select_mg_objects"
+    bl_label = "Select Objects in MG"
+    bl_description = "Select all objects in the same merge group"
+    bl_options = {'UNDO'}
+
+    @classmethod
+    def poll(cls, context):
+        return context.object.i3d_merge_group_index != -1
+
+    def execute(self, context):
+        for obj in context.scene.objects:
+            mg_index = context.object.i3d_merge_group_index
+            if obj.i3d_merge_group_index == mg_index:
+                obj.select_set(True)
+        return {'FINISHED'}
+
+
+@persistent
+def handle_old_merge_groups(dummy):
+    for scene in bpy.data.scenes:
+        for obj in scene.objects:
+            if (old_mg := obj.get('i3d_merge_group')) is not None:
+                group_id = old_mg.get('group_id')
+                is_root = old_mg.get('is_root')
+                if group_id is not None and group_id != "":
+                    if (mg_idx := scene.i3dio_merge_groups.find(group_id)) != -1:
+                        mg = scene.i3dio_merge_groups[mg_idx]
+                        obj.i3d_merge_group_index = mg_idx
+                    else:
+                        mg = scene.i3dio_merge_groups.add()
+                        mg.name = group_id
+                        obj.i3d_merge_group_index = len(scene.i3dio_merge_groups) - 1
+                    if is_root is not None and is_root == 1:
+                        mg.root = obj
+                del obj['i3d_merge_group']
+
+
+@persistent
+def handle_old_reference_paths(dummy):
+    for obj in bpy.data.objects:
+        if obj.type == 'EMPTY' and (path := obj.get('i3d_reference_path')) is not None:
+            obj.i3d_reference.path = path
+            del obj['i3d_reference_path']
+
+
+@register
+class I3D_IO_PT_mapping_bone_attributes(Panel):
+    bl_space_type = 'PROPERTIES'
+    bl_region_type = 'WINDOW'
+    bl_label = "I3D Mapping"
+    bl_context = 'bone'
+
+    @classmethod
+    def poll(cls, context):
+        return context.bone or context.edit_bone
+
+    def draw(self, context):
+        layout = self.layout
+        layout.use_property_split = True
+        layout.use_property_decorate = False
+        bone = context.bone or context.edit_bone
+
+        row = layout.row()
+        row.prop(bone.i3d_mapping, 'is_mapped')
+        row = layout.row()
+        row.prop(bone.i3d_mapping, 'mapping_name')
+
+
+def register():
+    for cls in classes:
+        bpy.utils.register_class(cls)
+    bpy.types.Object.i3d_attributes = PointerProperty(type=I3DNodeObjectAttributes)
+    bpy.types.Object.i3d_merge_group_index = IntProperty(default=-1)
+    bpy.types.Object.i3d_mapping = PointerProperty(type=I3DMappingData)
+    bpy.types.Object.i3d_reference = PointerProperty(type=I3DReferenceData)
+    bpy.types.Bone.i3d_mapping = PointerProperty(type=I3DMappingData)
+    bpy.types.EditBone.i3d_mapping = PointerProperty(type=I3DMappingData)
+    bpy.types.Scene.i3dio_merge_groups = CollectionProperty(type=I3DMergeGroup)
+    load_post.append(handle_old_merge_groups)
+    load_post.append(handle_old_reference_paths)
+
+
+
+def unregister():
+    load_post.remove(handle_old_merge_groups)
+    del bpy.types.Scene.i3dio_merge_groups
+    del bpy.types.Object.i3d_reference
+    del bpy.types.EditBone.i3d_mapping
+    del bpy.types.Bone.i3d_mapping
+    del bpy.types.Object.i3d_mapping
+    del bpy.types.Object.i3d_merge_group_index
+    del bpy.types.Object.i3d_attributes
+
+    for cls in classes:
+        bpy.utils.unregister_class(cls)