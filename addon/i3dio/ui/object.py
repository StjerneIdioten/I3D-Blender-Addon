import bpy
from pathlib import Path
from bpy.types import (
    Panel
)
from bpy.app.handlers import (
    persistent,
    load_post
)

from bpy.props import (
    StringProperty,
    BoolProperty,
    EnumProperty,
    PointerProperty,
    FloatProperty,
    IntProperty,
    FloatVectorProperty,
    CollectionProperty,
)

from bl_operators.presets import AddPresetBase
from .helper_functions import i3d_property, draw_preset_menu, get_addon_preset_paths
from ..xml_i3d import i3d_max

classes = []


def register(cls):
    classes.append(cls)
    return cls


@register
class I3DNodeObjectAttributes(bpy.types.PropertyGroup):
    i3d_map = {
        'locked_group': {'name': 'lockedgroup', 'default': False},
        'visibility': {'name': 'visibility', 'default': True, 'tracking': {'member_path': 'hide_render',
                                                                           'mapping': {True: False,
                                                                                       False: True}}},
        'clip_distance': {'name': 'clipDistance', 'default': 1000000.0},
        'min_clip_distance': {'name': 'minClipDistance', 'default': 0.0},
        'object_mask': {'name': 'objectMask', 'default': '0', 'type': 'HEX'},
        'rigid_body_type': {'default': 'none'},
        'lod_distances': {'name': 'lodDistance', 'default': (0.0, 0.0, 0.0, 0.0)},
        'lod_blending': {'name': 'lodBlending', 'default': True},
        'collision': {'name': 'collision', 'default': True},
        'collision_mask': {'name': 'collisionMask', 'default': 'ff', 'type': 'HEX'},
        'compound': {'name': 'compound', 'default': False},
        'trigger': {'name': 'trigger', 'default': False},
        'restitution': {'name': 'restitution', 'default': 0.0},
        'static_friction': {'name': 'staticFriction', 'default': 0.5},
        'dynamic_friction': {'name': 'dynamicFriction', 'default': 0.5},
        'linear_damping': {'name': 'linearDamping', 'default': 0.0},
        'angular_damping': {'name': 'angularDamping', 'default': 0.01},
        'density': {'name': 'density', 'default': 1.0},
        'solver_iteration_count': {'name': 'solverIterationCount', 'default': 4},
        'split_type': {'name': 'splitType', 'default': 0},
        'split_uvs': {'name': 'splitUvs', 'default': (0.0, 0.0, 1.0, 1.0, 1.0)},
        'use_parent': {'name': 'useParent', 'default': True},
        'minute_of_day_start': {'name': 'minuteOfDayStart', 'default': 0},
        'minute_of_day_end': {'name': 'minuteOfDayEnd', 'default': 0},
        'day_of_year_start': {'name': 'dayOfYearStart', 'default': 0},
        'day_of_year_end': {'name': 'dayOfYearEnd', 'default': 0},
        'weather_required_mask': {'name': 'weatherRequiredMask', 'default': '0', 'type': 'HEX'},
        'weather_prevent_mask': {'name': 'weatherPreventMask', 'default': '0', 'type': 'HEX'},
        'viewer_spaciality_required_mask': {'name': 'viewerSpacialityRequiredMask', 'default': '0', 'type': 'HEX'},
        'viewer_spaciality_prevent_mask': {'name': 'viewerSpacialityPreventMask', 'default': '0', 'type': 'HEX'},
        'render_invisible': {'name': 'renderInvisible', 'default': False},
        'visible_shader_parameter': {'name': 'visibleShaderParameter', 'default': 1.0},
        'joint': {'name': 'joint', 'default': False},
        'projection': {'name': 'projection', 'default': False},
        'projection_distance': {'name': 'projDistance', 'default': 0.01},
        'projection_angle': {'name': 'projAngle', 'default': 0.01},
        'x_axis_drive': {'name': 'xAxisDrive', 'default': False},
        'y_axis_drive': {'name': 'yAxisDrive', 'default': False},
        'z_axis_drive': {'name': 'zAxisDrive', 'default': False},
        'drive_position': {'name': 'drivePos', 'default': False},
        'drive_force_limit': {'name': 'driveForceLimit', 'default': 100000.0},
        'drive_spring': {'name': 'driveSpring', 'default': 1.0},
        'drive_damping': {'name': 'driveDamping', 'default': 0.01},
        'breakable_joint': {'name': 'breakableJoint', 'default': False},
        'joint_break_force': {'name': 'jointBreakForce', 'default': 0.0},
        'joint_break_torque': {'name': 'jointBreakTorque', 'default': 0.0},
    }

    locked_group: BoolProperty(
        name="Locked Group",
        description="Enable this option to treat the object as a 'locked group' in Giants Editor. "
        "When the hierarchy is collapsed and you select any of its child objects in the viewport, "
        "the parent object (the locked group) will be selected instead.",
        default=i3d_map['locked_group']['default']
    )

    visibility: BoolProperty(
        name="Visibility",
        description="Visibility",
        default=i3d_map['visibility']['default']
    )

    visibility_tracking: BoolProperty(
        name="Render Visibility",
        description="Can be found at: Object Properties -> Visibility -> Renders "
                    "(can also be toggled through outliner)",
        default=True
    )

    lod_distances: FloatVectorProperty(
        name="LOD Distance",
        description="Defines the level-of-detail (LOD) distances for rendering. "
        "The first value is always 0, and each subsequent value must be equal to or greater than the previous one.",
        size=4,
        default=i3d_map['lod_distances']['default'],
        min=0.0
    )

    lod_blending: BoolProperty(
        name="LOD Blending",
        description="Enable LOD blending",
        default=i3d_map['lod_blending']['default']
    )

    clip_distance: FloatProperty(
        name="Clip Distance",
        description="Anything above this distance to the camera, wont be rendered",
        default=i3d_map['clip_distance']['default'],
        min=0.0,
        max=i3d_max,
        soft_min=0,
        soft_max=65535.0
    )

    min_clip_distance: FloatProperty(
        name="Min Clip Distance",
        description="Anything below this distance to the camera, wont be rendered",
        default=i3d_map['min_clip_distance']['default'],
        min=0.0,
        max=i3d_max,
        soft_min=0,
        soft_max=65535.0
    )

    object_mask: StringProperty(
        name="Object Mask",
        description="Used for determining if the object interacts with certain rendering effects",
        default=i3d_map['object_mask']['default'],
    )

    rigid_body_type: EnumProperty(
        name="Rigid Body Type",
        description="Select rigid body type",
        items=[
            ('none', 'None', "No rigidbody for this object"),
            ('static', 'Static', "Inanimate object with infinite mass"),
            ('dynamic', 'Dynamic', "Object moves with physics"),
            ('kinematic', 'Kinematic', "Object moves without physics"),
            ('compoundChild', 'Compound Child', "Uses the collision of a higher-level object marked as 'compound'")
        ],
        default=i3d_map['rigid_body_type']['default']
    )

    collision: BoolProperty(
        name="Collision",
        description="Does the object take part in collisions",
        default=i3d_map['collision']['default']
    )

    collision_mask: StringProperty(
        name="Collision Mask",
        description="The objects collision mask as a hexadecimal value",
        default=i3d_map['collision_mask']['default']
    )

    compound: BoolProperty(
        name="Compound",
        description="Compound",
        default=i3d_map['compound']['default']
    )

    trigger: BoolProperty(
        name="Trigger",
        description="Trigger",
        default=i3d_map['trigger']['default']
    )

    restitution: FloatProperty(
        name="Restitution",
        description="Bounciness of the surface",
        default=i3d_map['restitution']['default'],
        min=0,
        max=1
    )

    static_friction: FloatProperty(
        name="Static Friction",
        description="The force that resists motion between two non-moving surfaces",
        default=i3d_map['static_friction']['default'],
        min=0,
        max=1
    )

    dynamic_friction: FloatProperty(
        name="Dynamic Friction",
        description="The force that resists motion between two moving surfaces",
        default=i3d_map['dynamic_friction']['default'],
        min=0,
        max=1
    )

    linear_damping: FloatProperty(
        name="Linear Damping",
        description="Defines the slowdown factor for linear movement, affecting speed",
        default=i3d_map['linear_damping']['default'],
        min=0,
        max=1
    )

    angular_damping: FloatProperty(
        name="Angular Damping",
        description="Defines the slowdown factor for angular movement, affecting spin",
        default=i3d_map['angular_damping']['default'],
        min=0,
        max=1
    )

    density: FloatProperty(
        name="Density",
        description="Used with the shape of the object to calculate mass. "
                    "The higher the number, the heavier the object",
        default=i3d_map['density']['default'],
        min=0,
        max=20
    )

    solver_iteration_count: IntProperty(
        name="Solver Iteration Count",
        description="The number of iterations the physics engine uses to solve the constraints",
        default=i3d_map['solver_iteration_count']['default'],
        min=1,
        max=20
    )

    split_type: IntProperty(
        name="Split Type",
        description="Split type determines what type of tree it is. "
                    "For custom tree type use a number over 19",
        default=i3d_map['split_type']['default'],
        min=0,
        max=200
    )

    split_uvs: FloatVectorProperty(
        name="Split UVs",
        description="Min U, Min V, Max U, Max V, UV World Scale",
        size=5,
        default=i3d_map['split_uvs']['default'],
        min=0,
        max=i3d_max
    )

    use_parent: BoolProperty(
        name="Use Parent",
        description="Inherits visibility condition attributes from the parent object",
        default=True
    )

    minute_of_day_start: IntProperty(
        name="Minute of Day Start",
        description="The minute of the day when visibility is enabled.\n"
        "Example: 8:00 AM = 480, 8:00 PM = 1200",
        default=i3d_map['minute_of_day_start']['default'],
        max=1440,
        min=0,
    )

    minute_of_day_end: IntProperty(
        name="Minute of Day End",
        description="The minute of the day when visibility is disabled.\n"
        "Example: 8:00 AM = 480, 8:00 PM = 1200",
        default=i3d_map['minute_of_day_end']['default'],
        max=1440,
        min=0,
    )

    day_of_year_start: IntProperty(
        name="Day of Year Start",
        description="The day of the year when visibility is enabled",
        default=i3d_map['day_of_year_start']['default'],
        max=365,
        min=0,
    )

    day_of_year_end: IntProperty(
        name="Day of Year End",
        description="The day of the year when visibility is disabled",
        default=i3d_map['day_of_year_end']['default'],
        max=365,
        min=0,
    )

    weather_required_mask: StringProperty(
        name="Weather Required Mask (Hex)",
        description="Defines the required weather conditions as a hexadecimal value.\n"
        "Examples: Winter = 400, Winter + Snow = 408",
        default=i3d_map['weather_required_mask']['default']
    )

    weather_prevent_mask: StringProperty(
        name="Weather Prevent Mask (Hex)",
        description="Defines the weather conditions that prevent visibility as a hexadecimal value.\n"
        "Examples: Summer = 100, Summer + Sun = 101",
        default=i3d_map['weather_prevent_mask']['default']
    )

    viewer_spaciality_required_mask: StringProperty(
        name="Viewer Spaciality Required Mask (Hex)",
        description="Defines the required viewer spaciality conditions as a hexadecimal value",
        default=i3d_map['viewer_spaciality_required_mask']['default']
    )

    viewer_spaciality_prevent_mask: StringProperty(
        name="Viewer Spaciality Prevent Mask (Hex)",
        description="Defines the viewer spaciality conditions that prevent visibility as a hexadecimal value",
        default=i3d_map['viewer_spaciality_prevent_mask']['default']
    )

    render_invisible: BoolProperty(
        name="Render Invisible",
        description="If enabled, the object is always rendered.\n"
        "Visibility must be controlled in the shader using the visible shader parameter",
        default=i3d_map['render_invisible']['default']
    )

    visible_shader_parameter: FloatProperty(
        name="Visible Shader Parameter",
        description="Specifies the value applied to the visibility shader parameter when the object is visible.\n"
        "If conditions are not met, 0 is passed to the shader",
        default=i3d_map['visible_shader_parameter']['default'],
        min=-100,
        max=100
    )

    joint: BoolProperty(
        name="Joint",
        description="Enable use of joint",
        default=i3d_map['joint']['default']
    )
    projection: BoolProperty(
        name="Enable joint projection",
        description="Enables use of joint",
        default=i3d_map['projection']['default']
    )
    x_axis_drive: BoolProperty(
        name="X Axis Drive",
        description="Enable x axis drive",
        default=i3d_map['x_axis_drive']['default']
    )
    y_axis_drive: BoolProperty(
        name="Y Axis Drive",
        description="Enable y axis drive",
        default=i3d_map['y_axis_drive']['default']
    )
    z_axis_drive: BoolProperty(
        name="Z Axis Drive",
        description="Enable z axis drive",
        default=i3d_map['z_axis_drive']['default']
    )
    drive_position: BoolProperty(
        name="Drive Position",
        description="Enable drive position",
        default=i3d_map['drive_position']['default']
    )
    projection_distance: FloatProperty(
        name="Projection Distance",
        description="Projection distance",
        default=i3d_map['projection_distance']['default'],
        min=0,
        max=i3d_max
    )
    projection_angle: FloatProperty(
        name="Projection Angle",
        description="Projection angle",
        default=i3d_map['projection_angle']['default'],
        min=0,
        max=i3d_max
    )
    drive_force_limit: FloatProperty(
        name="Drive Force Limit",
        description="Drive Force Limit",
        default=i3d_map['drive_force_limit']['default'],
        min=0,
        max=i3d_max
    )
    drive_spring: FloatProperty(
        name="Drive Spring",
        description="Drive Spring",
        default=i3d_map['drive_spring']['default'],
        min=0,
        max=i3d_max
    )
    drive_damping: FloatProperty(
        name="Drive Damping",
        description="Drive Damping",
        default=i3d_map['drive_damping']['default'],
        min=0,
        max=i3d_max
    )
    breakable_joint: BoolProperty(
        name="Breakable",
        description="Breakable joint",
        default=i3d_map['breakable_joint']['default']
    )
    joint_break_force: FloatProperty(
        name="Break Force",
        description="Joint break force",
        default=i3d_map['joint_break_force']['default'],
        min=0,
        max=i3d_max
    )
    joint_break_torque: FloatProperty(
        name="Break Torque",
        description="Joint break torque",
        default=i3d_map['joint_break_torque']['default'],
        min=0,
        max=i3d_max
    )

    exclude_from_export: BoolProperty(
        name="Exclude from Export",
        description="If checked, this object and its children will be excluded from export",
        default=False
    )


@register
<<<<<<< HEAD
class I3D_MT_display_presets(bpy.types.Menu):
    bl_label = "Select Preset"
    preset_operator = "script.execute_preset"

    def draw(self, context):
        layout = self.layout
        preset_subdir = "i3dio"
        addon_preset_paths = get_addon_preset_paths()
        user_preset_paths = bpy.utils.preset_paths(preset_subdir)

        preset_groups = [
            {
                'label': "Physics",
                'paths': [str(Path(p) / "Physics") for p in addon_preset_paths]
            },
            {
                'label': "NonPhysics",
                'paths': [str(Path(p) / "NonPhysics") for p in addon_preset_paths]
            },
            {
                'label': "Custom User Presets",
                'paths': user_preset_paths
            },
        ]

        draw_preset_menu(layout, preset_groups, self.preset_operator)


@register
class AddPresetObjectDisplay(AddPresetBase, bpy.types.Operator):
    """Add an Object Display Preset"""
    bl_idname = "object.object_display_preset_add"
    bl_label = "Add Custom Preset"
    preset_menu = "I3D_MT_display_presets"

    # Based on this: https://docs.blender.org/api/current/bpy.types.Menu.html
    # And this: https://sinestesia.co/blog/tutorials/using-blenders-presets-in-python/

    # variable used for all preset values
    preset_defines = [
        "obj = bpy.context.object"
    ]

    # properties to store in the preset
    @property
    def preset_values(self):
        if bpy.context.object.type == 'MESH':
            return [
                "obj.i3d_attributes.visibility",
                "obj.i3d_attributes.clip_distance",
                "obj.i3d_attributes.lod_distance",
                "obj.i3d_attributes.rigid_body_type",
                "obj.i3d_attributes.compound",
                "obj.i3d_attributes.collision",
                "obj.i3d_attributes.collision_mask",
                "obj.i3d_attributes.density",
                "obj.data.i3d_attributes.casts_shadows",
                "obj.data.i3d_attributes.receive_shadows",
                "obj.data.i3d_attributes.non_renderable",
                "obj.data.i3d_attributes.cpu_mesh",
                "obj.data.i3d_attributes.decal_layer",
                "obj.data.i3d_attributes.fill_volume",
                "obj.data.i3d_attributes.is_occluder",
                "obj.data.i3d_attributes.nav_mesh_mask",
                "obj.data.i3d_attributes.distance_blending",
            ]
        else:
            return [
                "obj.i3d_attributes.visibility",
                "obj.i3d_attributes.clip_distance",
                "obj.i3d_attributes.lod_distance",
            ]

    # where to store the preset
    preset_subdir = "i3dio"


@register
class I3D_IO_PT_object_attributes(Panel):
    bl_space_type = 'PROPERTIES'
    bl_region_type = 'WINDOW'
    bl_label = "I3D Object Attributes"
    bl_context = 'object'

    @classmethod
    def poll(cls, context):
        return context.object is not None
=======
class I3DMergeGroup(bpy.types.PropertyGroup):
    name: StringProperty(
        name='Merge Group Name',
        description='The name of the merge group',
        default='MergeGroup'
    )
>>>>>>> 3ff91354

    root: PointerProperty(
        name="Merge Group Root Object",
        description="The object acting as the root for the merge group",
        type=bpy.types.Object
    )

<<<<<<< HEAD
        row = layout.row(align=True)
        row.menu(I3D_MT_display_presets.__name__, text=I3D_MT_display_presets.bl_label)
        row.operator(AddPresetObjectDisplay.bl_idname, text="", icon='ADD')
        row.operator(AddPresetObjectDisplay.bl_idname, text="", icon='REMOVE').remove_active = True

        i3d_property(layout, obj.i3d_attributes, 'visibility', obj)
        i3d_property(layout, obj.i3d_attributes, 'rendered_in_viewports', obj)
        i3d_property(layout, obj.i3d_attributes, 'clip_distance', obj)
        i3d_property(layout, obj.i3d_attributes, 'min_clip_distance', obj)
=======
>>>>>>> 3ff91354

@register
class I3DMappingData(bpy.types.PropertyGroup):
    is_mapped: BoolProperty(
        name="Add to mapping",
        description="If checked this object will be mapped to the i3d mapping of the xml file",
        default=False
    )

    mapping_name: StringProperty(
        name="Alternative Name",
        description="If this is left empty the name of the object itself will be used",
        default=''
    )


@register
class I3DReferenceData(bpy.types.PropertyGroup):
    path: StringProperty(
        name="Reference Path",
        description="The path to the .i3d file you want to reference",
        default='',
        subtype='FILE_PATH'
    )


SPLIT_TYPE_PRESETS = {
    "Spruce": {'split_type': 1, 'support_wood_harvester': True},
    "Pine": {'split_type': 2, 'support_wood_harvester': True},
    "Larch": {'split_type': 3, 'support_wood_harvester': True},
    "Birch": {'split_type': 4, 'support_wood_harvester': False},
    "Beech": {'split_type': 5, 'support_wood_harvester': False},
    "Maple": {'split_type': 6, 'support_wood_harvester': False},
    "Oak": {'split_type': 7, 'support_wood_harvester': False},
    "Ash": {'split_type': 8, 'support_wood_harvester': False},
    "Locust": {'split_type': 9, 'support_wood_harvester': False},
    "Mahogany": {'split_type': 10, 'support_wood_harvester': False},
    "Poplar": {'split_type': 11, 'support_wood_harvester': False},
    "American Elm": {'split_type': 12, 'support_wood_harvester': False},
    "Cypress": {'split_type': 13, 'support_wood_harvester': False},
    "Downy Serviceberry": {'split_type': 14, 'support_wood_harvester': False},
    "Pagoda Dogwood": {'split_type': 15, 'support_wood_harvester': False},
    "Shagbark Hickory": {'split_type': 16, 'support_wood_harvester': False},
    "Stone Pine": {'split_type': 17, 'support_wood_harvester': False},
    "Willow": {'split_type': 18, 'support_wood_harvester': False},
    "Olive Tree": {'split_type': 19, 'support_wood_harvester': False}
}



@register
class I3D_IO_OT_set_split_type_preset(bpy.types.Operator):
    bl_idname = 'i3dio.set_split_type_preset'
    bl_label = 'Set Split Type Preset'
    bl_options = {'INTERNAL'}
    preset: StringProperty()

    @classmethod
    def description(cls, _context, properties):
        preset = SPLIT_TYPE_PRESETS.get(properties.preset, {})
        support_harvester = preset.get('support_wood_harvester', False)
        return (f"Set the split type preset to {properties.preset}.\n"
                f"Supports wood harvester: {'Yes' if support_harvester else 'No'}")

    def execute(self, context):
        i3d_attributes = context.object.i3d_attributes
        if self.preset == "Default":
            i3d_attributes.split_type = i3d_attributes.i3d_map['split_type']['default']
            return {'FINISHED'}
        preset = SPLIT_TYPE_PRESETS.get(self.preset, {})
        i3d_attributes.split_type = preset['split_type']
        return {'FINISHED'}


@register
class I3D_IO_MT_split_type_presets(bpy.types.Menu):
    bl_idname = 'I3D_IO_MT_split_type_presets'
    bl_label = 'Split Type Presets'

    def draw(self, _context):
        layout = self.layout
        grid = layout.grid_flow(columns=2, even_columns=True, even_rows=True)
        for preset in list(SPLIT_TYPE_PRESETS.keys()):
            grid.operator(I3D_IO_OT_set_split_type_preset.bl_idname, text=preset).preset = preset

        layout.separator()
        layout.operator(I3D_IO_OT_set_split_type_preset.bl_idname, text="Default").preset = "Default"


@register
class I3D_IO_PT_object_attributes(Panel):
    bl_space_type = 'PROPERTIES'
    bl_region_type = 'WINDOW'
    bl_label = "I3D Object Attributes"
    bl_context = 'object'

    @classmethod
    def poll(cls, context):
        return context.object is not None

    def draw(self, context):
        layout = self.layout
        layout.use_property_split = False
        layout.use_property_decorate = False
        obj = context.object
        i3d_attributes = obj.i3d_attributes

        box = layout.box()
        row = box.row(align=True)
        row.alignment = 'CENTER'
        row.label(text="I3D Mapping")
        row = box.row(align=True)
        row.prop(obj.i3d_mapping, 'is_mapped', text="Add to mapping")
        row = row.row(align=True)
        row.enabled = obj.i3d_mapping.is_mapped
        row.prop(obj.i3d_mapping, 'mapping_name', text="", placeholder="Custom Mapping Name")

        layout.use_property_split = True
        i3d_property(layout, i3d_attributes, 'locked_group', obj)
        i3d_property(layout, i3d_attributes, 'visibility', obj)
        i3d_property(layout, i3d_attributes, 'clip_distance', obj)
        i3d_property(layout, i3d_attributes, 'min_clip_distance', obj)
        i3d_property(layout, i3d_attributes, 'object_mask', obj)

        layout.separator(type='LINE')
        box = layout.box()
        box.label(text="Exporter Specific:")
        box.prop(i3d_attributes, 'exclude_from_export')
        layout.separator(type='LINE')

        if obj.type == 'EMPTY':
            draw_reference_file_attributes(layout, obj.i3d_reference)
            draw_level_of_detail_attributes(layout, obj, i3d_attributes)
            draw_joint_attributes(layout, i3d_attributes)

        elif obj.type == 'MESH':
            draw_rigid_body_attributes(layout, i3d_attributes)
            draw_merge_group_attributes(layout, context)

        draw_visibility_condition_attributes(layout, i3d_attributes)


def unset_properties(i3d_attributes: bpy.types.PropertyGroup, props: tuple) -> None:
    for prop in props:
        i3d_attributes.property_unset(prop)


def draw_rigid_body_attributes(layout: bpy.types.UILayout, i3d_attributes: bpy.types.PropertyGroup) -> None:
    UNSET_PROPS = ('compound', 'collision', 'collision_mask', 'trigger', 'restitution', 'static_friction',
                   'dynamic_friction', 'linear_damping', 'angular_damping', 'density', 'solver_iteration_count',
                   'split_type', 'split_uvs')

    is_static = i3d_attributes.rigid_body_type == 'static'
    header, panel = layout.panel('i3d_rigid_body_panel', default_closed=False)
    header.label(text="Rigidbody")
    if panel:
        panel.prop(i3d_attributes, 'rigid_body_type')

        if i3d_attributes.rigid_body_type == 'none':
            unset_properties(i3d_attributes, UNSET_PROPS)
            return

        row_compound = panel.row()
        row_compound.prop(i3d_attributes, 'compound')
        if i3d_attributes.rigid_body_type in ('static', 'compoundChild'):
            row_compound.enabled = False
            i3d_attributes.property_unset('compound')

        panel.prop(i3d_attributes, 'collision')
        panel.prop(i3d_attributes, 'collision_mask')
        panel.prop(i3d_attributes, 'trigger')
        panel.prop(i3d_attributes, 'restitution')
        panel.prop(i3d_attributes, 'static_friction')
        panel.prop(i3d_attributes, 'dynamic_friction')
        panel.prop(i3d_attributes, 'linear_damping')
        panel.prop(i3d_attributes, 'angular_damping')
        panel.prop(i3d_attributes, 'density')
        panel.prop(i3d_attributes, 'solver_iteration_count')

        # Split Type Panel
        header, panel = layout.panel('i3d_split_type_panel', default_closed=True)
        header.label(text="Split Type")
        header.emboss = 'NONE'
        header.menu(I3D_IO_MT_split_type_presets.bl_idname, icon='PRESET', text="")
        header.enabled = is_static
        if panel:
            panel.use_property_split = False
            panel.prop(i3d_attributes, 'split_type')
            panel.enabled = is_static
            col = panel.column(align=True)
            grid_split_uvs = col.grid_flow(row_major=True, columns=2, align=True)
            grid_split_uvs.prop(i3d_attributes, 'split_uvs', index=0, text="Min U")
            grid_split_uvs.prop(i3d_attributes, 'split_uvs', index=1, text="Min V")
            grid_split_uvs.prop(i3d_attributes, 'split_uvs', index=2, text="Max U")
            grid_split_uvs.prop(i3d_attributes, 'split_uvs', index=3, text="Max V")
            col.prop(i3d_attributes, 'split_uvs', index=4, text="UV World Scale")

            if i3d_attributes.split_type == 0 or not is_static:
                unset_properties(i3d_attributes, ('split_uvs', 'split_type'))
                col.enabled = False


def draw_visibility_condition_attributes(layout: bpy.types.UILayout, i3d_attributes: bpy.types.PropertyGroup) -> None:
    PROPS = ('minute_of_day_start', 'minute_of_day_end', 'day_of_year_start', 'day_of_year_end',
             'weather_required_mask', 'weather_prevent_mask', 'viewer_spaciality_required_mask',
             'viewer_spaciality_prevent_mask', 'render_invisible', 'visible_shader_parameter')

    use_parent = i3d_attributes.use_parent
    # layout.use_property_split = False
    header, panel = layout.panel('i3d_visibility_condition_panel', default_closed=True)
    header.use_property_split = False
    header.prop(i3d_attributes, 'use_parent', text="Visibility Condition")
    if panel:
        panel.use_property_split = True
        for prop in PROPS:
            row = panel.row()
            row.prop(i3d_attributes, prop)
            row.enabled = not use_parent

        if use_parent:
            unset_properties(i3d_attributes, PROPS)


def draw_joint_attributes(layout: bpy.types.UILayout, i3d_attributes: bpy.types.PropertyGroup) -> None:
    PROPS = ('projection', 'projection_distance', 'projection_angle', 'x_axis_drive', 'y_axis_drive',
             'z_axis_drive', 'drive_position', 'drive_force_limit', 'drive_spring', 'drive_damping',
             'breakable_joint', 'joint_break_force', 'joint_break_torque')

    header, panel = layout.panel('i3d_joint_panel', default_closed=True)
    header.use_property_split = False
    header.prop(i3d_attributes, 'joint')
    if panel:
        panel.enabled = i3d_attributes.joint
        for prop in PROPS:
            panel.prop(i3d_attributes, prop)

        if not i3d_attributes.joint:
            unset_properties(i3d_attributes, PROPS)


def draw_level_of_detail_attributes(layout: bpy.types.UILayout, obj: bpy.types.Object,
                                    i3d_attributes: bpy.types.PropertyGroup) -> None:
    header, panel = layout.panel('i3d_lod_panel', default_closed=True)
    header.label(text="Level of Detail (LOD)")
    if panel:
        for i in range(4):
            row = panel.row()
            row.enabled = i > 0 and len(obj.children) > i
            row.prop(i3d_attributes, 'lod_distances', index=i, text=f"Level {i}")

        panel.prop(i3d_attributes, 'lod_blending')


def draw_reference_file_attributes(layout: bpy.types.UILayout, i3d_reference: bpy.types.PropertyGroup) -> None:
    header, panel = layout.panel('i3d_reference_file_panel', default_closed=True)
    header.label(text="Reference File")
    if panel:
        panel.prop(i3d_reference, 'path')


def draw_merge_group_attributes(layout: bpy.types.UILayout, context: bpy.types.Context) -> None:
    obj = context.object
    header, panel = layout.panel('i3d_merge_group_panel', default_closed=False)
    header.label(text="Merge Group")
    if panel:
        row = panel.row(align=True)
        row.operator('i3dio.choose_merge_group', text="", icon='DOWNARROW_HLT')

        col = row.column(align=True)
        merge_group_index = obj.i3d_merge_group_index
        if merge_group_index == -1:
            col.operator("i3dio.new_merge_group", text="New", icon="ADD")
        else:
            merge_group = context.scene.i3dio_merge_groups[merge_group_index]
            col.prop(merge_group, "name", text="")
            col = row.column(align=True)
            col.operator('i3dio.select_merge_group_root', text="", icon="COLOR_RED")
            col = row.column(align=True)
            col.operator('i3dio.select_mg_objects', text="", icon='GROUP_VERTEX')
            col = row.column(align=True)
            col.operator('i3dio.new_merge_group', text="", icon='DUPLICATE')
            col = row.column(align=True)
            col.operator('i3dio.remove_from_merge_group', text="", icon='PANEL_CLOSE')


@register
class I3D_IO_OT_choose_merge_group(bpy.types.Operator):
    bl_idname = "i3dio.choose_merge_group"
    bl_label = "Choose Merge Group"
    bl_description = "Choose a merge group to assign this object to"
    bl_options = {'INTERNAL', 'UNDO'}
    bl_property = "enum"

    def get_enum_options(self, context):
        merge_groups_item_list = sorted(
            [(str(idx), mg.name, "") for idx, mg in enumerate(context.scene.i3dio_merge_groups)], key=lambda x: x[1]
        )
        return merge_groups_item_list

    enum: EnumProperty(items=get_enum_options, name="Items")

    def execute(self, context):
        obj = context.object
        selected_mg_index = int(self.enum)
        if obj.i3d_merge_group_index != selected_mg_index:
            old_mg_index = obj.i3d_merge_group_index
            obj.i3d_merge_group_index = selected_mg_index
            if old_mg_index != -1:
                remove_merge_group_if_empty(context, old_mg_index)
            context.area.tag_redraw()
        else:
            print("same mg")
        return {"FINISHED"}

    def invoke(self, context, event):
        context.window_manager.invoke_search_popup(self)
        return {"RUNNING_MODAL"}


@register
class I3D_IO_OT_new_merge_group(bpy.types.Operator):
    bl_idname = "i3dio.new_merge_group"
    bl_label = "New Merge Group"
    bl_description = "Create a new merge group"
    bl_options = {'INTERNAL', 'UNDO'}

    def execute(self, context):
        MERGE_GROUP_DEFAULT_NAME = "MergeGroup"

        obj = context.object
        name = MERGE_GROUP_DEFAULT_NAME
        count = 1
        while context.scene.i3dio_merge_groups.find(name) != -1:
            name = f"{MERGE_GROUP_DEFAULT_NAME}.{count:03d}"
            count += 1
        mg = context.scene.i3dio_merge_groups.add()

        mg.name = name
        mg.root = obj
        old_mg_index = obj.i3d_merge_group_index
        obj.i3d_merge_group_index = len(context.scene.i3dio_merge_groups) - 1
        if old_mg_index != -1:
            remove_merge_group_if_empty(context, old_mg_index)
        return {'FINISHED'}


def remove_merge_group_if_empty(context, mg_index):
    mg_member_count = 0
    objects_in_higher_indexed_merge_groups = []
    for obj in context.scene.objects:
        if obj.type == 'MESH' and obj.i3d_merge_group_index != -1:
            if obj.i3d_merge_group_index == mg_index:
                mg_member_count += 1
            else:
                objects_in_higher_indexed_merge_groups.append(obj)
    if mg_member_count == 0:
        context.scene.i3dio_merge_groups.remove(mg_index)
        for obj in objects_in_higher_indexed_merge_groups[mg_index::]:
            obj.i3d_merge_group_index -= 1
    else:
        print(f"{mg_member_count} members left in '{context.scene.i3dio_merge_groups[mg_index]}'")


@register
class I3D_IO_OT_remove_from_merge_group(bpy.types.Operator):
    bl_idname = "i3dio.remove_from_merge_group"
    bl_label = "Remove From Merge Group"
    bl_description = "Remove this object from it's current merge group"
    bl_options = {'INTERNAL', 'UNDO'}

    def execute(self, context):
        old_mg_index = context.object.i3d_merge_group_index
        context.object.i3d_merge_group_index = -1
        remove_merge_group_if_empty(context, old_mg_index)
        return {'FINISHED'}


@register
class I3D_IO_OT_select_merge_group_root(bpy.types.Operator):
    bl_idname = "i3dio.select_merge_group_root"
    bl_label = "Select Merge Group Root"
    bl_description = "When greyed out it means that the current object is the merge group root"
    bl_options = {'INTERNAL'}

    @classmethod
    def poll(cls, context):
        return context.scene.i3dio_merge_groups[context.object.i3d_merge_group_index].root is not context.object

    def execute(self, context):
        context.scene.i3dio_merge_groups[context.object.i3d_merge_group_index].root = context.object
        return {'FINISHED'}


@register
class I3D_IO_OT_select_mg_objects(bpy.types.Operator):
    bl_idname = "i3dio.select_mg_objects"
    bl_label = "Select Objects in MG"
    bl_description = "Select all objects in the same merge group"
    bl_options = {'UNDO'}

    @classmethod
    def poll(cls, context):
        return context.object.i3d_merge_group_index != -1

    def execute(self, context):
        for obj in context.scene.objects:
            mg_index = context.object.i3d_merge_group_index
            if obj.i3d_merge_group_index == mg_index:
                obj.select_set(True)
        return {'FINISHED'}


@persistent
def handle_old_merge_groups(dummy):
    for scene in bpy.data.scenes:
        for obj in scene.objects:
            if (old_mg := obj.get('i3d_merge_group')) is not None:
                group_id = old_mg.get('group_id')
                is_root = old_mg.get('is_root')
                if group_id is not None and group_id != "":
                    if (mg_idx := scene.i3dio_merge_groups.find(group_id)) != -1:
                        mg = scene.i3dio_merge_groups[mg_idx]
                        obj.i3d_merge_group_index = mg_idx
                    else:
                        mg = scene.i3dio_merge_groups.add()
                        mg.name = group_id
                        obj.i3d_merge_group_index = len(scene.i3dio_merge_groups) - 1
                    if is_root is not None and is_root == 1:
                        mg.root = obj
                del obj['i3d_merge_group']


@register
class I3D_IO_PT_mapping_bone_attributes(Panel):
    bl_space_type = 'PROPERTIES'
    bl_region_type = 'WINDOW'
    bl_label = "I3D Mapping"
    bl_context = 'bone'

    @classmethod
    def poll(cls, context):
        return context.bone or context.edit_bone

    def draw(self, context):
        layout = self.layout
        layout.use_property_split = True
        layout.use_property_decorate = False
        bone = context.bone or context.edit_bone

        row = layout.row()
        row.prop(bone.i3d_mapping, 'is_mapped')
        row = layout.row()
        row.prop(bone.i3d_mapping, 'mapping_name')


@persistent
def handle_old_lod_distances(dummy):
    for obj in bpy.data.objects:
        if obj.type == 'EMPTY' and 'lod_distance' in obj.get('i3d_attributes', {}):
            current_lod = obj['i3d_attributes']['lod_distance']
            try:
                # Convert old string to list of floats
                lod_distance_values = [float(x) for x in current_lod.split()]

                # Ensure the list has exactly 4 elements, padding with 0.0 for missing values
                padded_length = len(lod_distance_values)
                lod_distance_values = (lod_distance_values + [0.0] * 4)[:4]
                lod_distance_values[0] = I3DNodeObjectAttributes.i3d_map['lod_distances']['default'][0]

                # Each value (except the first) must be >= the previous one
                # Only apply constraints to the original (unpadded) values
                for i in range(1, padded_length):
                    if lod_distance_values[i] < lod_distance_values[i - 1]:
                        lod_distance_values[i] = lod_distance_values[i - 1]

                obj.i3d_attributes.lod_distances = lod_distance_values
                del obj['i3d_attributes']['lod_distance']
            except (ValueError, AttributeError):
                pass


@persistent
def handle_old_reference_paths(dummy):
    for obj in bpy.data.objects:
        if obj.type == 'EMPTY' and (path := obj.get('i3d_reference_path')) is not None:
            obj.i3d_reference.path = path
            del obj['i3d_reference_path']


def register():
    for cls in classes:
        bpy.utils.register_class(cls)
    bpy.types.Object.i3d_attributes = PointerProperty(type=I3DNodeObjectAttributes)
    bpy.types.Object.i3d_merge_group_index = IntProperty(default=-1)
    bpy.types.Object.i3d_mapping = PointerProperty(type=I3DMappingData)
    bpy.types.Bone.i3d_mapping = PointerProperty(type=I3DMappingData)
    bpy.types.EditBone.i3d_mapping = PointerProperty(type=I3DMappingData)
    bpy.types.Object.i3d_reference = PointerProperty(type=I3DReferenceData)
    bpy.types.Scene.i3dio_merge_groups = CollectionProperty(type=I3DMergeGroup)
    load_post.append(handle_old_merge_groups)
    load_post.append(handle_old_lod_distances)
    load_post.append(handle_old_reference_paths)


def unregister():
    load_post.remove(handle_old_reference_paths)
    load_post.remove(handle_old_lod_distances)
    load_post.remove(handle_old_merge_groups)
    del bpy.types.Scene.i3dio_merge_groups
    del bpy.types.Object.i3d_reference
    del bpy.types.EditBone.i3d_mapping
    del bpy.types.Bone.i3d_mapping
    del bpy.types.Object.i3d_mapping
    del bpy.types.Object.i3d_merge_group_index
    del bpy.types.Object.i3d_attributes

    for cls in classes:
        bpy.utils.unregister_class(cls)
<|MERGE_RESOLUTION|>--- conflicted
+++ resolved
@@ -1,1068 +1,1049 @@
-import bpy
-from pathlib import Path
-from bpy.types import (
-    Panel
-)
-from bpy.app.handlers import (
-    persistent,
-    load_post
-)
-
-from bpy.props import (
-    StringProperty,
-    BoolProperty,
-    EnumProperty,
-    PointerProperty,
-    FloatProperty,
-    IntProperty,
-    FloatVectorProperty,
-    CollectionProperty,
-)
-
-from bl_operators.presets import AddPresetBase
-from .helper_functions import i3d_property, draw_preset_menu, get_addon_preset_paths
-from ..xml_i3d import i3d_max
-
-classes = []
-
-
-def register(cls):
-    classes.append(cls)
-    return cls
-
-
-@register
-class I3DNodeObjectAttributes(bpy.types.PropertyGroup):
-    i3d_map = {
-        'locked_group': {'name': 'lockedgroup', 'default': False},
-        'visibility': {'name': 'visibility', 'default': True, 'tracking': {'member_path': 'hide_render',
-                                                                           'mapping': {True: False,
-                                                                                       False: True}}},
-        'clip_distance': {'name': 'clipDistance', 'default': 1000000.0},
-        'min_clip_distance': {'name': 'minClipDistance', 'default': 0.0},
-        'object_mask': {'name': 'objectMask', 'default': '0', 'type': 'HEX'},
-        'rigid_body_type': {'default': 'none'},
-        'lod_distances': {'name': 'lodDistance', 'default': (0.0, 0.0, 0.0, 0.0)},
-        'lod_blending': {'name': 'lodBlending', 'default': True},
-        'collision': {'name': 'collision', 'default': True},
-        'collision_mask': {'name': 'collisionMask', 'default': 'ff', 'type': 'HEX'},
-        'compound': {'name': 'compound', 'default': False},
-        'trigger': {'name': 'trigger', 'default': False},
-        'restitution': {'name': 'restitution', 'default': 0.0},
-        'static_friction': {'name': 'staticFriction', 'default': 0.5},
-        'dynamic_friction': {'name': 'dynamicFriction', 'default': 0.5},
-        'linear_damping': {'name': 'linearDamping', 'default': 0.0},
-        'angular_damping': {'name': 'angularDamping', 'default': 0.01},
-        'density': {'name': 'density', 'default': 1.0},
-        'solver_iteration_count': {'name': 'solverIterationCount', 'default': 4},
-        'split_type': {'name': 'splitType', 'default': 0},
-        'split_uvs': {'name': 'splitUvs', 'default': (0.0, 0.0, 1.0, 1.0, 1.0)},
-        'use_parent': {'name': 'useParent', 'default': True},
-        'minute_of_day_start': {'name': 'minuteOfDayStart', 'default': 0},
-        'minute_of_day_end': {'name': 'minuteOfDayEnd', 'default': 0},
-        'day_of_year_start': {'name': 'dayOfYearStart', 'default': 0},
-        'day_of_year_end': {'name': 'dayOfYearEnd', 'default': 0},
-        'weather_required_mask': {'name': 'weatherRequiredMask', 'default': '0', 'type': 'HEX'},
-        'weather_prevent_mask': {'name': 'weatherPreventMask', 'default': '0', 'type': 'HEX'},
-        'viewer_spaciality_required_mask': {'name': 'viewerSpacialityRequiredMask', 'default': '0', 'type': 'HEX'},
-        'viewer_spaciality_prevent_mask': {'name': 'viewerSpacialityPreventMask', 'default': '0', 'type': 'HEX'},
-        'render_invisible': {'name': 'renderInvisible', 'default': False},
-        'visible_shader_parameter': {'name': 'visibleShaderParameter', 'default': 1.0},
-        'joint': {'name': 'joint', 'default': False},
-        'projection': {'name': 'projection', 'default': False},
-        'projection_distance': {'name': 'projDistance', 'default': 0.01},
-        'projection_angle': {'name': 'projAngle', 'default': 0.01},
-        'x_axis_drive': {'name': 'xAxisDrive', 'default': False},
-        'y_axis_drive': {'name': 'yAxisDrive', 'default': False},
-        'z_axis_drive': {'name': 'zAxisDrive', 'default': False},
-        'drive_position': {'name': 'drivePos', 'default': False},
-        'drive_force_limit': {'name': 'driveForceLimit', 'default': 100000.0},
-        'drive_spring': {'name': 'driveSpring', 'default': 1.0},
-        'drive_damping': {'name': 'driveDamping', 'default': 0.01},
-        'breakable_joint': {'name': 'breakableJoint', 'default': False},
-        'joint_break_force': {'name': 'jointBreakForce', 'default': 0.0},
-        'joint_break_torque': {'name': 'jointBreakTorque', 'default': 0.0},
-    }
-
-    locked_group: BoolProperty(
-        name="Locked Group",
-        description="Enable this option to treat the object as a 'locked group' in Giants Editor. "
-        "When the hierarchy is collapsed and you select any of its child objects in the viewport, "
-        "the parent object (the locked group) will be selected instead.",
-        default=i3d_map['locked_group']['default']
-    )
-
-    visibility: BoolProperty(
-        name="Visibility",
-        description="Visibility",
-        default=i3d_map['visibility']['default']
-    )
-
-    visibility_tracking: BoolProperty(
-        name="Render Visibility",
-        description="Can be found at: Object Properties -> Visibility -> Renders "
-                    "(can also be toggled through outliner)",
-        default=True
-    )
-
-    lod_distances: FloatVectorProperty(
-        name="LOD Distance",
-        description="Defines the level-of-detail (LOD) distances for rendering. "
-        "The first value is always 0, and each subsequent value must be equal to or greater than the previous one.",
-        size=4,
-        default=i3d_map['lod_distances']['default'],
-        min=0.0
-    )
-
-    lod_blending: BoolProperty(
-        name="LOD Blending",
-        description="Enable LOD blending",
-        default=i3d_map['lod_blending']['default']
-    )
-
-    clip_distance: FloatProperty(
-        name="Clip Distance",
-        description="Anything above this distance to the camera, wont be rendered",
-        default=i3d_map['clip_distance']['default'],
-        min=0.0,
-        max=i3d_max,
-        soft_min=0,
-        soft_max=65535.0
-    )
-
-    min_clip_distance: FloatProperty(
-        name="Min Clip Distance",
-        description="Anything below this distance to the camera, wont be rendered",
-        default=i3d_map['min_clip_distance']['default'],
-        min=0.0,
-        max=i3d_max,
-        soft_min=0,
-        soft_max=65535.0
-    )
-
-    object_mask: StringProperty(
-        name="Object Mask",
-        description="Used for determining if the object interacts with certain rendering effects",
-        default=i3d_map['object_mask']['default'],
-    )
-
-    rigid_body_type: EnumProperty(
-        name="Rigid Body Type",
-        description="Select rigid body type",
-        items=[
-            ('none', 'None', "No rigidbody for this object"),
-            ('static', 'Static', "Inanimate object with infinite mass"),
-            ('dynamic', 'Dynamic', "Object moves with physics"),
-            ('kinematic', 'Kinematic', "Object moves without physics"),
-            ('compoundChild', 'Compound Child', "Uses the collision of a higher-level object marked as 'compound'")
-        ],
-        default=i3d_map['rigid_body_type']['default']
-    )
-
-    collision: BoolProperty(
-        name="Collision",
-        description="Does the object take part in collisions",
-        default=i3d_map['collision']['default']
-    )
-
-    collision_mask: StringProperty(
-        name="Collision Mask",
-        description="The objects collision mask as a hexadecimal value",
-        default=i3d_map['collision_mask']['default']
-    )
-
-    compound: BoolProperty(
-        name="Compound",
-        description="Compound",
-        default=i3d_map['compound']['default']
-    )
-
-    trigger: BoolProperty(
-        name="Trigger",
-        description="Trigger",
-        default=i3d_map['trigger']['default']
-    )
-
-    restitution: FloatProperty(
-        name="Restitution",
-        description="Bounciness of the surface",
-        default=i3d_map['restitution']['default'],
-        min=0,
-        max=1
-    )
-
-    static_friction: FloatProperty(
-        name="Static Friction",
-        description="The force that resists motion between two non-moving surfaces",
-        default=i3d_map['static_friction']['default'],
-        min=0,
-        max=1
-    )
-
-    dynamic_friction: FloatProperty(
-        name="Dynamic Friction",
-        description="The force that resists motion between two moving surfaces",
-        default=i3d_map['dynamic_friction']['default'],
-        min=0,
-        max=1
-    )
-
-    linear_damping: FloatProperty(
-        name="Linear Damping",
-        description="Defines the slowdown factor for linear movement, affecting speed",
-        default=i3d_map['linear_damping']['default'],
-        min=0,
-        max=1
-    )
-
-    angular_damping: FloatProperty(
-        name="Angular Damping",
-        description="Defines the slowdown factor for angular movement, affecting spin",
-        default=i3d_map['angular_damping']['default'],
-        min=0,
-        max=1
-    )
-
-    density: FloatProperty(
-        name="Density",
-        description="Used with the shape of the object to calculate mass. "
-                    "The higher the number, the heavier the object",
-        default=i3d_map['density']['default'],
-        min=0,
-        max=20
-    )
-
-    solver_iteration_count: IntProperty(
-        name="Solver Iteration Count",
-        description="The number of iterations the physics engine uses to solve the constraints",
-        default=i3d_map['solver_iteration_count']['default'],
-        min=1,
-        max=20
-    )
-
-    split_type: IntProperty(
-        name="Split Type",
-        description="Split type determines what type of tree it is. "
-                    "For custom tree type use a number over 19",
-        default=i3d_map['split_type']['default'],
-        min=0,
-        max=200
-    )
-
-    split_uvs: FloatVectorProperty(
-        name="Split UVs",
-        description="Min U, Min V, Max U, Max V, UV World Scale",
-        size=5,
-        default=i3d_map['split_uvs']['default'],
-        min=0,
-        max=i3d_max
-    )
-
-    use_parent: BoolProperty(
-        name="Use Parent",
-        description="Inherits visibility condition attributes from the parent object",
-        default=True
-    )
-
-    minute_of_day_start: IntProperty(
-        name="Minute of Day Start",
-        description="The minute of the day when visibility is enabled.\n"
-        "Example: 8:00 AM = 480, 8:00 PM = 1200",
-        default=i3d_map['minute_of_day_start']['default'],
-        max=1440,
-        min=0,
-    )
-
-    minute_of_day_end: IntProperty(
-        name="Minute of Day End",
-        description="The minute of the day when visibility is disabled.\n"
-        "Example: 8:00 AM = 480, 8:00 PM = 1200",
-        default=i3d_map['minute_of_day_end']['default'],
-        max=1440,
-        min=0,
-    )
-
-    day_of_year_start: IntProperty(
-        name="Day of Year Start",
-        description="The day of the year when visibility is enabled",
-        default=i3d_map['day_of_year_start']['default'],
-        max=365,
-        min=0,
-    )
-
-    day_of_year_end: IntProperty(
-        name="Day of Year End",
-        description="The day of the year when visibility is disabled",
-        default=i3d_map['day_of_year_end']['default'],
-        max=365,
-        min=0,
-    )
-
-    weather_required_mask: StringProperty(
-        name="Weather Required Mask (Hex)",
-        description="Defines the required weather conditions as a hexadecimal value.\n"
-        "Examples: Winter = 400, Winter + Snow = 408",
-        default=i3d_map['weather_required_mask']['default']
-    )
-
-    weather_prevent_mask: StringProperty(
-        name="Weather Prevent Mask (Hex)",
-        description="Defines the weather conditions that prevent visibility as a hexadecimal value.\n"
-        "Examples: Summer = 100, Summer + Sun = 101",
-        default=i3d_map['weather_prevent_mask']['default']
-    )
-
-    viewer_spaciality_required_mask: StringProperty(
-        name="Viewer Spaciality Required Mask (Hex)",
-        description="Defines the required viewer spaciality conditions as a hexadecimal value",
-        default=i3d_map['viewer_spaciality_required_mask']['default']
-    )
-
-    viewer_spaciality_prevent_mask: StringProperty(
-        name="Viewer Spaciality Prevent Mask (Hex)",
-        description="Defines the viewer spaciality conditions that prevent visibility as a hexadecimal value",
-        default=i3d_map['viewer_spaciality_prevent_mask']['default']
-    )
-
-    render_invisible: BoolProperty(
-        name="Render Invisible",
-        description="If enabled, the object is always rendered.\n"
-        "Visibility must be controlled in the shader using the visible shader parameter",
-        default=i3d_map['render_invisible']['default']
-    )
-
-    visible_shader_parameter: FloatProperty(
-        name="Visible Shader Parameter",
-        description="Specifies the value applied to the visibility shader parameter when the object is visible.\n"
-        "If conditions are not met, 0 is passed to the shader",
-        default=i3d_map['visible_shader_parameter']['default'],
-        min=-100,
-        max=100
-    )
-
-    joint: BoolProperty(
-        name="Joint",
-        description="Enable use of joint",
-        default=i3d_map['joint']['default']
-    )
-    projection: BoolProperty(
-        name="Enable joint projection",
-        description="Enables use of joint",
-        default=i3d_map['projection']['default']
-    )
-    x_axis_drive: BoolProperty(
-        name="X Axis Drive",
-        description="Enable x axis drive",
-        default=i3d_map['x_axis_drive']['default']
-    )
-    y_axis_drive: BoolProperty(
-        name="Y Axis Drive",
-        description="Enable y axis drive",
-        default=i3d_map['y_axis_drive']['default']
-    )
-    z_axis_drive: BoolProperty(
-        name="Z Axis Drive",
-        description="Enable z axis drive",
-        default=i3d_map['z_axis_drive']['default']
-    )
-    drive_position: BoolProperty(
-        name="Drive Position",
-        description="Enable drive position",
-        default=i3d_map['drive_position']['default']
-    )
-    projection_distance: FloatProperty(
-        name="Projection Distance",
-        description="Projection distance",
-        default=i3d_map['projection_distance']['default'],
-        min=0,
-        max=i3d_max
-    )
-    projection_angle: FloatProperty(
-        name="Projection Angle",
-        description="Projection angle",
-        default=i3d_map['projection_angle']['default'],
-        min=0,
-        max=i3d_max
-    )
-    drive_force_limit: FloatProperty(
-        name="Drive Force Limit",
-        description="Drive Force Limit",
-        default=i3d_map['drive_force_limit']['default'],
-        min=0,
-        max=i3d_max
-    )
-    drive_spring: FloatProperty(
-        name="Drive Spring",
-        description="Drive Spring",
-        default=i3d_map['drive_spring']['default'],
-        min=0,
-        max=i3d_max
-    )
-    drive_damping: FloatProperty(
-        name="Drive Damping",
-        description="Drive Damping",
-        default=i3d_map['drive_damping']['default'],
-        min=0,
-        max=i3d_max
-    )
-    breakable_joint: BoolProperty(
-        name="Breakable",
-        description="Breakable joint",
-        default=i3d_map['breakable_joint']['default']
-    )
-    joint_break_force: FloatProperty(
-        name="Break Force",
-        description="Joint break force",
-        default=i3d_map['joint_break_force']['default'],
-        min=0,
-        max=i3d_max
-    )
-    joint_break_torque: FloatProperty(
-        name="Break Torque",
-        description="Joint break torque",
-        default=i3d_map['joint_break_torque']['default'],
-        min=0,
-        max=i3d_max
-    )
-
-    exclude_from_export: BoolProperty(
-        name="Exclude from Export",
-        description="If checked, this object and its children will be excluded from export",
-        default=False
-    )
-
-
-@register
-<<<<<<< HEAD
-class I3D_MT_display_presets(bpy.types.Menu):
-    bl_label = "Select Preset"
-    preset_operator = "script.execute_preset"
-
-    def draw(self, context):
-        layout = self.layout
-        preset_subdir = "i3dio"
-        addon_preset_paths = get_addon_preset_paths()
-        user_preset_paths = bpy.utils.preset_paths(preset_subdir)
-
-        preset_groups = [
-            {
-                'label': "Physics",
-                'paths': [str(Path(p) / "Physics") for p in addon_preset_paths]
-            },
-            {
-                'label': "NonPhysics",
-                'paths': [str(Path(p) / "NonPhysics") for p in addon_preset_paths]
-            },
-            {
-                'label': "Custom User Presets",
-                'paths': user_preset_paths
-            },
-        ]
-
-        draw_preset_menu(layout, preset_groups, self.preset_operator)
-
-
-@register
-class AddPresetObjectDisplay(AddPresetBase, bpy.types.Operator):
-    """Add an Object Display Preset"""
-    bl_idname = "object.object_display_preset_add"
-    bl_label = "Add Custom Preset"
-    preset_menu = "I3D_MT_display_presets"
-
-    # Based on this: https://docs.blender.org/api/current/bpy.types.Menu.html
-    # And this: https://sinestesia.co/blog/tutorials/using-blenders-presets-in-python/
-
-    # variable used for all preset values
-    preset_defines = [
-        "obj = bpy.context.object"
-    ]
-
-    # properties to store in the preset
-    @property
-    def preset_values(self):
-        if bpy.context.object.type == 'MESH':
-            return [
-                "obj.i3d_attributes.visibility",
-                "obj.i3d_attributes.clip_distance",
-                "obj.i3d_attributes.lod_distance",
-                "obj.i3d_attributes.rigid_body_type",
-                "obj.i3d_attributes.compound",
-                "obj.i3d_attributes.collision",
-                "obj.i3d_attributes.collision_mask",
-                "obj.i3d_attributes.density",
-                "obj.data.i3d_attributes.casts_shadows",
-                "obj.data.i3d_attributes.receive_shadows",
-                "obj.data.i3d_attributes.non_renderable",
-                "obj.data.i3d_attributes.cpu_mesh",
-                "obj.data.i3d_attributes.decal_layer",
-                "obj.data.i3d_attributes.fill_volume",
-                "obj.data.i3d_attributes.is_occluder",
-                "obj.data.i3d_attributes.nav_mesh_mask",
-                "obj.data.i3d_attributes.distance_blending",
-            ]
-        else:
-            return [
-                "obj.i3d_attributes.visibility",
-                "obj.i3d_attributes.clip_distance",
-                "obj.i3d_attributes.lod_distance",
-            ]
-
-    # where to store the preset
-    preset_subdir = "i3dio"
-
-
-@register
-class I3D_IO_PT_object_attributes(Panel):
-    bl_space_type = 'PROPERTIES'
-    bl_region_type = 'WINDOW'
-    bl_label = "I3D Object Attributes"
-    bl_context = 'object'
-
-    @classmethod
-    def poll(cls, context):
-        return context.object is not None
-=======
-class I3DMergeGroup(bpy.types.PropertyGroup):
-    name: StringProperty(
-        name='Merge Group Name',
-        description='The name of the merge group',
-        default='MergeGroup'
-    )
->>>>>>> 3ff91354
-
-    root: PointerProperty(
-        name="Merge Group Root Object",
-        description="The object acting as the root for the merge group",
-        type=bpy.types.Object
-    )
-
-<<<<<<< HEAD
-        row = layout.row(align=True)
-        row.menu(I3D_MT_display_presets.__name__, text=I3D_MT_display_presets.bl_label)
-        row.operator(AddPresetObjectDisplay.bl_idname, text="", icon='ADD')
-        row.operator(AddPresetObjectDisplay.bl_idname, text="", icon='REMOVE').remove_active = True
-
-        i3d_property(layout, obj.i3d_attributes, 'visibility', obj)
-        i3d_property(layout, obj.i3d_attributes, 'rendered_in_viewports', obj)
-        i3d_property(layout, obj.i3d_attributes, 'clip_distance', obj)
-        i3d_property(layout, obj.i3d_attributes, 'min_clip_distance', obj)
-=======
->>>>>>> 3ff91354
-
-@register
-class I3DMappingData(bpy.types.PropertyGroup):
-    is_mapped: BoolProperty(
-        name="Add to mapping",
-        description="If checked this object will be mapped to the i3d mapping of the xml file",
-        default=False
-    )
-
-    mapping_name: StringProperty(
-        name="Alternative Name",
-        description="If this is left empty the name of the object itself will be used",
-        default=''
-    )
-
-
-@register
-class I3DReferenceData(bpy.types.PropertyGroup):
-    path: StringProperty(
-        name="Reference Path",
-        description="The path to the .i3d file you want to reference",
-        default='',
-        subtype='FILE_PATH'
-    )
-
-
-SPLIT_TYPE_PRESETS = {
-    "Spruce": {'split_type': 1, 'support_wood_harvester': True},
-    "Pine": {'split_type': 2, 'support_wood_harvester': True},
-    "Larch": {'split_type': 3, 'support_wood_harvester': True},
-    "Birch": {'split_type': 4, 'support_wood_harvester': False},
-    "Beech": {'split_type': 5, 'support_wood_harvester': False},
-    "Maple": {'split_type': 6, 'support_wood_harvester': False},
-    "Oak": {'split_type': 7, 'support_wood_harvester': False},
-    "Ash": {'split_type': 8, 'support_wood_harvester': False},
-    "Locust": {'split_type': 9, 'support_wood_harvester': False},
-    "Mahogany": {'split_type': 10, 'support_wood_harvester': False},
-    "Poplar": {'split_type': 11, 'support_wood_harvester': False},
-    "American Elm": {'split_type': 12, 'support_wood_harvester': False},
-    "Cypress": {'split_type': 13, 'support_wood_harvester': False},
-    "Downy Serviceberry": {'split_type': 14, 'support_wood_harvester': False},
-    "Pagoda Dogwood": {'split_type': 15, 'support_wood_harvester': False},
-    "Shagbark Hickory": {'split_type': 16, 'support_wood_harvester': False},
-    "Stone Pine": {'split_type': 17, 'support_wood_harvester': False},
-    "Willow": {'split_type': 18, 'support_wood_harvester': False},
-    "Olive Tree": {'split_type': 19, 'support_wood_harvester': False}
-}
-
-
-
-@register
-class I3D_IO_OT_set_split_type_preset(bpy.types.Operator):
-    bl_idname = 'i3dio.set_split_type_preset'
-    bl_label = 'Set Split Type Preset'
-    bl_options = {'INTERNAL'}
-    preset: StringProperty()
-
-    @classmethod
-    def description(cls, _context, properties):
-        preset = SPLIT_TYPE_PRESETS.get(properties.preset, {})
-        support_harvester = preset.get('support_wood_harvester', False)
-        return (f"Set the split type preset to {properties.preset}.\n"
-                f"Supports wood harvester: {'Yes' if support_harvester else 'No'}")
-
-    def execute(self, context):
-        i3d_attributes = context.object.i3d_attributes
-        if self.preset == "Default":
-            i3d_attributes.split_type = i3d_attributes.i3d_map['split_type']['default']
-            return {'FINISHED'}
-        preset = SPLIT_TYPE_PRESETS.get(self.preset, {})
-        i3d_attributes.split_type = preset['split_type']
-        return {'FINISHED'}
-
-
-@register
-class I3D_IO_MT_split_type_presets(bpy.types.Menu):
-    bl_idname = 'I3D_IO_MT_split_type_presets'
-    bl_label = 'Split Type Presets'
-
-    def draw(self, _context):
-        layout = self.layout
-        grid = layout.grid_flow(columns=2, even_columns=True, even_rows=True)
-        for preset in list(SPLIT_TYPE_PRESETS.keys()):
-            grid.operator(I3D_IO_OT_set_split_type_preset.bl_idname, text=preset).preset = preset
-
-        layout.separator()
-        layout.operator(I3D_IO_OT_set_split_type_preset.bl_idname, text="Default").preset = "Default"
-
-
-@register
-class I3D_IO_PT_object_attributes(Panel):
-    bl_space_type = 'PROPERTIES'
-    bl_region_type = 'WINDOW'
-    bl_label = "I3D Object Attributes"
-    bl_context = 'object'
-
-    @classmethod
-    def poll(cls, context):
-        return context.object is not None
-
-    def draw(self, context):
-        layout = self.layout
-        layout.use_property_split = False
-        layout.use_property_decorate = False
-        obj = context.object
-        i3d_attributes = obj.i3d_attributes
-
-        box = layout.box()
-        row = box.row(align=True)
-        row.alignment = 'CENTER'
-        row.label(text="I3D Mapping")
-        row = box.row(align=True)
-        row.prop(obj.i3d_mapping, 'is_mapped', text="Add to mapping")
-        row = row.row(align=True)
-        row.enabled = obj.i3d_mapping.is_mapped
-        row.prop(obj.i3d_mapping, 'mapping_name', text="", placeholder="Custom Mapping Name")
-
-        layout.use_property_split = True
-        i3d_property(layout, i3d_attributes, 'locked_group', obj)
-        i3d_property(layout, i3d_attributes, 'visibility', obj)
-        i3d_property(layout, i3d_attributes, 'clip_distance', obj)
-        i3d_property(layout, i3d_attributes, 'min_clip_distance', obj)
-        i3d_property(layout, i3d_attributes, 'object_mask', obj)
-
-        layout.separator(type='LINE')
-        box = layout.box()
-        box.label(text="Exporter Specific:")
-        box.prop(i3d_attributes, 'exclude_from_export')
-        layout.separator(type='LINE')
-
-        if obj.type == 'EMPTY':
-            draw_reference_file_attributes(layout, obj.i3d_reference)
-            draw_level_of_detail_attributes(layout, obj, i3d_attributes)
-            draw_joint_attributes(layout, i3d_attributes)
-
-        elif obj.type == 'MESH':
-            draw_rigid_body_attributes(layout, i3d_attributes)
-            draw_merge_group_attributes(layout, context)
-
-        draw_visibility_condition_attributes(layout, i3d_attributes)
-
-
-def unset_properties(i3d_attributes: bpy.types.PropertyGroup, props: tuple) -> None:
-    for prop in props:
-        i3d_attributes.property_unset(prop)
-
-
-def draw_rigid_body_attributes(layout: bpy.types.UILayout, i3d_attributes: bpy.types.PropertyGroup) -> None:
-    UNSET_PROPS = ('compound', 'collision', 'collision_mask', 'trigger', 'restitution', 'static_friction',
-                   'dynamic_friction', 'linear_damping', 'angular_damping', 'density', 'solver_iteration_count',
-                   'split_type', 'split_uvs')
-
-    is_static = i3d_attributes.rigid_body_type == 'static'
-    header, panel = layout.panel('i3d_rigid_body_panel', default_closed=False)
-    header.label(text="Rigidbody")
-    if panel:
-        panel.prop(i3d_attributes, 'rigid_body_type')
-
-        if i3d_attributes.rigid_body_type == 'none':
-            unset_properties(i3d_attributes, UNSET_PROPS)
-            return
-
-        row_compound = panel.row()
-        row_compound.prop(i3d_attributes, 'compound')
-        if i3d_attributes.rigid_body_type in ('static', 'compoundChild'):
-            row_compound.enabled = False
-            i3d_attributes.property_unset('compound')
-
-        panel.prop(i3d_attributes, 'collision')
-        panel.prop(i3d_attributes, 'collision_mask')
-        panel.prop(i3d_attributes, 'trigger')
-        panel.prop(i3d_attributes, 'restitution')
-        panel.prop(i3d_attributes, 'static_friction')
-        panel.prop(i3d_attributes, 'dynamic_friction')
-        panel.prop(i3d_attributes, 'linear_damping')
-        panel.prop(i3d_attributes, 'angular_damping')
-        panel.prop(i3d_attributes, 'density')
-        panel.prop(i3d_attributes, 'solver_iteration_count')
-
-        # Split Type Panel
-        header, panel = layout.panel('i3d_split_type_panel', default_closed=True)
-        header.label(text="Split Type")
-        header.emboss = 'NONE'
-        header.menu(I3D_IO_MT_split_type_presets.bl_idname, icon='PRESET', text="")
-        header.enabled = is_static
-        if panel:
-            panel.use_property_split = False
-            panel.prop(i3d_attributes, 'split_type')
-            panel.enabled = is_static
-            col = panel.column(align=True)
-            grid_split_uvs = col.grid_flow(row_major=True, columns=2, align=True)
-            grid_split_uvs.prop(i3d_attributes, 'split_uvs', index=0, text="Min U")
-            grid_split_uvs.prop(i3d_attributes, 'split_uvs', index=1, text="Min V")
-            grid_split_uvs.prop(i3d_attributes, 'split_uvs', index=2, text="Max U")
-            grid_split_uvs.prop(i3d_attributes, 'split_uvs', index=3, text="Max V")
-            col.prop(i3d_attributes, 'split_uvs', index=4, text="UV World Scale")
-
-            if i3d_attributes.split_type == 0 or not is_static:
-                unset_properties(i3d_attributes, ('split_uvs', 'split_type'))
-                col.enabled = False
-
-
-def draw_visibility_condition_attributes(layout: bpy.types.UILayout, i3d_attributes: bpy.types.PropertyGroup) -> None:
-    PROPS = ('minute_of_day_start', 'minute_of_day_end', 'day_of_year_start', 'day_of_year_end',
-             'weather_required_mask', 'weather_prevent_mask', 'viewer_spaciality_required_mask',
-             'viewer_spaciality_prevent_mask', 'render_invisible', 'visible_shader_parameter')
-
-    use_parent = i3d_attributes.use_parent
-    # layout.use_property_split = False
-    header, panel = layout.panel('i3d_visibility_condition_panel', default_closed=True)
-    header.use_property_split = False
-    header.prop(i3d_attributes, 'use_parent', text="Visibility Condition")
-    if panel:
-        panel.use_property_split = True
-        for prop in PROPS:
-            row = panel.row()
-            row.prop(i3d_attributes, prop)
-            row.enabled = not use_parent
-
-        if use_parent:
-            unset_properties(i3d_attributes, PROPS)
-
-
-def draw_joint_attributes(layout: bpy.types.UILayout, i3d_attributes: bpy.types.PropertyGroup) -> None:
-    PROPS = ('projection', 'projection_distance', 'projection_angle', 'x_axis_drive', 'y_axis_drive',
-             'z_axis_drive', 'drive_position', 'drive_force_limit', 'drive_spring', 'drive_damping',
-             'breakable_joint', 'joint_break_force', 'joint_break_torque')
-
-    header, panel = layout.panel('i3d_joint_panel', default_closed=True)
-    header.use_property_split = False
-    header.prop(i3d_attributes, 'joint')
-    if panel:
-        panel.enabled = i3d_attributes.joint
-        for prop in PROPS:
-            panel.prop(i3d_attributes, prop)
-
-        if not i3d_attributes.joint:
-            unset_properties(i3d_attributes, PROPS)
-
-
-def draw_level_of_detail_attributes(layout: bpy.types.UILayout, obj: bpy.types.Object,
-                                    i3d_attributes: bpy.types.PropertyGroup) -> None:
-    header, panel = layout.panel('i3d_lod_panel', default_closed=True)
-    header.label(text="Level of Detail (LOD)")
-    if panel:
-        for i in range(4):
-            row = panel.row()
-            row.enabled = i > 0 and len(obj.children) > i
-            row.prop(i3d_attributes, 'lod_distances', index=i, text=f"Level {i}")
-
-        panel.prop(i3d_attributes, 'lod_blending')
-
-
-def draw_reference_file_attributes(layout: bpy.types.UILayout, i3d_reference: bpy.types.PropertyGroup) -> None:
-    header, panel = layout.panel('i3d_reference_file_panel', default_closed=True)
-    header.label(text="Reference File")
-    if panel:
-        panel.prop(i3d_reference, 'path')
-
-
-def draw_merge_group_attributes(layout: bpy.types.UILayout, context: bpy.types.Context) -> None:
-    obj = context.object
-    header, panel = layout.panel('i3d_merge_group_panel', default_closed=False)
-    header.label(text="Merge Group")
-    if panel:
-        row = panel.row(align=True)
-        row.operator('i3dio.choose_merge_group', text="", icon='DOWNARROW_HLT')
-
-        col = row.column(align=True)
-        merge_group_index = obj.i3d_merge_group_index
-        if merge_group_index == -1:
-            col.operator("i3dio.new_merge_group", text="New", icon="ADD")
-        else:
-            merge_group = context.scene.i3dio_merge_groups[merge_group_index]
-            col.prop(merge_group, "name", text="")
-            col = row.column(align=True)
-            col.operator('i3dio.select_merge_group_root', text="", icon="COLOR_RED")
-            col = row.column(align=True)
-            col.operator('i3dio.select_mg_objects', text="", icon='GROUP_VERTEX')
-            col = row.column(align=True)
-            col.operator('i3dio.new_merge_group', text="", icon='DUPLICATE')
-            col = row.column(align=True)
-            col.operator('i3dio.remove_from_merge_group', text="", icon='PANEL_CLOSE')
-
-
-@register
-class I3D_IO_OT_choose_merge_group(bpy.types.Operator):
-    bl_idname = "i3dio.choose_merge_group"
-    bl_label = "Choose Merge Group"
-    bl_description = "Choose a merge group to assign this object to"
-    bl_options = {'INTERNAL', 'UNDO'}
-    bl_property = "enum"
-
-    def get_enum_options(self, context):
-        merge_groups_item_list = sorted(
-            [(str(idx), mg.name, "") for idx, mg in enumerate(context.scene.i3dio_merge_groups)], key=lambda x: x[1]
-        )
-        return merge_groups_item_list
-
-    enum: EnumProperty(items=get_enum_options, name="Items")
-
-    def execute(self, context):
-        obj = context.object
-        selected_mg_index = int(self.enum)
-        if obj.i3d_merge_group_index != selected_mg_index:
-            old_mg_index = obj.i3d_merge_group_index
-            obj.i3d_merge_group_index = selected_mg_index
-            if old_mg_index != -1:
-                remove_merge_group_if_empty(context, old_mg_index)
-            context.area.tag_redraw()
-        else:
-            print("same mg")
-        return {"FINISHED"}
-
-    def invoke(self, context, event):
-        context.window_manager.invoke_search_popup(self)
-        return {"RUNNING_MODAL"}
-
-
-@register
-class I3D_IO_OT_new_merge_group(bpy.types.Operator):
-    bl_idname = "i3dio.new_merge_group"
-    bl_label = "New Merge Group"
-    bl_description = "Create a new merge group"
-    bl_options = {'INTERNAL', 'UNDO'}
-
-    def execute(self, context):
-        MERGE_GROUP_DEFAULT_NAME = "MergeGroup"
-
-        obj = context.object
-        name = MERGE_GROUP_DEFAULT_NAME
-        count = 1
-        while context.scene.i3dio_merge_groups.find(name) != -1:
-            name = f"{MERGE_GROUP_DEFAULT_NAME}.{count:03d}"
-            count += 1
-        mg = context.scene.i3dio_merge_groups.add()
-
-        mg.name = name
-        mg.root = obj
-        old_mg_index = obj.i3d_merge_group_index
-        obj.i3d_merge_group_index = len(context.scene.i3dio_merge_groups) - 1
-        if old_mg_index != -1:
-            remove_merge_group_if_empty(context, old_mg_index)
-        return {'FINISHED'}
-
-
-def remove_merge_group_if_empty(context, mg_index):
-    mg_member_count = 0
-    objects_in_higher_indexed_merge_groups = []
-    for obj in context.scene.objects:
-        if obj.type == 'MESH' and obj.i3d_merge_group_index != -1:
-            if obj.i3d_merge_group_index == mg_index:
-                mg_member_count += 1
-            else:
-                objects_in_higher_indexed_merge_groups.append(obj)
-    if mg_member_count == 0:
-        context.scene.i3dio_merge_groups.remove(mg_index)
-        for obj in objects_in_higher_indexed_merge_groups[mg_index::]:
-            obj.i3d_merge_group_index -= 1
-    else:
-        print(f"{mg_member_count} members left in '{context.scene.i3dio_merge_groups[mg_index]}'")
-
-
-@register
-class I3D_IO_OT_remove_from_merge_group(bpy.types.Operator):
-    bl_idname = "i3dio.remove_from_merge_group"
-    bl_label = "Remove From Merge Group"
-    bl_description = "Remove this object from it's current merge group"
-    bl_options = {'INTERNAL', 'UNDO'}
-
-    def execute(self, context):
-        old_mg_index = context.object.i3d_merge_group_index
-        context.object.i3d_merge_group_index = -1
-        remove_merge_group_if_empty(context, old_mg_index)
-        return {'FINISHED'}
-
-
-@register
-class I3D_IO_OT_select_merge_group_root(bpy.types.Operator):
-    bl_idname = "i3dio.select_merge_group_root"
-    bl_label = "Select Merge Group Root"
-    bl_description = "When greyed out it means that the current object is the merge group root"
-    bl_options = {'INTERNAL'}
-
-    @classmethod
-    def poll(cls, context):
-        return context.scene.i3dio_merge_groups[context.object.i3d_merge_group_index].root is not context.object
-
-    def execute(self, context):
-        context.scene.i3dio_merge_groups[context.object.i3d_merge_group_index].root = context.object
-        return {'FINISHED'}
-
-
-@register
-class I3D_IO_OT_select_mg_objects(bpy.types.Operator):
-    bl_idname = "i3dio.select_mg_objects"
-    bl_label = "Select Objects in MG"
-    bl_description = "Select all objects in the same merge group"
-    bl_options = {'UNDO'}
-
-    @classmethod
-    def poll(cls, context):
-        return context.object.i3d_merge_group_index != -1
-
-    def execute(self, context):
-        for obj in context.scene.objects:
-            mg_index = context.object.i3d_merge_group_index
-            if obj.i3d_merge_group_index == mg_index:
-                obj.select_set(True)
-        return {'FINISHED'}
-
-
-@persistent
-def handle_old_merge_groups(dummy):
-    for scene in bpy.data.scenes:
-        for obj in scene.objects:
-            if (old_mg := obj.get('i3d_merge_group')) is not None:
-                group_id = old_mg.get('group_id')
-                is_root = old_mg.get('is_root')
-                if group_id is not None and group_id != "":
-                    if (mg_idx := scene.i3dio_merge_groups.find(group_id)) != -1:
-                        mg = scene.i3dio_merge_groups[mg_idx]
-                        obj.i3d_merge_group_index = mg_idx
-                    else:
-                        mg = scene.i3dio_merge_groups.add()
-                        mg.name = group_id
-                        obj.i3d_merge_group_index = len(scene.i3dio_merge_groups) - 1
-                    if is_root is not None and is_root == 1:
-                        mg.root = obj
-                del obj['i3d_merge_group']
-
-
-@register
-class I3D_IO_PT_mapping_bone_attributes(Panel):
-    bl_space_type = 'PROPERTIES'
-    bl_region_type = 'WINDOW'
-    bl_label = "I3D Mapping"
-    bl_context = 'bone'
-
-    @classmethod
-    def poll(cls, context):
-        return context.bone or context.edit_bone
-
-    def draw(self, context):
-        layout = self.layout
-        layout.use_property_split = True
-        layout.use_property_decorate = False
-        bone = context.bone or context.edit_bone
-
-        row = layout.row()
-        row.prop(bone.i3d_mapping, 'is_mapped')
-        row = layout.row()
-        row.prop(bone.i3d_mapping, 'mapping_name')
-
-
-@persistent
-def handle_old_lod_distances(dummy):
-    for obj in bpy.data.objects:
-        if obj.type == 'EMPTY' and 'lod_distance' in obj.get('i3d_attributes', {}):
-            current_lod = obj['i3d_attributes']['lod_distance']
-            try:
-                # Convert old string to list of floats
-                lod_distance_values = [float(x) for x in current_lod.split()]
-
-                # Ensure the list has exactly 4 elements, padding with 0.0 for missing values
-                padded_length = len(lod_distance_values)
-                lod_distance_values = (lod_distance_values + [0.0] * 4)[:4]
-                lod_distance_values[0] = I3DNodeObjectAttributes.i3d_map['lod_distances']['default'][0]
-
-                # Each value (except the first) must be >= the previous one
-                # Only apply constraints to the original (unpadded) values
-                for i in range(1, padded_length):
-                    if lod_distance_values[i] < lod_distance_values[i - 1]:
-                        lod_distance_values[i] = lod_distance_values[i - 1]
-
-                obj.i3d_attributes.lod_distances = lod_distance_values
-                del obj['i3d_attributes']['lod_distance']
-            except (ValueError, AttributeError):
-                pass
-
-
-@persistent
-def handle_old_reference_paths(dummy):
-    for obj in bpy.data.objects:
-        if obj.type == 'EMPTY' and (path := obj.get('i3d_reference_path')) is not None:
-            obj.i3d_reference.path = path
-            del obj['i3d_reference_path']
-
-
-def register():
-    for cls in classes:
-        bpy.utils.register_class(cls)
-    bpy.types.Object.i3d_attributes = PointerProperty(type=I3DNodeObjectAttributes)
-    bpy.types.Object.i3d_merge_group_index = IntProperty(default=-1)
-    bpy.types.Object.i3d_mapping = PointerProperty(type=I3DMappingData)
-    bpy.types.Bone.i3d_mapping = PointerProperty(type=I3DMappingData)
-    bpy.types.EditBone.i3d_mapping = PointerProperty(type=I3DMappingData)
-    bpy.types.Object.i3d_reference = PointerProperty(type=I3DReferenceData)
-    bpy.types.Scene.i3dio_merge_groups = CollectionProperty(type=I3DMergeGroup)
-    load_post.append(handle_old_merge_groups)
-    load_post.append(handle_old_lod_distances)
-    load_post.append(handle_old_reference_paths)
-
-
-def unregister():
-    load_post.remove(handle_old_reference_paths)
-    load_post.remove(handle_old_lod_distances)
-    load_post.remove(handle_old_merge_groups)
-    del bpy.types.Scene.i3dio_merge_groups
-    del bpy.types.Object.i3d_reference
-    del bpy.types.EditBone.i3d_mapping
-    del bpy.types.Bone.i3d_mapping
-    del bpy.types.Object.i3d_mapping
-    del bpy.types.Object.i3d_merge_group_index
-    del bpy.types.Object.i3d_attributes
-
-    for cls in classes:
-        bpy.utils.unregister_class(cls)
+import bpy
+from pathlib import Path
+from bpy.types import (
+    Panel
+)
+from bpy.app.handlers import (
+    persistent,
+    load_post
+)
+
+from bpy.props import (
+    StringProperty,
+    BoolProperty,
+    EnumProperty,
+    PointerProperty,
+    FloatProperty,
+    IntProperty,
+    FloatVectorProperty,
+    CollectionProperty,
+)
+
+from bl_operators.presets import AddPresetBase
+from .helper_functions import i3d_property, draw_preset_menu, get_addon_preset_paths
+from ..xml_i3d import i3d_max
+
+classes = []
+
+
+def register(cls):
+    classes.append(cls)
+    return cls
+
+
+@register
+class I3DNodeObjectAttributes(bpy.types.PropertyGroup):
+    i3d_map = {
+        'locked_group': {'name': 'lockedgroup', 'default': False},
+        'visibility': {'name': 'visibility', 'default': True, 'tracking': {'member_path': 'hide_render',
+                                                                           'mapping': {True: False,
+                                                                                       False: True}}},
+        'clip_distance': {'name': 'clipDistance', 'default': 1000000.0},
+        'min_clip_distance': {'name': 'minClipDistance', 'default': 0.0},
+        'object_mask': {'name': 'objectMask', 'default': '0', 'type': 'HEX'},
+        'rigid_body_type': {'default': 'none'},
+        'lod_distances': {'name': 'lodDistance', 'default': (0.0, 0.0, 0.0, 0.0)},
+        'lod_blending': {'name': 'lodBlending', 'default': True},
+        'collision': {'name': 'collision', 'default': True},
+        'collision_mask': {'name': 'collisionMask', 'default': 'ff', 'type': 'HEX'},
+        'compound': {'name': 'compound', 'default': False},
+        'trigger': {'name': 'trigger', 'default': False},
+        'restitution': {'name': 'restitution', 'default': 0.0},
+        'static_friction': {'name': 'staticFriction', 'default': 0.5},
+        'dynamic_friction': {'name': 'dynamicFriction', 'default': 0.5},
+        'linear_damping': {'name': 'linearDamping', 'default': 0.0},
+        'angular_damping': {'name': 'angularDamping', 'default': 0.01},
+        'density': {'name': 'density', 'default': 1.0},
+        'solver_iteration_count': {'name': 'solverIterationCount', 'default': 4},
+        'split_type': {'name': 'splitType', 'default': 0},
+        'split_uvs': {'name': 'splitUvs', 'default': (0.0, 0.0, 1.0, 1.0, 1.0)},
+        'use_parent': {'name': 'useParent', 'default': True},
+        'minute_of_day_start': {'name': 'minuteOfDayStart', 'default': 0},
+        'minute_of_day_end': {'name': 'minuteOfDayEnd', 'default': 0},
+        'day_of_year_start': {'name': 'dayOfYearStart', 'default': 0},
+        'day_of_year_end': {'name': 'dayOfYearEnd', 'default': 0},
+        'weather_required_mask': {'name': 'weatherRequiredMask', 'default': '0', 'type': 'HEX'},
+        'weather_prevent_mask': {'name': 'weatherPreventMask', 'default': '0', 'type': 'HEX'},
+        'viewer_spaciality_required_mask': {'name': 'viewerSpacialityRequiredMask', 'default': '0', 'type': 'HEX'},
+        'viewer_spaciality_prevent_mask': {'name': 'viewerSpacialityPreventMask', 'default': '0', 'type': 'HEX'},
+        'render_invisible': {'name': 'renderInvisible', 'default': False},
+        'visible_shader_parameter': {'name': 'visibleShaderParameter', 'default': 1.0},
+        'joint': {'name': 'joint', 'default': False},
+        'projection': {'name': 'projection', 'default': False},
+        'projection_distance': {'name': 'projDistance', 'default': 0.01},
+        'projection_angle': {'name': 'projAngle', 'default': 0.01},
+        'x_axis_drive': {'name': 'xAxisDrive', 'default': False},
+        'y_axis_drive': {'name': 'yAxisDrive', 'default': False},
+        'z_axis_drive': {'name': 'zAxisDrive', 'default': False},
+        'drive_position': {'name': 'drivePos', 'default': False},
+        'drive_force_limit': {'name': 'driveForceLimit', 'default': 100000.0},
+        'drive_spring': {'name': 'driveSpring', 'default': 1.0},
+        'drive_damping': {'name': 'driveDamping', 'default': 0.01},
+        'breakable_joint': {'name': 'breakableJoint', 'default': False},
+        'joint_break_force': {'name': 'jointBreakForce', 'default': 0.0},
+        'joint_break_torque': {'name': 'jointBreakTorque', 'default': 0.0},
+    }
+
+    locked_group: BoolProperty(
+        name="Locked Group",
+        description="Enable this option to treat the object as a 'locked group' in Giants Editor. "
+        "When the hierarchy is collapsed and you select any of its child objects in the viewport, "
+        "the parent object (the locked group) will be selected instead.",
+        default=i3d_map['locked_group']['default']
+    )
+
+    visibility: BoolProperty(
+        name="Visibility",
+        description="Visibility",
+        default=i3d_map['visibility']['default']
+    )
+
+    visibility_tracking: BoolProperty(
+        name="Render Visibility",
+        description="Can be found at: Object Properties -> Visibility -> Renders "
+                    "(can also be toggled through outliner)",
+        default=True
+    )
+
+    lod_distances: FloatVectorProperty(
+        name="LOD Distance",
+        description="Defines the level-of-detail (LOD) distances for rendering. "
+        "The first value is always 0, and each subsequent value must be equal to or greater than the previous one.",
+        size=4,
+        default=i3d_map['lod_distances']['default'],
+        min=0.0
+    )
+
+    lod_blending: BoolProperty(
+        name="LOD Blending",
+        description="Enable LOD blending",
+        default=i3d_map['lod_blending']['default']
+    )
+
+    clip_distance: FloatProperty(
+        name="Clip Distance",
+        description="Anything above this distance to the camera, wont be rendered",
+        default=i3d_map['clip_distance']['default'],
+        min=0.0,
+        max=i3d_max,
+        soft_min=0,
+        soft_max=65535.0
+    )
+
+    min_clip_distance: FloatProperty(
+        name="Min Clip Distance",
+        description="Anything below this distance to the camera, wont be rendered",
+        default=i3d_map['min_clip_distance']['default'],
+        min=0.0,
+        max=i3d_max,
+        soft_min=0,
+        soft_max=65535.0
+    )
+
+    object_mask: StringProperty(
+        name="Object Mask",
+        description="Used for determining if the object interacts with certain rendering effects",
+        default=i3d_map['object_mask']['default'],
+    )
+
+    rigid_body_type: EnumProperty(
+        name="Rigid Body Type",
+        description="Select rigid body type",
+        items=[
+            ('none', 'None', "No rigidbody for this object"),
+            ('static', 'Static', "Inanimate object with infinite mass"),
+            ('dynamic', 'Dynamic', "Object moves with physics"),
+            ('kinematic', 'Kinematic', "Object moves without physics"),
+            ('compoundChild', 'Compound Child', "Uses the collision of a higher-level object marked as 'compound'")
+        ],
+        default=i3d_map['rigid_body_type']['default']
+    )
+
+    collision: BoolProperty(
+        name="Collision",
+        description="Does the object take part in collisions",
+        default=i3d_map['collision']['default']
+    )
+
+    collision_mask: StringProperty(
+        name="Collision Mask",
+        description="The objects collision mask as a hexadecimal value",
+        default=i3d_map['collision_mask']['default']
+    )
+
+    compound: BoolProperty(
+        name="Compound",
+        description="Compound",
+        default=i3d_map['compound']['default']
+    )
+
+    trigger: BoolProperty(
+        name="Trigger",
+        description="Trigger",
+        default=i3d_map['trigger']['default']
+    )
+
+    restitution: FloatProperty(
+        name="Restitution",
+        description="Bounciness of the surface",
+        default=i3d_map['restitution']['default'],
+        min=0,
+        max=1
+    )
+
+    static_friction: FloatProperty(
+        name="Static Friction",
+        description="The force that resists motion between two non-moving surfaces",
+        default=i3d_map['static_friction']['default'],
+        min=0,
+        max=1
+    )
+
+    dynamic_friction: FloatProperty(
+        name="Dynamic Friction",
+        description="The force that resists motion between two moving surfaces",
+        default=i3d_map['dynamic_friction']['default'],
+        min=0,
+        max=1
+    )
+
+    linear_damping: FloatProperty(
+        name="Linear Damping",
+        description="Defines the slowdown factor for linear movement, affecting speed",
+        default=i3d_map['linear_damping']['default'],
+        min=0,
+        max=1
+    )
+
+    angular_damping: FloatProperty(
+        name="Angular Damping",
+        description="Defines the slowdown factor for angular movement, affecting spin",
+        default=i3d_map['angular_damping']['default'],
+        min=0,
+        max=1
+    )
+
+    density: FloatProperty(
+        name="Density",
+        description="Used with the shape of the object to calculate mass. "
+                    "The higher the number, the heavier the object",
+        default=i3d_map['density']['default'],
+        min=0,
+        max=20
+    )
+
+    solver_iteration_count: IntProperty(
+        name="Solver Iteration Count",
+        description="The number of iterations the physics engine uses to solve the constraints",
+        default=i3d_map['solver_iteration_count']['default'],
+        min=1,
+        max=20
+    )
+
+    split_type: IntProperty(
+        name="Split Type",
+        description="Split type determines what type of tree it is. "
+                    "For custom tree type use a number over 19",
+        default=i3d_map['split_type']['default'],
+        min=0,
+        max=200
+    )
+
+    split_uvs: FloatVectorProperty(
+        name="Split UVs",
+        description="Min U, Min V, Max U, Max V, UV World Scale",
+        size=5,
+        default=i3d_map['split_uvs']['default'],
+        min=0,
+        max=i3d_max
+    )
+
+    use_parent: BoolProperty(
+        name="Use Parent",
+        description="Inherits visibility condition attributes from the parent object",
+        default=True
+    )
+
+    minute_of_day_start: IntProperty(
+        name="Minute of Day Start",
+        description="The minute of the day when visibility is enabled.\n"
+        "Example: 8:00 AM = 480, 8:00 PM = 1200",
+        default=i3d_map['minute_of_day_start']['default'],
+        max=1440,
+        min=0,
+    )
+
+    minute_of_day_end: IntProperty(
+        name="Minute of Day End",
+        description="The minute of the day when visibility is disabled.\n"
+        "Example: 8:00 AM = 480, 8:00 PM = 1200",
+        default=i3d_map['minute_of_day_end']['default'],
+        max=1440,
+        min=0,
+    )
+
+    day_of_year_start: IntProperty(
+        name="Day of Year Start",
+        description="The day of the year when visibility is enabled",
+        default=i3d_map['day_of_year_start']['default'],
+        max=365,
+        min=0,
+    )
+
+    day_of_year_end: IntProperty(
+        name="Day of Year End",
+        description="The day of the year when visibility is disabled",
+        default=i3d_map['day_of_year_end']['default'],
+        max=365,
+        min=0,
+    )
+
+    weather_required_mask: StringProperty(
+        name="Weather Required Mask (Hex)",
+        description="Defines the required weather conditions as a hexadecimal value.\n"
+        "Examples: Winter = 400, Winter + Snow = 408",
+        default=i3d_map['weather_required_mask']['default']
+    )
+
+    weather_prevent_mask: StringProperty(
+        name="Weather Prevent Mask (Hex)",
+        description="Defines the weather conditions that prevent visibility as a hexadecimal value.\n"
+        "Examples: Summer = 100, Summer + Sun = 101",
+        default=i3d_map['weather_prevent_mask']['default']
+    )
+
+    viewer_spaciality_required_mask: StringProperty(
+        name="Viewer Spaciality Required Mask (Hex)",
+        description="Defines the required viewer spaciality conditions as a hexadecimal value",
+        default=i3d_map['viewer_spaciality_required_mask']['default']
+    )
+
+    viewer_spaciality_prevent_mask: StringProperty(
+        name="Viewer Spaciality Prevent Mask (Hex)",
+        description="Defines the viewer spaciality conditions that prevent visibility as a hexadecimal value",
+        default=i3d_map['viewer_spaciality_prevent_mask']['default']
+    )
+
+    render_invisible: BoolProperty(
+        name="Render Invisible",
+        description="If enabled, the object is always rendered.\n"
+        "Visibility must be controlled in the shader using the visible shader parameter",
+        default=i3d_map['render_invisible']['default']
+    )
+
+    visible_shader_parameter: FloatProperty(
+        name="Visible Shader Parameter",
+        description="Specifies the value applied to the visibility shader parameter when the object is visible.\n"
+        "If conditions are not met, 0 is passed to the shader",
+        default=i3d_map['visible_shader_parameter']['default'],
+        min=-100,
+        max=100
+    )
+
+    joint: BoolProperty(
+        name="Joint",
+        description="Enable use of joint",
+        default=i3d_map['joint']['default']
+    )
+    projection: BoolProperty(
+        name="Enable joint projection",
+        description="Enables use of joint",
+        default=i3d_map['projection']['default']
+    )
+    x_axis_drive: BoolProperty(
+        name="X Axis Drive",
+        description="Enable x axis drive",
+        default=i3d_map['x_axis_drive']['default']
+    )
+    y_axis_drive: BoolProperty(
+        name="Y Axis Drive",
+        description="Enable y axis drive",
+        default=i3d_map['y_axis_drive']['default']
+    )
+    z_axis_drive: BoolProperty(
+        name="Z Axis Drive",
+        description="Enable z axis drive",
+        default=i3d_map['z_axis_drive']['default']
+    )
+    drive_position: BoolProperty(
+        name="Drive Position",
+        description="Enable drive position",
+        default=i3d_map['drive_position']['default']
+    )
+    projection_distance: FloatProperty(
+        name="Projection Distance",
+        description="Projection distance",
+        default=i3d_map['projection_distance']['default'],
+        min=0,
+        max=i3d_max
+    )
+    projection_angle: FloatProperty(
+        name="Projection Angle",
+        description="Projection angle",
+        default=i3d_map['projection_angle']['default'],
+        min=0,
+        max=i3d_max
+    )
+    drive_force_limit: FloatProperty(
+        name="Drive Force Limit",
+        description="Drive Force Limit",
+        default=i3d_map['drive_force_limit']['default'],
+        min=0,
+        max=i3d_max
+    )
+    drive_spring: FloatProperty(
+        name="Drive Spring",
+        description="Drive Spring",
+        default=i3d_map['drive_spring']['default'],
+        min=0,
+        max=i3d_max
+    )
+    drive_damping: FloatProperty(
+        name="Drive Damping",
+        description="Drive Damping",
+        default=i3d_map['drive_damping']['default'],
+        min=0,
+        max=i3d_max
+    )
+    breakable_joint: BoolProperty(
+        name="Breakable",
+        description="Breakable joint",
+        default=i3d_map['breakable_joint']['default']
+    )
+    joint_break_force: FloatProperty(
+        name="Break Force",
+        description="Joint break force",
+        default=i3d_map['joint_break_force']['default'],
+        min=0,
+        max=i3d_max
+    )
+    joint_break_torque: FloatProperty(
+        name="Break Torque",
+        description="Joint break torque",
+        default=i3d_map['joint_break_torque']['default'],
+        min=0,
+        max=i3d_max
+    )
+
+    exclude_from_export: BoolProperty(
+        name="Exclude from Export",
+        description="If checked, this object and its children will be excluded from export",
+        default=False
+    )
+
+
+@register
+class I3D_MT_display_presets(bpy.types.Menu):
+    bl_label = "Select Preset"
+    preset_operator = "script.execute_preset"
+
+    def draw(self, context):
+        layout = self.layout
+        preset_subdir = "i3dio"
+        addon_preset_paths = get_addon_preset_paths()
+        user_preset_paths = bpy.utils.preset_paths(preset_subdir)
+
+        preset_groups = [
+            {
+                'label': "Physics",
+                'paths': [str(Path(p) / "Physics") for p in addon_preset_paths]
+            },
+            {
+                'label': "NonPhysics",
+                'paths': [str(Path(p) / "NonPhysics") for p in addon_preset_paths]
+            },
+            {
+                'label': "Custom User Presets",
+                'paths': user_preset_paths
+            },
+        ]
+
+        draw_preset_menu(layout, preset_groups, self.preset_operator)
+
+
+@register
+class AddPresetObjectDisplay(AddPresetBase, bpy.types.Operator):
+    """Add an Object Display Preset"""
+    bl_idname = "object.object_display_preset_add"
+    bl_label = "Add Custom Preset"
+    preset_menu = "I3D_MT_display_presets"
+
+    # Based on this: https://docs.blender.org/api/current/bpy.types.Menu.html
+    # And this: https://sinestesia.co/blog/tutorials/using-blenders-presets-in-python/
+
+    # variable used for all preset values
+    preset_defines = [
+        "obj = bpy.context.object"
+    ]
+
+    # properties to store in the preset
+    @property
+    def preset_values(self):
+        if bpy.context.object.type == 'MESH':
+            return [
+                "obj.i3d_attributes.visibility",
+                "obj.i3d_attributes.clip_distance",
+                "obj.i3d_attributes.lod_distance",
+                "obj.i3d_attributes.rigid_body_type",
+                "obj.i3d_attributes.compound",
+                "obj.i3d_attributes.collision",
+                "obj.i3d_attributes.collision_mask",
+                "obj.i3d_attributes.density",
+                "obj.data.i3d_attributes.casts_shadows",
+                "obj.data.i3d_attributes.receive_shadows",
+                "obj.data.i3d_attributes.non_renderable",
+                "obj.data.i3d_attributes.cpu_mesh",
+                "obj.data.i3d_attributes.decal_layer",
+                "obj.data.i3d_attributes.fill_volume",
+                "obj.data.i3d_attributes.is_occluder",
+                "obj.data.i3d_attributes.nav_mesh_mask",
+                "obj.data.i3d_attributes.distance_blending",
+            ]
+        else:
+            return [
+                "obj.i3d_attributes.visibility",
+                "obj.i3d_attributes.clip_distance",
+                "obj.i3d_attributes.lod_distance",
+            ]
+
+    # where to store the preset
+    preset_subdir = "i3dio"
+
+      
+@register
+class I3DMergeGroup(bpy.types.PropertyGroup):
+    name: StringProperty(
+        name='Merge Group Name',
+        description='The name of the merge group',
+        default='MergeGroup'
+    )
+
+    root: PointerProperty(
+        name="Merge Group Root Object",
+        description="The object acting as the root for the merge group",
+        type=bpy.types.Object
+    )
+
+      
+@register
+class I3DMappingData(bpy.types.PropertyGroup):
+    is_mapped: BoolProperty(
+        name="Add to mapping",
+        description="If checked this object will be mapped to the i3d mapping of the xml file",
+        default=False
+    )
+
+    mapping_name: StringProperty(
+        name="Alternative Name",
+        description="If this is left empty the name of the object itself will be used",
+        default=''
+    )
+
+
+@register
+class I3DReferenceData(bpy.types.PropertyGroup):
+    path: StringProperty(
+        name="Reference Path",
+        description="The path to the .i3d file you want to reference",
+        default='',
+        subtype='FILE_PATH'
+    )
+
+
+SPLIT_TYPE_PRESETS = {
+    "Spruce": {'split_type': 1, 'support_wood_harvester': True},
+    "Pine": {'split_type': 2, 'support_wood_harvester': True},
+    "Larch": {'split_type': 3, 'support_wood_harvester': True},
+    "Birch": {'split_type': 4, 'support_wood_harvester': False},
+    "Beech": {'split_type': 5, 'support_wood_harvester': False},
+    "Maple": {'split_type': 6, 'support_wood_harvester': False},
+    "Oak": {'split_type': 7, 'support_wood_harvester': False},
+    "Ash": {'split_type': 8, 'support_wood_harvester': False},
+    "Locust": {'split_type': 9, 'support_wood_harvester': False},
+    "Mahogany": {'split_type': 10, 'support_wood_harvester': False},
+    "Poplar": {'split_type': 11, 'support_wood_harvester': False},
+    "American Elm": {'split_type': 12, 'support_wood_harvester': False},
+    "Cypress": {'split_type': 13, 'support_wood_harvester': False},
+    "Downy Serviceberry": {'split_type': 14, 'support_wood_harvester': False},
+    "Pagoda Dogwood": {'split_type': 15, 'support_wood_harvester': False},
+    "Shagbark Hickory": {'split_type': 16, 'support_wood_harvester': False},
+    "Stone Pine": {'split_type': 17, 'support_wood_harvester': False},
+    "Willow": {'split_type': 18, 'support_wood_harvester': False},
+    "Olive Tree": {'split_type': 19, 'support_wood_harvester': False}
+}
+
+
+
+@register
+class I3D_IO_OT_set_split_type_preset(bpy.types.Operator):
+    bl_idname = 'i3dio.set_split_type_preset'
+    bl_label = 'Set Split Type Preset'
+    bl_options = {'INTERNAL'}
+    preset: StringProperty()
+
+    @classmethod
+    def description(cls, _context, properties):
+        preset = SPLIT_TYPE_PRESETS.get(properties.preset, {})
+        support_harvester = preset.get('support_wood_harvester', False)
+        return (f"Set the split type preset to {properties.preset}.\n"
+                f"Supports wood harvester: {'Yes' if support_harvester else 'No'}")
+
+    def execute(self, context):
+        i3d_attributes = context.object.i3d_attributes
+        if self.preset == "Default":
+            i3d_attributes.split_type = i3d_attributes.i3d_map['split_type']['default']
+            return {'FINISHED'}
+        preset = SPLIT_TYPE_PRESETS.get(self.preset, {})
+        i3d_attributes.split_type = preset['split_type']
+        return {'FINISHED'}
+
+
+@register
+class I3D_IO_MT_split_type_presets(bpy.types.Menu):
+    bl_idname = 'I3D_IO_MT_split_type_presets'
+    bl_label = 'Split Type Presets'
+
+    def draw(self, _context):
+        layout = self.layout
+        grid = layout.grid_flow(columns=2, even_columns=True, even_rows=True)
+        for preset in list(SPLIT_TYPE_PRESETS.keys()):
+            grid.operator(I3D_IO_OT_set_split_type_preset.bl_idname, text=preset).preset = preset
+
+        layout.separator()
+        layout.operator(I3D_IO_OT_set_split_type_preset.bl_idname, text="Default").preset = "Default"
+
+
+@register
+class I3D_IO_PT_object_attributes(Panel):
+    bl_space_type = 'PROPERTIES'
+    bl_region_type = 'WINDOW'
+    bl_label = "I3D Object Attributes"
+    bl_context = 'object'
+
+    @classmethod
+    def poll(cls, context):
+        return context.object is not None
+
+    def draw(self, context):
+        layout = self.layout
+        layout.use_property_split = False
+        layout.use_property_decorate = False
+        obj = context.object
+        i3d_attributes = obj.i3d_attributes
+        
+        row = layout.row(align=True)
+        row.menu(I3D_MT_display_presets.__name__, text=I3D_MT_display_presets.bl_label)
+        row.operator(AddPresetObjectDisplay.bl_idname, text="", icon='ADD')
+        row.operator(AddPresetObjectDisplay.bl_idname, text="", icon='REMOVE').remove_active = True
+
+        box = layout.box()
+        row = box.row(align=True)
+        row.alignment = 'CENTER'
+        row.label(text="I3D Mapping")
+        row = box.row(align=True)
+        row.prop(obj.i3d_mapping, 'is_mapped', text="Add to mapping")
+        row = row.row(align=True)
+        row.enabled = obj.i3d_mapping.is_mapped
+        row.prop(obj.i3d_mapping, 'mapping_name', text="", placeholder="Custom Mapping Name")
+
+        layout.use_property_split = True
+        i3d_property(layout, i3d_attributes, 'locked_group', obj)
+        i3d_property(layout, i3d_attributes, 'visibility', obj)
+        i3d_property(layout, i3d_attributes, 'clip_distance', obj)
+        i3d_property(layout, i3d_attributes, 'min_clip_distance', obj)
+        i3d_property(layout, i3d_attributes, 'object_mask', obj)
+
+        layout.separator(type='LINE')
+        box = layout.box()
+        box.label(text="Exporter Specific:")
+        box.prop(i3d_attributes, 'exclude_from_export')
+        layout.separator(type='LINE')
+
+        if obj.type == 'EMPTY':
+            draw_reference_file_attributes(layout, obj.i3d_reference)
+            draw_level_of_detail_attributes(layout, obj, i3d_attributes)
+            draw_joint_attributes(layout, i3d_attributes)
+
+        elif obj.type == 'MESH':
+            draw_rigid_body_attributes(layout, i3d_attributes)
+            draw_merge_group_attributes(layout, context)
+
+        draw_visibility_condition_attributes(layout, i3d_attributes)
+
+
+def unset_properties(i3d_attributes: bpy.types.PropertyGroup, props: tuple) -> None:
+    for prop in props:
+        i3d_attributes.property_unset(prop)
+
+
+def draw_rigid_body_attributes(layout: bpy.types.UILayout, i3d_attributes: bpy.types.PropertyGroup) -> None:
+    UNSET_PROPS = ('compound', 'collision', 'collision_mask', 'trigger', 'restitution', 'static_friction',
+                   'dynamic_friction', 'linear_damping', 'angular_damping', 'density', 'solver_iteration_count',
+                   'split_type', 'split_uvs')
+
+    is_static = i3d_attributes.rigid_body_type == 'static'
+    header, panel = layout.panel('i3d_rigid_body_panel', default_closed=False)
+    header.label(text="Rigidbody")
+    if panel:
+        panel.prop(i3d_attributes, 'rigid_body_type')
+
+        if i3d_attributes.rigid_body_type == 'none':
+            unset_properties(i3d_attributes, UNSET_PROPS)
+            return
+
+        row_compound = panel.row()
+        row_compound.prop(i3d_attributes, 'compound')
+        if i3d_attributes.rigid_body_type in ('static', 'compoundChild'):
+            row_compound.enabled = False
+            i3d_attributes.property_unset('compound')
+
+        panel.prop(i3d_attributes, 'collision')
+        panel.prop(i3d_attributes, 'collision_mask')
+        panel.prop(i3d_attributes, 'trigger')
+        panel.prop(i3d_attributes, 'restitution')
+        panel.prop(i3d_attributes, 'static_friction')
+        panel.prop(i3d_attributes, 'dynamic_friction')
+        panel.prop(i3d_attributes, 'linear_damping')
+        panel.prop(i3d_attributes, 'angular_damping')
+        panel.prop(i3d_attributes, 'density')
+        panel.prop(i3d_attributes, 'solver_iteration_count')
+
+        # Split Type Panel
+        header, panel = layout.panel('i3d_split_type_panel', default_closed=True)
+        header.label(text="Split Type")
+        header.emboss = 'NONE'
+        header.menu(I3D_IO_MT_split_type_presets.bl_idname, icon='PRESET', text="")
+        header.enabled = is_static
+        if panel:
+            panel.use_property_split = False
+            panel.prop(i3d_attributes, 'split_type')
+            panel.enabled = is_static
+            col = panel.column(align=True)
+            grid_split_uvs = col.grid_flow(row_major=True, columns=2, align=True)
+            grid_split_uvs.prop(i3d_attributes, 'split_uvs', index=0, text="Min U")
+            grid_split_uvs.prop(i3d_attributes, 'split_uvs', index=1, text="Min V")
+            grid_split_uvs.prop(i3d_attributes, 'split_uvs', index=2, text="Max U")
+            grid_split_uvs.prop(i3d_attributes, 'split_uvs', index=3, text="Max V")
+            col.prop(i3d_attributes, 'split_uvs', index=4, text="UV World Scale")
+
+            if i3d_attributes.split_type == 0 or not is_static:
+                unset_properties(i3d_attributes, ('split_uvs', 'split_type'))
+                col.enabled = False
+
+
+def draw_visibility_condition_attributes(layout: bpy.types.UILayout, i3d_attributes: bpy.types.PropertyGroup) -> None:
+    PROPS = ('minute_of_day_start', 'minute_of_day_end', 'day_of_year_start', 'day_of_year_end',
+             'weather_required_mask', 'weather_prevent_mask', 'viewer_spaciality_required_mask',
+             'viewer_spaciality_prevent_mask', 'render_invisible', 'visible_shader_parameter')
+
+    use_parent = i3d_attributes.use_parent
+    # layout.use_property_split = False
+    header, panel = layout.panel('i3d_visibility_condition_panel', default_closed=True)
+    header.use_property_split = False
+    header.prop(i3d_attributes, 'use_parent', text="Visibility Condition")
+    if panel:
+        panel.use_property_split = True
+        for prop in PROPS:
+            row = panel.row()
+            row.prop(i3d_attributes, prop)
+            row.enabled = not use_parent
+
+        if use_parent:
+            unset_properties(i3d_attributes, PROPS)
+
+
+def draw_joint_attributes(layout: bpy.types.UILayout, i3d_attributes: bpy.types.PropertyGroup) -> None:
+    PROPS = ('projection', 'projection_distance', 'projection_angle', 'x_axis_drive', 'y_axis_drive',
+             'z_axis_drive', 'drive_position', 'drive_force_limit', 'drive_spring', 'drive_damping',
+             'breakable_joint', 'joint_break_force', 'joint_break_torque')
+
+    header, panel = layout.panel('i3d_joint_panel', default_closed=True)
+    header.use_property_split = False
+    header.prop(i3d_attributes, 'joint')
+    if panel:
+        panel.enabled = i3d_attributes.joint
+        for prop in PROPS:
+            panel.prop(i3d_attributes, prop)
+
+        if not i3d_attributes.joint:
+            unset_properties(i3d_attributes, PROPS)
+
+
+def draw_level_of_detail_attributes(layout: bpy.types.UILayout, obj: bpy.types.Object,
+                                    i3d_attributes: bpy.types.PropertyGroup) -> None:
+    header, panel = layout.panel('i3d_lod_panel', default_closed=True)
+    header.label(text="Level of Detail (LOD)")
+    if panel:
+        for i in range(4):
+            row = panel.row()
+            row.enabled = i > 0 and len(obj.children) > i
+            row.prop(i3d_attributes, 'lod_distances', index=i, text=f"Level {i}")
+
+        panel.prop(i3d_attributes, 'lod_blending')
+
+
+def draw_reference_file_attributes(layout: bpy.types.UILayout, i3d_reference: bpy.types.PropertyGroup) -> None:
+    header, panel = layout.panel('i3d_reference_file_panel', default_closed=True)
+    header.label(text="Reference File")
+    if panel:
+        panel.prop(i3d_reference, 'path')
+
+
+def draw_merge_group_attributes(layout: bpy.types.UILayout, context: bpy.types.Context) -> None:
+    obj = context.object
+    header, panel = layout.panel('i3d_merge_group_panel', default_closed=False)
+    header.label(text="Merge Group")
+    if panel:
+        row = panel.row(align=True)
+        row.operator('i3dio.choose_merge_group', text="", icon='DOWNARROW_HLT')
+
+        col = row.column(align=True)
+        merge_group_index = obj.i3d_merge_group_index
+        if merge_group_index == -1:
+            col.operator("i3dio.new_merge_group", text="New", icon="ADD")
+        else:
+            merge_group = context.scene.i3dio_merge_groups[merge_group_index]
+            col.prop(merge_group, "name", text="")
+            col = row.column(align=True)
+            col.operator('i3dio.select_merge_group_root', text="", icon="COLOR_RED")
+            col = row.column(align=True)
+            col.operator('i3dio.select_mg_objects', text="", icon='GROUP_VERTEX')
+            col = row.column(align=True)
+            col.operator('i3dio.new_merge_group', text="", icon='DUPLICATE')
+            col = row.column(align=True)
+            col.operator('i3dio.remove_from_merge_group', text="", icon='PANEL_CLOSE')
+
+
+@register
+class I3D_IO_OT_choose_merge_group(bpy.types.Operator):
+    bl_idname = "i3dio.choose_merge_group"
+    bl_label = "Choose Merge Group"
+    bl_description = "Choose a merge group to assign this object to"
+    bl_options = {'INTERNAL', 'UNDO'}
+    bl_property = "enum"
+
+    def get_enum_options(self, context):
+        merge_groups_item_list = sorted(
+            [(str(idx), mg.name, "") for idx, mg in enumerate(context.scene.i3dio_merge_groups)], key=lambda x: x[1]
+        )
+        return merge_groups_item_list
+
+    enum: EnumProperty(items=get_enum_options, name="Items")
+
+    def execute(self, context):
+        obj = context.object
+        selected_mg_index = int(self.enum)
+        if obj.i3d_merge_group_index != selected_mg_index:
+            old_mg_index = obj.i3d_merge_group_index
+            obj.i3d_merge_group_index = selected_mg_index
+            if old_mg_index != -1:
+                remove_merge_group_if_empty(context, old_mg_index)
+            context.area.tag_redraw()
+        else:
+            print("same mg")
+        return {"FINISHED"}
+
+    def invoke(self, context, event):
+        context.window_manager.invoke_search_popup(self)
+        return {"RUNNING_MODAL"}
+
+
+@register
+class I3D_IO_OT_new_merge_group(bpy.types.Operator):
+    bl_idname = "i3dio.new_merge_group"
+    bl_label = "New Merge Group"
+    bl_description = "Create a new merge group"
+    bl_options = {'INTERNAL', 'UNDO'}
+
+    def execute(self, context):
+        MERGE_GROUP_DEFAULT_NAME = "MergeGroup"
+
+        obj = context.object
+        name = MERGE_GROUP_DEFAULT_NAME
+        count = 1
+        while context.scene.i3dio_merge_groups.find(name) != -1:
+            name = f"{MERGE_GROUP_DEFAULT_NAME}.{count:03d}"
+            count += 1
+        mg = context.scene.i3dio_merge_groups.add()
+
+        mg.name = name
+        mg.root = obj
+        old_mg_index = obj.i3d_merge_group_index
+        obj.i3d_merge_group_index = len(context.scene.i3dio_merge_groups) - 1
+        if old_mg_index != -1:
+            remove_merge_group_if_empty(context, old_mg_index)
+        return {'FINISHED'}
+
+
+def remove_merge_group_if_empty(context, mg_index):
+    mg_member_count = 0
+    objects_in_higher_indexed_merge_groups = []
+    for obj in context.scene.objects:
+        if obj.type == 'MESH' and obj.i3d_merge_group_index != -1:
+            if obj.i3d_merge_group_index == mg_index:
+                mg_member_count += 1
+            else:
+                objects_in_higher_indexed_merge_groups.append(obj)
+    if mg_member_count == 0:
+        context.scene.i3dio_merge_groups.remove(mg_index)
+        for obj in objects_in_higher_indexed_merge_groups[mg_index::]:
+            obj.i3d_merge_group_index -= 1
+    else:
+        print(f"{mg_member_count} members left in '{context.scene.i3dio_merge_groups[mg_index]}'")
+
+
+@register
+class I3D_IO_OT_remove_from_merge_group(bpy.types.Operator):
+    bl_idname = "i3dio.remove_from_merge_group"
+    bl_label = "Remove From Merge Group"
+    bl_description = "Remove this object from it's current merge group"
+    bl_options = {'INTERNAL', 'UNDO'}
+
+    def execute(self, context):
+        old_mg_index = context.object.i3d_merge_group_index
+        context.object.i3d_merge_group_index = -1
+        remove_merge_group_if_empty(context, old_mg_index)
+        return {'FINISHED'}
+
+
+@register
+class I3D_IO_OT_select_merge_group_root(bpy.types.Operator):
+    bl_idname = "i3dio.select_merge_group_root"
+    bl_label = "Select Merge Group Root"
+    bl_description = "When greyed out it means that the current object is the merge group root"
+    bl_options = {'INTERNAL'}
+
+    @classmethod
+    def poll(cls, context):
+        return context.scene.i3dio_merge_groups[context.object.i3d_merge_group_index].root is not context.object
+
+    def execute(self, context):
+        context.scene.i3dio_merge_groups[context.object.i3d_merge_group_index].root = context.object
+        return {'FINISHED'}
+
+
+@register
+class I3D_IO_OT_select_mg_objects(bpy.types.Operator):
+    bl_idname = "i3dio.select_mg_objects"
+    bl_label = "Select Objects in MG"
+    bl_description = "Select all objects in the same merge group"
+    bl_options = {'UNDO'}
+
+    @classmethod
+    def poll(cls, context):
+        return context.object.i3d_merge_group_index != -1
+
+    def execute(self, context):
+        for obj in context.scene.objects:
+            mg_index = context.object.i3d_merge_group_index
+            if obj.i3d_merge_group_index == mg_index:
+                obj.select_set(True)
+        return {'FINISHED'}
+
+
+@persistent
+def handle_old_merge_groups(dummy):
+    for scene in bpy.data.scenes:
+        for obj in scene.objects:
+            if (old_mg := obj.get('i3d_merge_group')) is not None:
+                group_id = old_mg.get('group_id')
+                is_root = old_mg.get('is_root')
+                if group_id is not None and group_id != "":
+                    if (mg_idx := scene.i3dio_merge_groups.find(group_id)) != -1:
+                        mg = scene.i3dio_merge_groups[mg_idx]
+                        obj.i3d_merge_group_index = mg_idx
+                    else:
+                        mg = scene.i3dio_merge_groups.add()
+                        mg.name = group_id
+                        obj.i3d_merge_group_index = len(scene.i3dio_merge_groups) - 1
+                    if is_root is not None and is_root == 1:
+                        mg.root = obj
+                del obj['i3d_merge_group']
+
+
+@register
+class I3D_IO_PT_mapping_bone_attributes(Panel):
+    bl_space_type = 'PROPERTIES'
+    bl_region_type = 'WINDOW'
+    bl_label = "I3D Mapping"
+    bl_context = 'bone'
+
+    @classmethod
+    def poll(cls, context):
+        return context.bone or context.edit_bone
+
+    def draw(self, context):
+        layout = self.layout
+        layout.use_property_split = True
+        layout.use_property_decorate = False
+        bone = context.bone or context.edit_bone
+
+        row = layout.row()
+        row.prop(bone.i3d_mapping, 'is_mapped')
+        row = layout.row()
+        row.prop(bone.i3d_mapping, 'mapping_name')
+
+
+@persistent
+def handle_old_lod_distances(dummy):
+    for obj in bpy.data.objects:
+        if obj.type == 'EMPTY' and 'lod_distance' in obj.get('i3d_attributes', {}):
+            current_lod = obj['i3d_attributes']['lod_distance']
+            try:
+                # Convert old string to list of floats
+                lod_distance_values = [float(x) for x in current_lod.split()]
+
+                # Ensure the list has exactly 4 elements, padding with 0.0 for missing values
+                padded_length = len(lod_distance_values)
+                lod_distance_values = (lod_distance_values + [0.0] * 4)[:4]
+                lod_distance_values[0] = I3DNodeObjectAttributes.i3d_map['lod_distances']['default'][0]
+
+                # Each value (except the first) must be >= the previous one
+                # Only apply constraints to the original (unpadded) values
+                for i in range(1, padded_length):
+                    if lod_distance_values[i] < lod_distance_values[i - 1]:
+                        lod_distance_values[i] = lod_distance_values[i - 1]
+
+                obj.i3d_attributes.lod_distances = lod_distance_values
+                del obj['i3d_attributes']['lod_distance']
+            except (ValueError, AttributeError):
+                pass
+
+
+@persistent
+def handle_old_reference_paths(dummy):
+    for obj in bpy.data.objects:
+        if obj.type == 'EMPTY' and (path := obj.get('i3d_reference_path')) is not None:
+            obj.i3d_reference.path = path
+            del obj['i3d_reference_path']
+
+
+def register():
+    for cls in classes:
+        bpy.utils.register_class(cls)
+    bpy.types.Object.i3d_attributes = PointerProperty(type=I3DNodeObjectAttributes)
+    bpy.types.Object.i3d_merge_group_index = IntProperty(default=-1)
+    bpy.types.Object.i3d_mapping = PointerProperty(type=I3DMappingData)
+    bpy.types.Bone.i3d_mapping = PointerProperty(type=I3DMappingData)
+    bpy.types.EditBone.i3d_mapping = PointerProperty(type=I3DMappingData)
+    bpy.types.Object.i3d_reference = PointerProperty(type=I3DReferenceData)
+    bpy.types.Scene.i3dio_merge_groups = CollectionProperty(type=I3DMergeGroup)
+    load_post.append(handle_old_merge_groups)
+    load_post.append(handle_old_lod_distances)
+    load_post.append(handle_old_reference_paths)
+
+
+def unregister():
+    load_post.remove(handle_old_reference_paths)
+    load_post.remove(handle_old_lod_distances)
+    load_post.remove(handle_old_merge_groups)
+    del bpy.types.Scene.i3dio_merge_groups
+    del bpy.types.Object.i3d_reference
+    del bpy.types.EditBone.i3d_mapping
+    del bpy.types.Bone.i3d_mapping
+    del bpy.types.Object.i3d_mapping
+    del bpy.types.Object.i3d_merge_group_index
+    del bpy.types.Object.i3d_attributes
+
+    for cls in classes:
+        bpy.utils.unregister_class(cls)