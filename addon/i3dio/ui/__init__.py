--- conflicted
+++ resolved
@@ -1,30 +1,23 @@
-if "bpy" in locals():
-    import importlib
-    reloadable_modules = [
-        'helper_functions',
-        'addon_preferences',
-        'exporter',
-<<<<<<< HEAD
-        'collision_data',
-=======
-        'bit_mask_editor',
->>>>>>> 98b3a989
-        'presets',
-        'object',
-        'mesh',
-        'light',
-        'shader_picker',
-        'user_attributes',
-        'udim_picker'
-    ]
-
-    for module_name in reloadable_modules:
-        if module_name in locals():
-            importlib.reload(locals()[module_name])
-
-<<<<<<< HEAD
-from . import (helper_functions, addon_preferences, exporter, collision_data, object, presets, user_attributes, mesh,
-=======
-from . import (helper_functions, addon_preferences, exporter, bit_mask_editor, object, presets, user_attributes, mesh,
->>>>>>> 98b3a989
-               light, shader_picker, udim_picker)
+if "bpy" in locals():
+    import importlib
+    reloadable_modules = [
+        'helper_functions',
+        'addon_preferences',
+        'exporter',
+        'collision_data',
+        'bit_mask_editor',
+        'presets',
+        'object',
+        'mesh',
+        'light',
+        'shader_picker',
+        'user_attributes',
+        'udim_picker'
+    ]
+
+    for module_name in reloadable_modules:
+        if module_name in locals():
+            importlib.reload(locals()[module_name])
+
+from . import (helper_functions, addon_preferences, exporter, collision_data, bit_mask_editor, object, presets,
+               user_attributes, mesh, light, shader_picker, udim_picker)