if "bpy" in locals():
    import importlib
    reloadable_modules = [
        'helper_functions',
        'addon_preferences',
        'exporter',
        'collision_data',
        'bit_mask_editor',
        'presets',
        'object',
        'mesh',
        'light',
        'shader_parser',
        'material_templates',
        'shader_picker',
        'udim_to_mat_template',
        'user_attributes',
        'udim_picker'
    ]

    for module_name in reloadable_modules:
        if module_name in locals():
            importlib.reload(locals()[module_name])

<<<<<<< HEAD
from . import (helper_functions, addon_preferences, exporter, collision_data, bit_mask_editor, object, presets,
               user_attributes, mesh, light, shader_picker, udim_picker)

=======
from . import (helper_functions, addon_preferences, exporter, bit_mask_editor, object, presets, user_attributes, mesh,
               light, shader_parser, material_templates, shader_picker, udim_to_mat_template, udim_picker)

>>>>>>> 0e9fe509
<|MERGE_RESOLUTION|>--- conflicted
+++ resolved
@@ -1,33 +1,27 @@
-if "bpy" in locals():
-    import importlib
-    reloadable_modules = [
-        'helper_functions',
-        'addon_preferences',
-        'exporter',
-        'collision_data',
-        'bit_mask_editor',
-        'presets',
-        'object',
-        'mesh',
-        'light',
-        'shader_parser',
-        'material_templates',
-        'shader_picker',
-        'udim_to_mat_template',
-        'user_attributes',
-        'udim_picker'
-    ]
-
-    for module_name in reloadable_modules:
-        if module_name in locals():
-            importlib.reload(locals()[module_name])
-
-<<<<<<< HEAD
-from . import (helper_functions, addon_preferences, exporter, collision_data, bit_mask_editor, object, presets,
-               user_attributes, mesh, light, shader_picker, udim_picker)
-
-=======
-from . import (helper_functions, addon_preferences, exporter, bit_mask_editor, object, presets, user_attributes, mesh,
-               light, shader_parser, material_templates, shader_picker, udim_to_mat_template, udim_picker)
-
->>>>>>> 0e9fe509
+if "bpy" in locals():
+    import importlib
+    reloadable_modules = [
+        'helper_functions',
+        'addon_preferences',
+        'exporter',
+        'collision_data',
+        'bit_mask_editor',
+        'presets',
+        'object',
+        'mesh',
+        'light',
+        'shader_parser',
+        'material_templates',
+        'shader_picker',
+        'udim_to_mat_template',
+        'user_attributes',
+        'udim_picker'
+    ]
+
+    for module_name in reloadable_modules:
+        if module_name in locals():
+            importlib.reload(locals()[module_name])
+
+from . import (helper_functions, addon_preferences, exporter, collision_data, bit_mask_editor, object, presets,
+               user_attributes, mesh, light, shader_parser, material_templates, shader_picker, udim_to_mat_template,
+               udim_picker)