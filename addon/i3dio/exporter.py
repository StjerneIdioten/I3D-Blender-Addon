--- conflicted
+++ resolved
@@ -1,291 +1,287 @@
-from __future__ import annotations  # Enables python 4.0 annotation typehints fx. class self-referencing
-from typing import List
-import sys
-from pathlib import PurePath
-import subprocess
-import time
-import logging
-import bpy
-from bpy_extras.io_utils import (
-    axis_conversion
-)
-
-from . import (
-    debugging,
-    xml_i3d
-)
-
-from .utility import (BlenderObject, sort_blender_objects_by_outliner_ordering)
-from .i3d import I3D
-from .node_classes.node import SceneGraphNode
-from .node_classes.skinned_mesh import SkinnedMeshRootNode
-from .node_classes.merge_group import MergeGroup
-
-logger = logging.getLogger(__name__)
-logger.debug(f"Loading: {__name__}")
-
-BINARIZER_TIMEOUT_IN_SECONDS = 30
-
-def export_blend_to_i3d(filepath: str, axis_forward, axis_up) -> dict:
-    export_data = {}
-
-    if bpy.context.scene.i3dio.log_to_file:
-        # Remove the file ending from path and append log specific naming
-        filename = filepath[0:len(filepath) - len(xml_i3d.file_ending)] + debugging.export_log_file_ending
-        log_file_handler = logging.FileHandler(filename, mode='w')
-        log_file_handler.setLevel(logging.DEBUG)
-        log_file_handler.setFormatter(debugging.addon_export_log_formatter)
-        # Add the handler to top-level exporter, since we want any debug output during the export to be logged.
-        debugging.addon_logger.addHandler(log_file_handler)
-    else:
-        log_file_handler = None
-
-    # Output info about the addon
-    debugging.addon_console_handler.setLevel(logging.INFO)
-    logger.info(f"Blender version is: {bpy.app.version_string}")
-    logger.info(f"I3D Exporter version is: {sys.modules['i3dio'].__version__}")
-    logger.info(f"Exported using '{xml_i3d.xml_current_library}'")
-    logger.info(f"Exporting to {filepath}")
-
-    if bpy.context.scene.i3dio.verbose_output:
-        debugging.addon_console_handler.setLevel(logging.DEBUG)
-    else:
-        debugging.addon_console_handler.setLevel(debugging.addon_console_handler_default_level)
-
-    time_start = time.time()
-
-    # Wrap everything in a try/catch to handle addon breaking exceptions and also get them in the log file
-    try:
-
-        depsgraph = bpy.context.evaluated_depsgraph_get()
-
-        i3d = I3D(name=bpy.path.display_name_from_filepath(filepath),
-                  i3d_file_path=filepath,
-                  conversion_matrix=axis_conversion(to_forward=axis_forward, to_up=axis_up, ).to_4x4(),
-                  depsgraph=depsgraph)
-
-        # Log export settings
-        logger.info("Exporter settings:")
-        for setting, value in i3d.settings.items():
-            logger.info(f"  {setting}: {value}")
-
-        export_selection = bpy.context.scene.i3dio.selection
-        if export_selection == 'ALL':
-            _export_active_scene_master_collection(i3d)
-        elif export_selection == 'ACTIVE_COLLECTION':
-            _export_active_collection(i3d)
-        elif export_selection == 'ACTIVE_OBJECT':
-            _export_active_object(i3d)
-        elif export_selection == 'SELECTED_OBJECTS':
-            _export_selected_objects(i3d)
-
-        i3d.export_to_i3d_file()
-
-        if bpy.context.scene.i3dio.binarize_i3d == True:
-            logger.info(f'Starting binarization of "{filepath}"')
-            try:
-                i3d_binarize_path = PurePath(None if (path := bpy.context.preferences.addons['i3dio'].preferences.i3d_converter_path) == "" else path)
-            except TypeError:
-                logger.error(f"Empty Converter Binary Path")
-            else:
-                try:
-                    # This is under the assumption that the data folder is always in the gamefolder! (Which is usually the case, but imagine having the data folder on a dev machine just for Blender)
-                    game_path = PurePath(None if (path := bpy.context.preferences.addons['i3dio'].preferences.fs_data_path) == "" else path).parent
-                except TypeError:
-                    logger.error(f"Empty Game Path")
-                else:
-                    try:
-                        conversion_result = subprocess.run(args=[str(i3d_binarize_path), '-in', str(filepath), '-out', str(filepath), '-gamePath', f"{game_path}/"], timeout=BINARIZER_TIMEOUT_IN_SECONDS, check=True, text=True, stdout = subprocess.PIPE, stderr=subprocess.STDOUT)
-                    except FileNotFoundError as e:
-                        logger.error(f'Invalid path to i3dConverter.exe: "{i3d_binarize_path}"')
-                    except subprocess.TimeoutExpired as e:
-                        if e.output is not None and "Press any key to continue . . ." in e.output.decode():
-                            logger.error(f'i3dConverter.exe could not run with provided arguments: {e.cmd}')
-                        else:
-                            logger.error(f"i3dConverter.exe took longer than {BINARIZER_TIMEOUT_IN_SECONDS} seconds to run and was cancelled!")
-                    except subprocess.CalledProcessError as e:
-                        logger.error(f"i3dConverter.exe failed to run with error code: {e.returncode}")
-                    else:
-                        if error_messages := [f"\t{error_line}" for error_line in conversion_result.stdout.split('\n', -1) if error_line.startswith("Error:")]:
-                            logger.error("i3dConverter.exe produced errors:\n" + '\n'.join(error_messages))
-                        else:
-                            logger.info(f'Finished binarization of "{filepath}"')
-
-    # Global try/catch exception handler. So that any unspecified exception will still end up in the log file
-    except Exception:
-        logger.exception("Exception that stopped the exporter")
-        export_data['success'] = False
-    else:
-        export_data['success'] = True
-
-    export_data['time'] = time.time() - time_start
-
-    print(f"Export took {export_data['time']:.3f} seconds")
-
-    # EAFP
-    try:
-        log_file_handler.close()
-    except AttributeError:
-        pass
-
-    debugging.addon_logger.removeHandler(log_file_handler)
-    debugging.addon_console_handler.setLevel(debugging.addon_console_handler_default_level)
-    return export_data
-
-
-def _export_active_scene_master_collection(i3d: I3D):
-    logger.info("'Master Collection' export is selected")
-    _export_collection_content(i3d, bpy.context.scene.collection)
-
-
-def _export_active_collection(i3d: I3D):
-    logger.info("'Active collection' export is selected")
-    _export_collection_content(i3d, bpy.context.view_layer.active_layer_collection.collection)
-
-
-def _export_collection_content(i3d: I3D, collection):
-    # First export child collections. Collections are not sorted alphabetically in the blender outliner
-    _export(i3d, collection.children.values(), sort_alphabetical=False)
-    # Then export objects in the collection.
-    # `objects` contain every object, also children of other objects, so export only root ones.
-    _export(i3d, [obj for obj in collection.objects if obj.parent is None])
-
-
-def _export_active_object(i3d: I3D):
-    logger.info("'Active Object' export is selected")
-    if bpy.context.active_object is not None:
-        _export(i3d, [bpy.context.active_object])
-    else:
-        logger.warning("No active object, aborting export")
-
-
-# TODO: Maybe this should export a sort of skeleton structure if the parents of an object isn't selected?
-def _export_selected_objects(i3d: I3D):
-    logger.info("'Selected Objects' export is selected'")
-    if bpy.context.selected_objects:
-        _export(i3d, bpy.context.selected_objects)
-    else:
-        logger.warning("No selected objects, aborting export")
-
-
-def _export(i3d: I3D, objects: List[BlenderObject], sort_alphabetical: bool = True):
-    objects_to_export = objects
-    if sort_alphabetical:
-        objects_to_export = sort_blender_objects_by_outliner_ordering(objects)
-    for blender_object in objects_to_export:
-        _add_object_to_i3d(i3d, blender_object, objects_to_export)
-
-
-<<<<<<< HEAD
-def _add_object_to_i3d(i3d: I3D, obj: BlenderObject, objects_to_export: list = None,
-                       parent: SceneGraphNode = None) -> None:
-=======
-def _add_object_to_i3d(i3d: I3D, obj: BlenderObject, parent: SceneGraphNode = None) -> None:
-    # Check if object should be excluded from export (including its children)
-    if obj.i3d_attributes.exclude_from_export:
-        logger.info(f"Skipping [{obj.name}] and its children. Excluded from export.")
-        return
-
->>>>>>> 91effe5c
-    # Special handling of armature nodes, since they are sort of "extra" compared to how other programs like Maya
-    # handles bones. So the option for turning them off is provided.
-    _parent = parent
-    if not i3d.settings['collapse_armatures'] and isinstance(parent, SkinnedMeshRootNode):
-        try:
-            _parent = parent.parent
-        except AttributeError:
-            pass
-
-    # Collections are checked first since these are always exported in some form
-    if isinstance(obj, bpy.types.Collection):
-        logger.debug(f"[{obj.name}] is a 'Collection'")
-        node = i3d.add_transformgroup_node(obj, _parent)
-        _process_collection_objects(i3d, obj, node)
-        return  # Early return because collections are special
-    else:
-        logger.debug(f"[{obj.name}] is of type {obj.type!r}")
-        if obj.type not in i3d.settings['object_types_to_export']:
-            logger.debug(f"[{obj.name}] has type {obj.type!r} which is not a type selected for exporting")
-            return
-        elif obj.type == 'MESH':
-            node = None
-            # Skinned meshes takes precedence over merge groups. They can't co-exist on the same object, for export.
-            if 'SKINNED_MESHES' in i3d.settings['features_to_export'] \
-                    and 'ARMATURE' in i3d.settings['object_types_to_export']:
-                # Armatures need to be exported and skinned meshes enabled to create a skinned mesh node
-                for modifier in obj.modifiers:
-                    # We only need to find one armature to know it should be an armature node
-                    if modifier.type == 'ARMATURE':
-                        if modifier.object is None:
-                            logger.warning(f"Armature modifier '{modifier.name}' on skinned mesh '{obj.name}' "
-                                           "has no armature object assigned. Exporting as a regular shape instead.")
-                            break
-                        elif modifier.object not in objects_to_export:
-                            logger.warning(
-                                f"Skinned mesh '{obj.name}' references armature '{modifier.object.name}', "
-                                "but the armature is not included in the export hierarchy. "
-                                "Exporting as a regular shape instead."
-                            )
-                            break
-                        else:
-                            node = i3d.add_skinned_mesh_node(obj, _parent)
-                            break
-
-            if node is None:
-                if 'MERGE_GROUPS' in i3d.settings['features_to_export'] and obj.i3d_merge_group_index != -1:
-                    blender_merge_group = bpy.context.scene.i3dio_merge_groups[obj.i3d_merge_group_index]
-                    if obj.i3d_merge_group_index not in i3d.merge_groups:
-                        i3d.merge_groups[obj.i3d_merge_group_index] = MergeGroup(xml_i3d.merge_group_prefix + blender_merge_group.name)
-                    node = i3d.add_merge_group_node(obj, _parent, blender_merge_group.root is obj)
-                else:
-                    # Default to a regular shape node
-                    node = i3d.add_shape_node(obj, _parent)
-
-        elif obj.type == 'ARMATURE':
-            node = i3d.add_armature(obj, _parent, is_located=True)
-        elif obj.type == 'EMPTY':
-            node = i3d.add_transformgroup_node(obj, _parent)
-            if obj.instance_collection is not None:
-                logger.debug(f"[{obj.name}] is a collection instance and will be instanced into the 'Empty' object")
-                # This is a collection instance so the children needs to be fetched from the referenced collection and
-                # be 'instanced' as children of the 'Empty' object directly.
-                _process_collection_objects(i3d, obj.instance_collection, node)
-                return
-        elif obj.type == 'LIGHT':
-            node = i3d.add_light_node(obj, _parent)
-        elif obj.type == 'CAMERA':
-            node = i3d.add_camera_node(obj, _parent)
-        elif obj.type == 'CURVE':
-            node = i3d.add_shape_node(obj, _parent)
-        else:
-            raise NotImplementedError(f"Object type: {obj.type!r} is not supported yet")
-
-        # Process children of objects (other objects) and children of collections (other collections)
-        # WARNING: Might be slow due to searching through the entire object list in the blend file:
-        # https://docs.blender.org/api/current/bpy.types.Object.html#bpy.types.Object.children
-        logger.debug(f"[{obj.name}] processing objects children")
-        for child in sort_blender_objects_by_outliner_ordering(obj.children):
-            _add_object_to_i3d(i3d, child, node)
-        logger.debug(f"[{obj.name}] no more children to process in object")
-
-
-def _process_collection_objects(i3d: I3D, collection: bpy.types.Collection, parent: SceneGraphNode):
-    """Handles adding object children of collections. Since collections stores their objects in a list named 'objects'
-    instead of the 'children' list, which only contains child collections. And they need to be iterated slightly
-    different"""
-
-    # Iterate child collections first, since they appear at the top in the blender outliner
-    logger.debug(f"[{collection.name}] processing collections children")
-    for child in collection.children.values():
-        _add_object_to_i3d(i3d, child, parent)
-    logger.debug(f"[{collection.name}] no more children to process in collection")
-
-    # Then iterate over the objects contained in the collection
-    logger.debug(f"[{collection.name}] processing collection objects")
-    for child in sort_blender_objects_by_outliner_ordering(collection.objects):
-        # If a collection consists of an object, which has it's own children objects. These children will also be a
-        # a part of the collections objects. Which means that they would be added twice without this check. One for the
-        # object itself and one for the collection.
-        if child.parent is None:
-            _add_object_to_i3d(i3d, child, parent)
-    logger.debug(f"[{collection.name}] no more objects to process in collection")
+from __future__ import annotations  # Enables python 4.0 annotation typehints fx. class self-referencing
+from typing import List
+import sys
+from pathlib import PurePath
+import subprocess
+import time
+import logging
+import bpy
+from bpy_extras.io_utils import (
+    axis_conversion
+)
+
+from . import (
+    debugging,
+    xml_i3d
+)
+
+from .utility import (BlenderObject, sort_blender_objects_by_outliner_ordering)
+from .i3d import I3D
+from .node_classes.node import SceneGraphNode
+from .node_classes.skinned_mesh import SkinnedMeshRootNode
+from .node_classes.merge_group import MergeGroup
+
+logger = logging.getLogger(__name__)
+logger.debug(f"Loading: {__name__}")
+
+BINARIZER_TIMEOUT_IN_SECONDS = 30
+
+def export_blend_to_i3d(filepath: str, axis_forward, axis_up) -> dict:
+    export_data = {}
+
+    if bpy.context.scene.i3dio.log_to_file:
+        # Remove the file ending from path and append log specific naming
+        filename = filepath[0:len(filepath) - len(xml_i3d.file_ending)] + debugging.export_log_file_ending
+        log_file_handler = logging.FileHandler(filename, mode='w')
+        log_file_handler.setLevel(logging.DEBUG)
+        log_file_handler.setFormatter(debugging.addon_export_log_formatter)
+        # Add the handler to top-level exporter, since we want any debug output during the export to be logged.
+        debugging.addon_logger.addHandler(log_file_handler)
+    else:
+        log_file_handler = None
+
+    # Output info about the addon
+    debugging.addon_console_handler.setLevel(logging.INFO)
+    logger.info(f"Blender version is: {bpy.app.version_string}")
+    logger.info(f"I3D Exporter version is: {sys.modules['i3dio'].__version__}")
+    logger.info(f"Exported using '{xml_i3d.xml_current_library}'")
+    logger.info(f"Exporting to {filepath}")
+
+    if bpy.context.scene.i3dio.verbose_output:
+        debugging.addon_console_handler.setLevel(logging.DEBUG)
+    else:
+        debugging.addon_console_handler.setLevel(debugging.addon_console_handler_default_level)
+
+    time_start = time.time()
+
+    # Wrap everything in a try/catch to handle addon breaking exceptions and also get them in the log file
+    try:
+
+        depsgraph = bpy.context.evaluated_depsgraph_get()
+
+        i3d = I3D(name=bpy.path.display_name_from_filepath(filepath),
+                  i3d_file_path=filepath,
+                  conversion_matrix=axis_conversion(to_forward=axis_forward, to_up=axis_up, ).to_4x4(),
+                  depsgraph=depsgraph)
+
+        # Log export settings
+        logger.info("Exporter settings:")
+        for setting, value in i3d.settings.items():
+            logger.info(f"  {setting}: {value}")
+
+        export_selection = bpy.context.scene.i3dio.selection
+        if export_selection == 'ALL':
+            _export_active_scene_master_collection(i3d)
+        elif export_selection == 'ACTIVE_COLLECTION':
+            _export_active_collection(i3d)
+        elif export_selection == 'ACTIVE_OBJECT':
+            _export_active_object(i3d)
+        elif export_selection == 'SELECTED_OBJECTS':
+            _export_selected_objects(i3d)
+
+        i3d.export_to_i3d_file()
+
+        if bpy.context.scene.i3dio.binarize_i3d == True:
+            logger.info(f'Starting binarization of "{filepath}"')
+            try:
+                i3d_binarize_path = PurePath(None if (path := bpy.context.preferences.addons['i3dio'].preferences.i3d_converter_path) == "" else path)
+            except TypeError:
+                logger.error(f"Empty Converter Binary Path")
+            else:
+                try:
+                    # This is under the assumption that the data folder is always in the gamefolder! (Which is usually the case, but imagine having the data folder on a dev machine just for Blender)
+                    game_path = PurePath(None if (path := bpy.context.preferences.addons['i3dio'].preferences.fs_data_path) == "" else path).parent
+                except TypeError:
+                    logger.error(f"Empty Game Path")
+                else:
+                    try:
+                        conversion_result = subprocess.run(args=[str(i3d_binarize_path), '-in', str(filepath), '-out', str(filepath), '-gamePath', f"{game_path}/"], timeout=BINARIZER_TIMEOUT_IN_SECONDS, check=True, text=True, stdout = subprocess.PIPE, stderr=subprocess.STDOUT)
+                    except FileNotFoundError as e:
+                        logger.error(f'Invalid path to i3dConverter.exe: "{i3d_binarize_path}"')
+                    except subprocess.TimeoutExpired as e:
+                        if e.output is not None and "Press any key to continue . . ." in e.output.decode():
+                            logger.error(f'i3dConverter.exe could not run with provided arguments: {e.cmd}')
+                        else:
+                            logger.error(f"i3dConverter.exe took longer than {BINARIZER_TIMEOUT_IN_SECONDS} seconds to run and was cancelled!")
+                    except subprocess.CalledProcessError as e:
+                        logger.error(f"i3dConverter.exe failed to run with error code: {e.returncode}")
+                    else:
+                        if error_messages := [f"\t{error_line}" for error_line in conversion_result.stdout.split('\n', -1) if error_line.startswith("Error:")]:
+                            logger.error("i3dConverter.exe produced errors:\n" + '\n'.join(error_messages))
+                        else:
+                            logger.info(f'Finished binarization of "{filepath}"')
+
+    # Global try/catch exception handler. So that any unspecified exception will still end up in the log file
+    except Exception:
+        logger.exception("Exception that stopped the exporter")
+        export_data['success'] = False
+    else:
+        export_data['success'] = True
+
+    export_data['time'] = time.time() - time_start
+
+    print(f"Export took {export_data['time']:.3f} seconds")
+
+    # EAFP
+    try:
+        log_file_handler.close()
+    except AttributeError:
+        pass
+
+    debugging.addon_logger.removeHandler(log_file_handler)
+    debugging.addon_console_handler.setLevel(debugging.addon_console_handler_default_level)
+    return export_data
+
+
+def _export_active_scene_master_collection(i3d: I3D):
+    logger.info("'Master Collection' export is selected")
+    _export_collection_content(i3d, bpy.context.scene.collection)
+
+
+def _export_active_collection(i3d: I3D):
+    logger.info("'Active collection' export is selected")
+    _export_collection_content(i3d, bpy.context.view_layer.active_layer_collection.collection)
+
+
+def _export_collection_content(i3d: I3D, collection):
+    # First export child collections. Collections are not sorted alphabetically in the blender outliner
+    _export(i3d, collection.children.values(), sort_alphabetical=False)
+    # Then export objects in the collection.
+    # `objects` contain every object, also children of other objects, so export only root ones.
+    _export(i3d, [obj for obj in collection.objects if obj.parent is None])
+
+
+def _export_active_object(i3d: I3D):
+    logger.info("'Active Object' export is selected")
+    if bpy.context.active_object is not None:
+        _export(i3d, [bpy.context.active_object])
+    else:
+        logger.warning("No active object, aborting export")
+
+
+# TODO: Maybe this should export a sort of skeleton structure if the parents of an object isn't selected?
+def _export_selected_objects(i3d: I3D):
+    logger.info("'Selected Objects' export is selected'")
+    if bpy.context.selected_objects:
+        _export(i3d, bpy.context.selected_objects)
+    else:
+        logger.warning("No selected objects, aborting export")
+
+
+def _export(i3d: I3D, objects: List[BlenderObject], sort_alphabetical: bool = True):
+    objects_to_export = objects
+    if sort_alphabetical:
+        objects_to_export = sort_blender_objects_by_outliner_ordering(objects)
+    for blender_object in objects_to_export:
+        _add_object_to_i3d(i3d, blender_object, objects_to_export)
+
+        
+def _add_object_to_i3d(i3d: I3D, obj: BlenderObject, objects_to_export: list = None,
+                       parent: SceneGraphNode = None) -> None:
+    # Check if object should be excluded from export (including its children)
+    if obj.i3d_attributes.exclude_from_export:
+        logger.info(f"Skipping [{obj.name}] and its children. Excluded from export.")
+        return
+      
+    # Special handling of armature nodes, since they are sort of "extra" compared to how other programs like Maya
+    # handles bones. So the option for turning them off is provided.
+    _parent = parent
+    if not i3d.settings['collapse_armatures'] and isinstance(parent, SkinnedMeshRootNode):
+        try:
+            _parent = parent.parent
+        except AttributeError:
+            pass
+
+    # Collections are checked first since these are always exported in some form
+    if isinstance(obj, bpy.types.Collection):
+        logger.debug(f"[{obj.name}] is a 'Collection'")
+        node = i3d.add_transformgroup_node(obj, _parent)
+        _process_collection_objects(i3d, obj, node)
+        return  # Early return because collections are special
+    else:
+        logger.debug(f"[{obj.name}] is of type {obj.type!r}")
+        if obj.type not in i3d.settings['object_types_to_export']:
+            logger.debug(f"[{obj.name}] has type {obj.type!r} which is not a type selected for exporting")
+            return
+        elif obj.type == 'MESH':
+            node = None
+            # Skinned meshes takes precedence over merge groups. They can't co-exist on the same object, for export.
+            if 'SKINNED_MESHES' in i3d.settings['features_to_export'] \
+                    and 'ARMATURE' in i3d.settings['object_types_to_export']:
+                # Armatures need to be exported and skinned meshes enabled to create a skinned mesh node
+                for modifier in obj.modifiers:
+                    # We only need to find one armature to know it should be an armature node
+                    if modifier.type == 'ARMATURE':
+                        if modifier.object is None:
+                            logger.warning(f"Armature modifier '{modifier.name}' on skinned mesh '{obj.name}' "
+                                           "has no armature object assigned. Exporting as a regular shape instead.")
+                            break
+                        elif modifier.object not in objects_to_export:
+                            logger.warning(
+                                f"Skinned mesh '{obj.name}' references armature '{modifier.object.name}', "
+                                "but the armature is not included in the export hierarchy. "
+                                "Exporting as a regular shape instead."
+                            )
+                            break
+                        else:
+                            node = i3d.add_skinned_mesh_node(obj, _parent)
+                            break
+
+            if node is None:
+                if 'MERGE_GROUPS' in i3d.settings['features_to_export'] and obj.i3d_merge_group_index != -1:
+                    blender_merge_group = bpy.context.scene.i3dio_merge_groups[obj.i3d_merge_group_index]
+                    if obj.i3d_merge_group_index not in i3d.merge_groups:
+                        i3d.merge_groups[obj.i3d_merge_group_index] = MergeGroup(xml_i3d.merge_group_prefix + blender_merge_group.name)
+                    node = i3d.add_merge_group_node(obj, _parent, blender_merge_group.root is obj)
+                else:
+                    # Default to a regular shape node
+                    node = i3d.add_shape_node(obj, _parent)
+
+        elif obj.type == 'ARMATURE':
+            node = i3d.add_armature(obj, _parent, is_located=True)
+        elif obj.type == 'EMPTY':
+            node = i3d.add_transformgroup_node(obj, _parent)
+            if obj.instance_collection is not None:
+                logger.debug(f"[{obj.name}] is a collection instance and will be instanced into the 'Empty' object")
+                # This is a collection instance so the children needs to be fetched from the referenced collection and
+                # be 'instanced' as children of the 'Empty' object directly.
+                _process_collection_objects(i3d, obj.instance_collection, node)
+                return
+        elif obj.type == 'LIGHT':
+            node = i3d.add_light_node(obj, _parent)
+        elif obj.type == 'CAMERA':
+            node = i3d.add_camera_node(obj, _parent)
+        elif obj.type == 'CURVE':
+            node = i3d.add_shape_node(obj, _parent)
+        else:
+            raise NotImplementedError(f"Object type: {obj.type!r} is not supported yet")
+
+        # Process children of objects (other objects) and children of collections (other collections)
+        # WARNING: Might be slow due to searching through the entire object list in the blend file:
+        # https://docs.blender.org/api/current/bpy.types.Object.html#bpy.types.Object.children
+        logger.debug(f"[{obj.name}] processing objects children")
+        for child in sort_blender_objects_by_outliner_ordering(obj.children):
+            _add_object_to_i3d(i3d, child, node)
+        logger.debug(f"[{obj.name}] no more children to process in object")
+
+
+def _process_collection_objects(i3d: I3D, collection: bpy.types.Collection, parent: SceneGraphNode):
+    """Handles adding object children of collections. Since collections stores their objects in a list named 'objects'
+    instead of the 'children' list, which only contains child collections. And they need to be iterated slightly
+    different"""
+
+    # Iterate child collections first, since they appear at the top in the blender outliner
+    logger.debug(f"[{collection.name}] processing collections children")
+    for child in collection.children.values():
+        _add_object_to_i3d(i3d, child, parent)
+    logger.debug(f"[{collection.name}] no more children to process in collection")
+
+    # Then iterate over the objects contained in the collection
+    logger.debug(f"[{collection.name}] processing collection objects")
+    for child in sort_blender_objects_by_outliner_ordering(collection.objects):
+        # If a collection consists of an object, which has it's own children objects. These children will also be a
+        # a part of the collections objects. Which means that they would be added twice without this check. One for the
+        # object itself and one for the collection.
+        if child.parent is None:
+            _add_object_to_i3d(i3d, child, parent)
+    logger.debug(f"[{collection.name}] no more objects to process in collection")