"""             ##### BEGIN GPL LICENSE BLOCK #####.
  This program is free software; you can redistribute it and/or
  modify it under the terms of the GNU General Public License
  as published by the Free Software Foundation; either version 2
  of the License, or (at your option) any later version.
  This program is distributed in the hope that it will be useful,
  but WITHOUT ANY WARRANTY; without even the implied warranty of
  MERCHANTABILITY or FITNESS FOR A PARTICULAR PURPOSE.  See the
  GNU General Public License for more details.
  You should have received a copy of the GNU General Public License
  along with this program; if not, write to the Free Software Foundation,
  Inc., 51 Franklin Street, Fifth Floor, Boston, MA 02110-1301, USA.
                ##### END GPL LICENSE BLOCK #####
"""

# This fixes reloading, by deleting the module references and thus forcing a reload
if "bpy" in locals():
    import sys
    for module in list(sys.modules):
        if __name__ in module:
            del sys.modules[module]

from . import ui, xml_i3d

import bpy

__version__ = "0.0.0"  # This version number is used internally, since the bl_info one can't handle dev versions...

bl_info = {
    "name": "Unofficial GIANTS I3D Exporter Tools",
    "author": "StjerneIdioten, original by GIANTS Software, Jason Oppermann",
    "description": "Exports blender projects into GIANTS I3D format for use in Giants Engine based games such as "
                   "Farming Simulator",
    "version": (0, 0, 0),  # Always (0, 0, 0) since versioning is controlled by the CI
    "blender": (4, 2, 0),
    "location": "File > Import-Export",
    "warning": "First Unofficial Alpha Version",
    "support": "COMMUNITY",
    "category": "Import-Export",
    "tracker_url": "https://github.com/StjerneIdioten/I3D-Blender-Addon/issues",
    "wiki_url": "https://stjerneidioten.github.io/I3D-Blender-Addon/"
}

def register():
    try:
        import lxml
    except ImportError as e:
        import os
        import ctypes
        if ctypes.windll.shell32.IsUserAnAdmin():
            import subprocess
            import sys
            python_exe = sys.executable
            result = subprocess.run(['echo', 'yes', '|', python_exe, '-m', 'pip', 'install', '-r',
                                     f'{os.path.dirname(os.path.realpath(__file__))}\\requirements.txt'],
                                    stdout=subprocess.PIPE, stderr=subprocess.STDOUT, text=True, shell=True)
            try:
                import lxml
            except ImportError as e:
                raise ImportError('Lxml could not be installed, despite prerequisites being met') from e
            else:
                print("Lxml is now installed and ready for use")
                # TODO: See if it is even necessary to import xml_i3d beforehand, maybe reload can be avoided
                import importlib
                importlib.reload(xml_i3d)  # We need to reload this library so it now has access to lxml
        else:
            print('You must run blender as administrator to be able to install lxml!')

    ui.helper_functions.register()
    ui.addon_preferences.register()
    ui.udim_picker.register()
    ui.shader_picker.register()
    ui.exporter.register()
<<<<<<< HEAD
    ui.bit_mask_editor.register()
=======
    ui.presets.register()
>>>>>>> e7148a98
    ui.object.register()
    ui.user_attributes.register()
    ui.mesh.register()
    ui.light.register()
    bpy.types.TOPBAR_MT_file_export.append(ui.exporter.menu_func_export)

def unregister():
    bpy.types.TOPBAR_MT_file_export.remove(ui.exporter.menu_func_export)
    ui.exporter.unregister()
    ui.user_attributes.unregister()
<<<<<<< HEAD
    ui.bit_mask_editor.unregister()
=======
    ui.presets.unregister()
>>>>>>> e7148a98
    ui.object.unregister()
    ui.mesh.unregister()
    ui.light.unregister()
    ui.shader_picker.unregister()
    ui.udim_picker.unregister()
    ui.addon_preferences.unregister()
    ui.helper_functions.unregister()

<|MERGE_RESOLUTION|>--- conflicted
+++ resolved
@@ -1,101 +1,95 @@
-"""             ##### BEGIN GPL LICENSE BLOCK #####.
-  This program is free software; you can redistribute it and/or
-  modify it under the terms of the GNU General Public License
-  as published by the Free Software Foundation; either version 2
-  of the License, or (at your option) any later version.
-  This program is distributed in the hope that it will be useful,
-  but WITHOUT ANY WARRANTY; without even the implied warranty of
-  MERCHANTABILITY or FITNESS FOR A PARTICULAR PURPOSE.  See the
-  GNU General Public License for more details.
-  You should have received a copy of the GNU General Public License
-  along with this program; if not, write to the Free Software Foundation,
-  Inc., 51 Franklin Street, Fifth Floor, Boston, MA 02110-1301, USA.
-                ##### END GPL LICENSE BLOCK #####
-"""
-
-# This fixes reloading, by deleting the module references and thus forcing a reload
-if "bpy" in locals():
-    import sys
-    for module in list(sys.modules):
-        if __name__ in module:
-            del sys.modules[module]
-
-from . import ui, xml_i3d
-
-import bpy
-
-__version__ = "0.0.0"  # This version number is used internally, since the bl_info one can't handle dev versions...
-
-bl_info = {
-    "name": "Unofficial GIANTS I3D Exporter Tools",
-    "author": "StjerneIdioten, original by GIANTS Software, Jason Oppermann",
-    "description": "Exports blender projects into GIANTS I3D format for use in Giants Engine based games such as "
-                   "Farming Simulator",
-    "version": (0, 0, 0),  # Always (0, 0, 0) since versioning is controlled by the CI
-    "blender": (4, 2, 0),
-    "location": "File > Import-Export",
-    "warning": "First Unofficial Alpha Version",
-    "support": "COMMUNITY",
-    "category": "Import-Export",
-    "tracker_url": "https://github.com/StjerneIdioten/I3D-Blender-Addon/issues",
-    "wiki_url": "https://stjerneidioten.github.io/I3D-Blender-Addon/"
-}
-
-def register():
-    try:
-        import lxml
-    except ImportError as e:
-        import os
-        import ctypes
-        if ctypes.windll.shell32.IsUserAnAdmin():
-            import subprocess
-            import sys
-            python_exe = sys.executable
-            result = subprocess.run(['echo', 'yes', '|', python_exe, '-m', 'pip', 'install', '-r',
-                                     f'{os.path.dirname(os.path.realpath(__file__))}\\requirements.txt'],
-                                    stdout=subprocess.PIPE, stderr=subprocess.STDOUT, text=True, shell=True)
-            try:
-                import lxml
-            except ImportError as e:
-                raise ImportError('Lxml could not be installed, despite prerequisites being met') from e
-            else:
-                print("Lxml is now installed and ready for use")
-                # TODO: See if it is even necessary to import xml_i3d beforehand, maybe reload can be avoided
-                import importlib
-                importlib.reload(xml_i3d)  # We need to reload this library so it now has access to lxml
-        else:
-            print('You must run blender as administrator to be able to install lxml!')
-
-    ui.helper_functions.register()
-    ui.addon_preferences.register()
-    ui.udim_picker.register()
-    ui.shader_picker.register()
-    ui.exporter.register()
-<<<<<<< HEAD
-    ui.bit_mask_editor.register()
-=======
-    ui.presets.register()
->>>>>>> e7148a98
-    ui.object.register()
-    ui.user_attributes.register()
-    ui.mesh.register()
-    ui.light.register()
-    bpy.types.TOPBAR_MT_file_export.append(ui.exporter.menu_func_export)
-
-def unregister():
-    bpy.types.TOPBAR_MT_file_export.remove(ui.exporter.menu_func_export)
-    ui.exporter.unregister()
-    ui.user_attributes.unregister()
-<<<<<<< HEAD
-    ui.bit_mask_editor.unregister()
-=======
-    ui.presets.unregister()
->>>>>>> e7148a98
-    ui.object.unregister()
-    ui.mesh.unregister()
-    ui.light.unregister()
-    ui.shader_picker.unregister()
-    ui.udim_picker.unregister()
-    ui.addon_preferences.unregister()
-    ui.helper_functions.unregister()
-
+"""             ##### BEGIN GPL LICENSE BLOCK #####.
+  This program is free software; you can redistribute it and/or
+  modify it under the terms of the GNU General Public License
+  as published by the Free Software Foundation; either version 2
+  of the License, or (at your option) any later version.
+  This program is distributed in the hope that it will be useful,
+  but WITHOUT ANY WARRANTY; without even the implied warranty of
+  MERCHANTABILITY or FITNESS FOR A PARTICULAR PURPOSE.  See the
+  GNU General Public License for more details.
+  You should have received a copy of the GNU General Public License
+  along with this program; if not, write to the Free Software Foundation,
+  Inc., 51 Franklin Street, Fifth Floor, Boston, MA 02110-1301, USA.
+                ##### END GPL LICENSE BLOCK #####
+"""
+
+# This fixes reloading, by deleting the module references and thus forcing a reload
+if "bpy" in locals():
+    import sys
+    for module in list(sys.modules):
+        if __name__ in module:
+            del sys.modules[module]
+
+from . import ui, xml_i3d
+
+import bpy
+
+__version__ = "0.0.0"  # This version number is used internally, since the bl_info one can't handle dev versions...
+
+bl_info = {
+    "name": "Unofficial GIANTS I3D Exporter Tools",
+    "author": "StjerneIdioten, original by GIANTS Software, Jason Oppermann",
+    "description": "Exports blender projects into GIANTS I3D format for use in Giants Engine based games such as "
+                   "Farming Simulator",
+    "version": (0, 0, 0),  # Always (0, 0, 0) since versioning is controlled by the CI
+    "blender": (4, 2, 0),
+    "location": "File > Import-Export",
+    "warning": "First Unofficial Alpha Version",
+    "support": "COMMUNITY",
+    "category": "Import-Export",
+    "tracker_url": "https://github.com/StjerneIdioten/I3D-Blender-Addon/issues",
+    "wiki_url": "https://stjerneidioten.github.io/I3D-Blender-Addon/"
+}
+
+def register():
+    try:
+        import lxml
+    except ImportError as e:
+        import os
+        import ctypes
+        if ctypes.windll.shell32.IsUserAnAdmin():
+            import subprocess
+            import sys
+            python_exe = sys.executable
+            result = subprocess.run(['echo', 'yes', '|', python_exe, '-m', 'pip', 'install', '-r',
+                                     f'{os.path.dirname(os.path.realpath(__file__))}\\requirements.txt'],
+                                    stdout=subprocess.PIPE, stderr=subprocess.STDOUT, text=True, shell=True)
+            try:
+                import lxml
+            except ImportError as e:
+                raise ImportError('Lxml could not be installed, despite prerequisites being met') from e
+            else:
+                print("Lxml is now installed and ready for use")
+                # TODO: See if it is even necessary to import xml_i3d beforehand, maybe reload can be avoided
+                import importlib
+                importlib.reload(xml_i3d)  # We need to reload this library so it now has access to lxml
+        else:
+            print('You must run blender as administrator to be able to install lxml!')
+
+    ui.helper_functions.register()
+    ui.addon_preferences.register()
+    ui.udim_picker.register()
+    ui.shader_picker.register()
+    ui.exporter.register()
+    ui.bit_mask_editor.register()
+    ui.presets.register()
+    ui.object.register()
+    ui.user_attributes.register()
+    ui.mesh.register()
+    ui.light.register()
+    bpy.types.TOPBAR_MT_file_export.append(ui.exporter.menu_func_export)
+
+def unregister():
+    bpy.types.TOPBAR_MT_file_export.remove(ui.exporter.menu_func_export)
+    ui.exporter.unregister()
+    ui.user_attributes.unregister()
+    ui.bit_mask_editor.unregister()
+    ui.presets.unregister()
+    ui.object.unregister()
+    ui.mesh.unregister()
+    ui.light.unregister()
+    ui.shader_picker.unregister()
+    ui.udim_picker.unregister()
+    ui.addon_preferences.unregister()
+    ui.helper_functions.unregister()
+