--- conflicted
+++ resolved
@@ -1,892 +1,870 @@
-import logging
-import dataclasses
-from dataclasses import dataclass
-import numpy as np
-import mathutils
-from collections import OrderedDict, ChainMap, defaultdict
-import bpy
-
-from .node import Node, SceneGraphNode
-
-from .. import debugging, xml_i3d
-from ..i3d import I3D
-
-
-class EvaluatedMesh:
-    def __init__(self, i3d: I3D, mesh_object: bpy.types.Object, name: str = None,
-                 reference_frame: mathutils.Matrix = None, node: SceneGraphNode = None):
-        self.node = node
-        self.name = name or mesh_object.data.name
-        self.i3d = i3d
-        self.source_object = mesh_object
-        self.object = None
-        self.mesh = None
-        self.logger = debugging.ObjectNameAdapter(logging.getLogger(f"{__name__}.{type(self).__name__}"),
-                                                  {'object_name': self.name})
-        self.generate_evaluated_mesh(mesh_object, reference_frame)
-
-    def generate_evaluated_mesh(self, mesh_object: bpy.types.Object, reference_frame: mathutils.Matrix = None) -> None:
-        if self.i3d.get_setting('apply_modifiers'):
-            self.object = mesh_object.evaluated_get(self.i3d.depsgraph)
-            self.logger.debug("is exported with modifiers applied")
-        else:
-            self.object = mesh_object
-            self.logger.debug("is exported without modifiers applied")
-
-        self.mesh = self.object.to_mesh(preserve_all_data_layers=False, depsgraph=self.i3d.depsgraph)
-
-        # If a reference is given transform the generated mesh by that frame to place it somewhere else than center of
-        # the mesh origo
-        if reference_frame is not None:
-            self.mesh.transform(reference_frame.inverted() @ self.object.matrix_world)
-
-        conversion_matrix = self.i3d.conversion_matrix
-        if self.i3d.get_setting('apply_unit_scale'):
-            self.logger.debug("applying unit scaling")
-            conversion_matrix = \
-                mathutils.Matrix.Scale(bpy.context.scene.unit_settings.scale_length, 4) @ conversion_matrix
-
-        self.mesh.transform(conversion_matrix)
-        if conversion_matrix.is_negative:
-            self.mesh.flip_normals()
-            self.logger.debug("conversion matrix is negative, flipping normals")
-
-        # Calculates triangles from mesh polygons
-        self.mesh.calc_loop_triangles()
-
-    # On hold for the moment, it seems to be triggered at random times in the middle of an export which messes with
-    # everything. Further investigation is needed.
-    def __del__(self):
-        pass
-        # self.object.to_mesh_clear()
-
-
-@dataclass
-class MeshExtraction:
-    loop_positions: np.ndarray         # (num_loops, 3) positions per face corner (loop)
-    normals: np.ndarray                # (num_loops, 3) normals per face corner (loop)
-    uvs: np.ndarray | None             # List of (num_loops, 2) UV arrays or None
-    colors: np.ndarray | None          # (num_loops, 4) RGBA or None
-    loop_vertex_indices: np.ndarray    # (num_loops,) mapping loop to vertex
-    blend_indices: np.ndarray | None   # (num_verts, 4) or None
-    blend_weights: np.ndarray | None   # (num_verts, 4) or None
-    triangle_loop_indices: np.ndarray  # (num_tris, 3) indices of loops for each triangle
-    tri_material_indices: np.ndarray   # (num_tris,) material slot for each triangle
-    materials: list                    # List of *non-None* Blender materials
-
-
-@dataclass
-class LocalMeshResult:
-    unique_dots: np.ndarray
-    triangles: np.ndarray
-    material_indices: np.ndarray
-    mesh_obj: bpy.types.Mesh
-
-
-@dataclass
-class TriangleAssignment:
-    mesh_data: MeshExtraction
-    loop_indices: np.ndarray  # shape (3,)
-    id_value: float
-
-
-class IndexedTriangleSet(Node):
-    """
-    Represents a collection of triangles (possibly merged from multiple meshes) to be exported as a single
-    IdexedTriangleSet element in the I3D file. Handles mesh data extraction, attribute packing, material assignment,
-    vertex deduplication, and final XML output.
-    """
-    ELEMENT_TAG = 'IndexedTriangleSet'
-    NAME_FIELD_NAME = 'name'
-    ID_FIELD_NAME = 'shapeId'
-
-    def __init__(self, id_: int, i3d: I3D, evaluated_mesh: EvaluatedMesh, *,
-                 shape_name: str | None = None,
-                 is_merge_group: bool = False,
-                 is_generic: bool = False,
-                 bone_mapping: ChainMap = None):
-        self.id: int = id_
-        self.i3d: I3D = i3d
-        self.evaluated_mesh: EvaluatedMesh = evaluated_mesh
-        self.shape_name: str = shape_name or self.evaluated_mesh.name
-        self.bounding_volume_object: bpy.types.Object | None = \
-            self.evaluated_mesh.mesh.i3d_attributes.bounding_volume_object
-
-        self.is_generic: bool = is_generic
-        self.is_generic_from_geometry_nodes: bool = False
-        self.is_merge_group: bool = is_merge_group
-        self.bone_mapping: ChainMap = bone_mapping
-
-        self.pending_meshes: list[dict] = []
-        self.bind_index: int = 0
-
-        self.material_ids: list[int] = []
-        self.tangent: bool = False
-        self.final_skin_bind_node_ids: list[int] = []
-
-        self.final_has_uvs: bool = False
-        self.final_max_uv_layers: int = 0
-        self.final_has_colors: bool = False
-
-        # self.child_index: int = 0
-        # self.generic_values_by_child_index = {}
-
-        self.final_vertices = np.array([])
-        self.final_triangles = np.array([])
-        self.final_subsets = []
-        super().__init__(id_, i3d, None)
-
-    def _create_xml_element(self) -> None:
-        super()._create_xml_element()
-        self.xml_elements['vertices'] = xml_i3d.SubElement(self.element, 'Vertices')
-        self.xml_elements['triangles'] = xml_i3d.SubElement(self.element, 'Triangles')
-        self.xml_elements['subsets'] = xml_i3d.SubElement(self.element, 'Subsets')
-
-    @property
-    def name(self):
-        return self.shape_name
-
-    @property
-    def element(self):
-        return self.xml_elements['node']
-
-    @element.setter
-    def element(self, value):
-        self.xml_elements['node'] = value
-
-    def append_from_evaluated_mesh(self, mesh_to_append: EvaluatedMesh, generic_value: float = None):
-        """Appends mesh data from another EvaluatedMesh to the pending queue."""
-        if self.is_generic:
-            self.logger.debug(f"Queueing mesh {mesh_to_append.mesh.name!r} with generic value '{generic_value}'")
-            self.pending_meshes.append({
-                'mesh_obj': mesh_to_append.mesh,
-                'object': mesh_to_append.object,
-                'id_value': generic_value or 0.0,  # The generic value
-            })
-            return
-        if self.is_merge_group:
-            self.logger.debug(f"Queueing mesh {mesh_to_append.mesh.name!r} with bind index '{self.bind_index}'")
-            self.pending_meshes.append({
-                'mesh_obj': mesh_to_append.mesh,
-                'object': mesh_to_append.object,
-                'id_value': self.bind_index,  # The index into the final skinBindNodeIds list
-            })
-            self.bind_index += 1
-            return
-        self.logger.warning("Cannot add a mesh to an IndexedTriangleSet that is neither a merge group nor generic.")
-
-    def _extract_mesh_data(self, mesh: bpy.types.Mesh, obj: bpy.types.Object) -> MeshExtraction | None:
-        """Extracts mesh data from a Blender mesh object and returns it in a structured format."""
-        num_verts = len(mesh.vertices)
-        num_loops = len(mesh.loops)
-        num_tris = len(mesh.loop_triangles)
-
-        if not all([num_verts, num_loops, num_tris]):
-            self.logger.warning(f"Object {obj.name!r} (mesh {mesh.name!r}) has no vertices, loops, or triangles. "
-                                "Skipping extraction.")
-            return None
-
-        if not len(mesh.materials):
-            self.logger.warning(f"Object {obj.name!r} (mesh {mesh.name!r}) has no materials. "
-                                "Assigning default material for export.")
-            mesh.materials.append(self.i3d.get_default_material().blender_material)
-        else:
-            # Fill empty material slots with single valid material (if exactly one), otherwise use default
-            non_none_materials = [mat for mat in mesh.materials if mat is not None]
-            fallback_material = (non_none_materials[0] if len(non_none_materials) == 1
-                                 else self.i3d.get_default_material().blender_material)
-            for i, mat in enumerate(mesh.materials):
-                if mat is None:
-                    self.logger.warning(
-                        f"Object {obj.name!r} (mesh {mesh.name!r}) has an empty material slot at index {i}. "
-                        f"Assigning fallback/default material {fallback_material.name!r} for export."
-                    )
-                    mesh.materials[i] = fallback_material
-
-        # Vertex positions
-        positions = np.empty((num_verts, 3), dtype=np.float32)
-        mesh.vertices.foreach_get('co', positions.ravel())
-        # Loop data
-        loop_vertex_indices = np.empty(num_loops, dtype=np.int32)
-        mesh.loops.foreach_get('vertex_index', loop_vertex_indices)
-        normals = np.empty((num_loops, 3), dtype=np.float32)
-        mesh.loops.foreach_get('normal', normals.ravel())
-        # Triangles
-        tri_loop_indices = np.empty(num_tris * 3, dtype=np.int32)
-        mesh.loop_triangles.foreach_get('loops', tri_loop_indices)
-        tri_loop_indices = tri_loop_indices.reshape(num_tris, 3)
-        tri_material_indices = np.empty(num_tris, dtype=np.int32)
-        mesh.loop_triangles.foreach_get('material_index', tri_material_indices)
-
-        uvs = None
-        uv_layers = mesh.uv_layers
-        uv_keys = list(uv_layers.keys())
-        if uv_keys:
-            if self.i3d.get_setting('alphabetic_uvs'):
-                uv_keys = sorted(uv_keys)
-            uvs = [np.zeros((num_loops, 2), dtype=np.float32) for _ in range(self.final_max_uv_layers)]
-            for i, uv_key in enumerate(uv_keys[:self.final_max_uv_layers]):
-                uv_layers[uv_key].data.foreach_get('uv', uvs[i].ravel())
-
-        colors = None
-        if len(mesh.color_attributes):
-            # Fallback to first layer if no active color layer is set
-            color_layer = mesh.color_attributes.active_color or mesh.color_attributes[0]
-            match color_layer.domain:
-                case 'CORNER':  # Color data stored per corner (loop)
-                    colors = np.empty((num_loops, 4), dtype=np.float32)
-                    color_layer.data.foreach_get('color_srgb', colors.ravel())
-                case 'POINT':  # Color data stored per vertex
-                    verts_colors = np.empty((num_verts, 4), dtype=np.float32)
-                    color_layer.data.foreach_get('color_srgb', verts_colors.ravel())
-                    colors = verts_colors[loop_vertex_indices]
-                case _:
-                    self.logger.warning(f"Unsupported color domain '{color_layer.domain}' for mesh '{mesh.name}'.")
-
-        # NOTE: Vertex groups are stored on the object and not the mesh
-        vert_bone_indices, vert_bone_weights = self._extract_skinning_data(mesh, obj)
-
-        return MeshExtraction(
-            loop_positions=positions[loop_vertex_indices],
-            normals=normals,
-            uvs=uvs,
-            colors=colors,
-            loop_vertex_indices=loop_vertex_indices,
-            blend_indices=vert_bone_indices,
-            blend_weights=vert_bone_weights,
-            triangle_loop_indices=tri_loop_indices,
-            tri_material_indices=tri_material_indices,
-            materials=mesh.materials[:]
-        )
-
-    def _extract_skinning_data(self,
-                               mesh: bpy.types.Mesh,
-                               mesh_object: bpy.types.Object) -> tuple[np.ndarray | None, np.ndarray | None]:
-        """Extracts, processes, and normalizes skinning data for up to 4 bone influences."""
-        if not self.bone_mapping:
-            return None, None  # Not a skinned mesh
-        if not mesh_object.vertex_groups:
-            self.logger.debug(
-                f"Object {mesh_object.name!r} (mesh {mesh.name!r}) has no vertex groups. Skipping skinning."
-            )
-            return None, None  # Was initialized as skinned mesh, but has no vertex groups
-        num_verts = len(mesh.vertices)
-
-        # Map Blenders vertex groups to the final bone indices for the i3d file
-        vg_map = {vg.index: self.bone_mapping[vg.name]
-                  for vg in mesh_object.vertex_groups if vg.name in self.bone_mapping}
-        if not vg_map:
-            self.logger.warning(f"Object {mesh_object.name!r} (mesh {mesh.name!r}) is skinned "
-                                "but has no vertex groups matching the armature bones.")
-            return None, None
-
-        # The 'skinBindNodeIds' attribute must be sorted by node ID. This creates the final mapping.
-        self.final_skin_bind_node_ids = sorted(vg_map.values())
-        node_id_to_final_index = {node_id: i for i, node_id in enumerate(self.final_skin_bind_node_ids)}
-
-        # Extract all raw weight data from the mesh vertices
-        groups_per_vert = np.array([len(v.groups) for v in mesh.vertices], dtype=np.int32)
-        if (total_weights_count := groups_per_vert.sum()) == 0:
-            self.logger.debug(f"Object {mesh_object.name!r} (mesh {mesh.name!r}) has no skinning weights. "
-                              "Skipping skinning data extraction.")
-            return None, None
-
-        # Pre-allocate lists and fill them with zeros
-        all_weights_list = [0.0] * total_weights_count
-        all_group_indices_list = [0] * total_weights_count
-
-        cursor = 0
-        for i, vert in enumerate(mesh.vertices):
-            if (num_groups := groups_per_vert[i]) == 0:
-                continue
-            vert_weights = np.empty(num_groups, dtype=np.float32)
-            vert.groups.foreach_get('weight', vert_weights)
-            vert_indices = np.empty(num_groups, dtype=np.int32)
-            vert.groups.foreach_get('group', vert_indices)
-            # Place the weights and indices in the final lists
-            all_weights_list[cursor:cursor + num_groups] = vert_weights
-            all_group_indices_list[cursor:cursor + num_groups] = vert_indices
-            cursor += num_groups
-
-        # Convert the final lists to numpy arrays
-        all_weights = np.array(all_weights_list, dtype=np.float32)
-        all_group_indices = np.array(all_group_indices_list, dtype=np.int32)
-
-        # Process weights per-vertex to filter, sort, and truncate to the top 4 influences
-        final_indices = np.zeros((num_verts, 4), dtype=np.int32)
-        final_weights = np.zeros((num_verts, 4), dtype=np.float32)
-
-        weight_cursor = 0
-        for i in range(num_verts):
-            num_groups = groups_per_vert[i]
-            if num_groups == 0:
-                continue  # No weights for this vertex
-
-            vert_weights = all_weights[weight_cursor:weight_cursor + num_groups]
-            vert_group_indices = all_group_indices[weight_cursor:weight_cursor + num_groups]
-
-            influences = []
-            for j in range(num_groups):
-                vg_idx = vert_group_indices[j]
-                if vg_idx in vg_map:
-                    node_id = vg_map[vg_idx]
-                    final_idx = node_id_to_final_index[node_id]
-                    influences.append((vert_weights[j], final_idx))  # weight, final bone index
-
-            # Sort by weight descending and take the top 4
-            influences.sort(key=lambda x: x[0], reverse=True)
-
-            num_to_take = min(4, len(influences))
-            for k in range(num_to_take):
-                weight, index = influences[k]
-                final_weights[i, k] = weight
-                final_indices[i, k] = index
-
-            weight_cursor += num_groups
-
-        # Normalize weights so each vertex's influences sum to 1.0
-        row_sums = final_weights.sum(axis=1, keepdims=True)
-        # Avoid division by zero for vertices with no valid weights assigned
-        np.divide(final_weights, row_sums, out=final_weights, where=row_sums != 0)
-        return final_indices, final_weights
-
-    def _get_vertex_buffer_dtype(self) -> np.dtype:
-        """Creates the numpy dtype for the final packed vertex buffer."""
-        fields = [
-            ('position', '(3,)f4'),  # Vector of 3 floats for position
-            ('normal', '(3,)f4'),  # Vector of 3 floats for normal
-        ]
-        for i in range(self.final_max_uv_layers):
-            fields.append((f'uv{i}', '(2,)f4'))  # Each UV layer is a vector of 2 floats
-        if self.final_has_colors:
-            fields.append(('color', '(4,)f4'))  # RGBA color as a vector of 4 floats
-        if self.is_merge_group or self.is_generic:
-            fields.append(('id', 'f4'))
-        if self.bone_mapping is not None:
-            fields.extend([
-                ('blend_indices', '(4,)i4'),  # Vector of 4 ints
-                ('blend_weights', '(4,)f4')  # Vector of 4 floats
-            ])
-        return np.dtype(fields)
-
-    def _pad_mesh_data(self, mesh_data: MeshExtraction, source_mesh_name: str) -> MeshExtraction:
-        """ Pads the mesh data to ensure it has the correct number of UVs and colors."""
-        group_type = "Shape"
-        if self.is_merge_group:
-            group_type = "Merge Group"
-        elif self.is_generic:
-            group_type = "Merge Children (generic)"
-
-        max_uvs = self.final_max_uv_layers
-        padded_uvs = mesh_data.uvs
-        padded_colors = mesh_data.colors
-
-        if self.final_has_uvs:
-            if padded_uvs is None:
-                self.logger.warning(
-                    f"{group_type} Inconsistency: Mesh {source_mesh_name!r} has no UV layers, "
-                    f"but other meshes in the group do. Padding with defaults."
-                )
-                padded_uvs = [np.zeros((len(mesh_data.loop_positions), 2), dtype=np.float32) for _ in range(max_uvs)]
-            elif len(padded_uvs) < max_uvs:
-                self.logger.warning(
-                    f"{group_type} Inconsistency: Mesh {source_mesh_name!r} has fewer UVs than expected. "
-                    f"Padding with zeros to match {max_uvs} UV layers."
-                )
-                padded_uvs = list(padded_uvs) + [np.zeros((len(mesh_data.loop_positions), 2), dtype=np.float32)
-                                                 for _ in range(max_uvs - len(padded_uvs))]
-
-        if self.final_has_colors and padded_colors is None:
-            self.logger.warning(
-                f"{group_type} Inconsistency: Mesh {source_mesh_name!r} has no color attributes, "
-                f"but other meshes in the group do. Padding with defaults."
-            )
-            padded_colors = np.ones((len(mesh_data.loop_positions), 4), dtype=np.float32)
-        return dataclasses.replace(mesh_data, uvs=padded_uvs, colors=padded_colors)
-
-    def _get_safe_material(self, mesh_data: MeshExtraction, mat_idx: int, fallback_material: bpy.types.Material | None,
-                           obj_name: str, warned: set) -> bpy.types.Material:
-        """Safely retrieves a material by index from the mesh data."""
-        if 0 <= mat_idx < len(mesh_data.materials):
-            return mesh_data.materials[mat_idx]
-        # Out of bounds
-        if obj_name not in warned:
-            self.logger.warning(f"Object {obj_name!r} has a triangle referencing a non-existent material slot "
-                                f"(index {mat_idx}). Using fallback/default material.")
-            warned.add(obj_name)
-        return fallback_material or self.i3d.get_default_material().blender_material
-
-    def _process_meshes(self, meshes_to_process: list[dict]) -> None:
-        """
-        Processes all meshes and groups triangles by final material subset,
-        producing packed, unique vertices and triangle indices for export.
-        """
-        self.logger.info(f"Starting Subset-by-Subset processing of {len(meshes_to_process)} mesh blocks.")
-
-        # Max 4 UV layers allowed per mesh
-        self.final_max_uv_layers = min(4, max((len(m['mesh_obj'].uv_layers)
-                                               for m in meshes_to_process if m['mesh_obj'].uv_layers), default=0))
-        self.final_has_uvs = self.final_max_uv_layers > 0
-        self.final_has_colors = any(m['mesh_obj'].color_attributes for m in meshes_to_process)
-        dot_dtype = self._get_vertex_buffer_dtype()
-        # Padding only needed if there are multiple meshes to process
-        needs_padding = len(meshes_to_process) > 1
-
-        # Group ALL triangles from ALL meshes by material
-        self.logger.debug("Grouping all triangles by final material subset...")
-
-        # Exract & pad mesh data
-        padded_mesh_data_cache = {}
-        extracted_mesh_data: list[tuple[dict, MeshExtraction]] = []
-        for item in meshes_to_process:
-            mesh_data = self._extract_mesh_data(item['mesh_obj'], item['object'])
-            object_name = item['mesh_obj'].name
-            if not mesh_data:
-                self.logger.warning(f"Object {object_name!r} (mesh {item['mesh_obj'].name!r}) "
-                                    "has no valid mesh data. Skipping.")
-                continue
-            mesh_name = item['mesh_obj'].name
-            if needs_padding:
-                mesh_id = id(mesh_data)
-                if mesh_id not in padded_mesh_data_cache:
-                    self.logger.debug(f"Padding mesh data for {object_name!r} (mesh {mesh_name!r})")
-                    # In case of multiple meshes, we need to ensure that all of them have same amount of uvs & colors
-                    padded_mesh_data_cache[mesh_id] = self._pad_mesh_data(mesh_data, mesh_name)
-                final_mesh_data = padded_mesh_data_cache[mesh_id]
-            else:
-                final_mesh_data = mesh_data
-            # Store both item and its mesh data for later use
-            extracted_mesh_data.append((item, final_mesh_data))
-
-        # Build master list of unique materials from processed mesh data which have triangles assigned to them.
-        globally_ordered_materials = []
-        visited_materials = set()
-        for _, mesh_data in extracted_mesh_data:
-            for mat_idx in mesh_data.tri_material_indices:
-                if 0 <= mat_idx < len(mesh_data.materials):
-                    mat = mesh_data.materials[mat_idx]
-                    if mat and mat not in visited_materials:
-                        globally_ordered_materials.append(mat)
-                        visited_materials.add(mat)
-
-        # Create final mapping based on the globally ordered materials
-        master_material_map = OrderedDict({mat.name: i for i, mat in enumerate(globally_ordered_materials)})
-        material_object_map = {mat.name: mat for mat in globally_ordered_materials}
-
-        self.logger.debug(f"Found {len(master_material_map)} unique materials across all processed meshes.")
-
-        # Assign triangles to subsets by material
-        subset_data_to_process = defaultdict(list)
-        for item, mesh_data in extracted_mesh_data:
-            obj_name = item['object'].name
-            unique_mats_in_mesh = {mat for mat in mesh_data.materials}
-            fallback_material = next(iter(unique_mats_in_mesh), None) if len(unique_mats_in_mesh) == 1 else None
-            warned = set()  # Track warnings per mesh to avoid duplicates
-            for i, mat_idx in enumerate(mesh_data.tri_material_indices):
-                material = self._get_safe_material(mesh_data, mat_idx, fallback_material, obj_name, warned)
-                subset_data_to_process[material.name].append(
-                    TriangleAssignment(
-                        mesh_data=mesh_data,
-                        loop_indices=mesh_data.triangle_loop_indices[i],
-                        id_value=item['id_value']
-                    )
-                )
-
-        # Process material subsets to create contiguous buffers
-        self.logger.debug("Processing subsets one by one to create contiguous vertex buffer...")
-
-        final_vertices_list = []
-        final_triangles_list = []
-        final_subsets_info = []
-        vertex_offset = 0
-        triangle_offset = 0
-
-        for mat_name in master_material_map.keys():
-            tri_data_list = subset_data_to_process[mat_name]
-            if not tri_data_list:
-                continue
-            # Preallocate, fill, and process the triangles for this material subset using numpy!
-            num_tris = len(tri_data_list)
-            num_loops_in_subset = num_tris * 3
-
-            self.logger.debug(f"Processing subset for material '{mat_name}' with {num_tris} triangles...")
-
-            # Prepare mapping of unique mesh_data objects to indices for this subset
-            mesh_data_to_index = {}
-            unique_mesh_datas = []
-
-            # Preallocate triangle corner arrays for all triangles in this material subset
-            all_triangle_loop_indices = np.empty(num_loops_in_subset, dtype=np.int32)  # Each entry is a loop index
-            all_triangle_mesh_indices = np.empty(num_loops_in_subset, dtype=np.int32)  # a mesh_data index
-            all_triangle_id_values = np.empty(num_loops_in_subset, dtype=np.float32)   # the id_value for that triangle
-
-            write_idx = 0
-            for assignment in tri_data_list:
-                # Get a unique index for each mesh_data instance in this subset
-                mesh_data_id = id(assignment.mesh_data)
-                if mesh_data_id not in mesh_data_to_index:
-                    mesh_data_to_index[mesh_data_id] = len(unique_mesh_datas)
-                    unique_mesh_datas.append(assignment.mesh_data)
-                mesh_data_idx = mesh_data_to_index[mesh_data_id]
-                # Assign the three loop indices and associated mesh_data and id_value for this triangle
-                all_triangle_loop_indices[write_idx:write_idx + 3] = assignment.loop_indices
-                all_triangle_mesh_indices[write_idx:write_idx + 3] = mesh_data_idx
-                all_triangle_id_values[write_idx:write_idx + 3] = assignment.id_value
-                write_idx += 3
-
-            subset_dots = np.empty(num_loops_in_subset, dtype=dot_dtype)
-
-            for mesh_data_idx, mesh_data in enumerate(unique_mesh_datas):
-                mask = (all_triangle_mesh_indices == mesh_data_idx)
-                indices_for_this_mesh = all_triangle_loop_indices[mask]
-                ids_for_this_mesh = all_triangle_id_values[mask]
-
-                subset_dots['position'][mask] = mesh_data.loop_positions[indices_for_this_mesh]
-                subset_dots['normal'][mask] = mesh_data.normals[indices_for_this_mesh]
-
-                if self.final_has_uvs and mesh_data.uvs is not None:
-                    for i in range(min(self.final_max_uv_layers, len(mesh_data.uvs))):
-                        subset_dots[f'uv{i}'][mask] = mesh_data.uvs[i][indices_for_this_mesh]
-                if self.final_has_colors and mesh_data.colors is not None:
-                    subset_dots['color'][mask] = mesh_data.colors[indices_for_this_mesh]
-                if self.is_merge_group or self.is_generic:
-                    subset_dots['id'][mask] = ids_for_this_mesh
-                if self.bone_mapping is not None and mesh_data.blend_indices is not None:
-                    vertex_indices_for_loops = mesh_data.loop_vertex_indices[indices_for_this_mesh]
-                    # Assign the entire (num_loops, 4) array to the field
-                    subset_dots['blend_indices'][mask] = mesh_data.blend_indices[vertex_indices_for_loops]
-                    subset_dots['blend_weights'][mask] = mesh_data.blend_weights[vertex_indices_for_loops]
-
-            # Perform the weld on this single, complete subset. This creates the unique vertices for this subset.
-            unique_verts_in_subset, inverse_indices = np.unique(subset_dots, return_inverse=True)
-
-            # The inverse_indices are the new triangles, with indices relative "to this subset".
-            new_triangles = inverse_indices.reshape(-1, 3)
-
-            # Append results and update offsets
-            final_vertices_list.append(unique_verts_in_subset)
-            final_triangles_list.append(new_triangles + vertex_offset)
-
-            final_subsets_info.append({
-                'firstIndex': triangle_offset,
-                'numVertices': len(unique_verts_in_subset),
-                'firstVertex': vertex_offset,
-                'numIndices': len(new_triangles) * 3,
-            })
-
-            vertex_offset += len(unique_verts_in_subset)
-            triangle_offset += len(new_triangles) * 3
-
-            # Clean up large arrays for this subset
-            del subset_dots, unique_verts_in_subset, inverse_indices, new_triangles
-
-        # Finalize and Cache
-        self.final_vertices = np.concatenate(final_vertices_list) if final_vertices_list else np.array([])
-        self.final_triangles = np.concatenate(final_triangles_list) if final_triangles_list else np.array([])
-        self.final_subsets = final_subsets_info
-
-        self.material_ids = [self.i3d.add_material(material_object_map.get(name))
-                             for name in master_material_map.keys()]
-        self.tangent = self.tangent or any(self.i3d.materials[mat_id].is_normalmapped() for mat_id in self.material_ids)
-        self.logger.info("Finished mesh processing.")
-
-    def process_and_write_mesh_data(self):
-        """
-        This is the main workhorse. It processes mesh data (either single or merged)
-        and writes the final results to the XML elements.
-        """
-        self.logger.debug(f"Starting final processing for shape '{self.name}'")
-
-        # Gather all meshes to process
-        meshes_to_process = []
-        if self.is_merge_group or self.is_generic:
-            meshes_to_process = self.pending_meshes
-        else:  # Standard mesh case
-            meshes_to_process = [{'mesh_obj': self.evaluated_mesh.mesh,
-                                  'object': self.evaluated_mesh.object, 'id_value': None}]
-
-        if not meshes_to_process:
-            self.logger.warning(f"No meshes to process for shape '{self.name}'.")
-            return
-        self._process_meshes(meshes_to_process)
-
-        # Write the final mesh data to XML
-        final_verts = self.final_vertices
-        if final_verts.size == 0:
-            self.logger.warning(f"No vertices to export for shape '{self.name}'.")
-            return
-
-        self._write_attribute('count', final_verts.shape[0], 'vertices')
-        self._write_attribute('normal', True, 'vertices')
-        if self.tangent:  # Dependant on if the mesh has a normal map connected in the material or not
-            self._write_attribute('tangent', True, 'vertices')
-        if self.final_has_uvs:
-            # Determine the actual number of UV layers present
-            final_verts_dtype = self.final_vertices.dtype
-            for i in range(self.final_max_uv_layers):
-                if f'uv{i}' in final_verts_dtype.names:
-                    self._write_attribute(f"uv{i}", True, 'vertices')
-
-        if self.is_generic:
-            self.logger.debug(f"Setting generic to True for shape '{self.name}'")
-            self._write_attribute('generic', True, 'vertices')
-        elif self.is_merge_group:
-            self.logger.debug(f"Setting singleblendweights to True for merge group '{self.name}'")
-            self._write_attribute('singleblendweights', True, 'vertices')
-        elif self.bone_mapping is not None:
-            self.logger.debug(f"Setting blendweights to True for skinned shape '{self.name}'")
-            self._write_attribute('blendweights', True, 'vertices')
-
-        self._process_bounding_volume()
-
-        for vert_row in final_verts:
-            vertex_attributes = {
-                'p': " ".join(f"{v:.6g}" for v in vert_row['position']),
-                'n': " ".join(f"{v:.6g}" for v in vert_row['normal'])
-            }
-
-            if self.final_has_uvs:
-                for i in range(self.final_max_uv_layers):
-                    if f'uv{i}' in final_verts.dtype.names:
-                        vertex_attributes[f't{i}'] = " ".join(f"{v:.6g}" for v in vert_row[f'uv{i}'])
-
-            # Cannot have merge groups or generic in combination with skinning
-            if 'id' in final_verts.dtype.names:
-                if self.is_generic:
-                    vertex_attributes['g'] = f"{vert_row['id']}"
-                elif self.is_merge_group:
-                    vertex_attributes['bi'] = f"{int(vert_row['id'])}"
-            elif self.bone_mapping is not None:
-                vertex_attributes['bw'] = " ".join(f"{w:.6g}" for w in vert_row['blend_weights'])
-                vertex_attributes['bi'] = " ".join(str(i) for i in vert_row['blend_indices'])
-
-            if self.final_has_colors:
-                vertex_attributes['c'] = " ".join(f"{v:.6g}" for v in vert_row['color'])
-
-            xml_i3d.SubElement(self.xml_elements['vertices'], 'v', vertex_attributes)
-        self._write_attribute('count', self.final_triangles.shape[0], 'triangles')
-        for tri in self.final_triangles:
-            xml_i3d.SubElement(self.xml_elements['triangles'], 't', {'vi': "{0} {1} {2}".format(*tri[:3])})
-
-        self._write_attribute('count', len(self.final_subsets), 'subsets')
-        for subset_info in self.final_subsets:
-            attrs = {k: str(v) for k, v in subset_info.items()}
-            xml_i3d.SubElement(self.xml_elements['subsets'], 'Subset', attrs)
-
-        self.evaluated_mesh.node._write_attribute('materialIds', ' '.join(map(str, self.material_ids)))
-        self.logger.debug(f"Added {len(self.material_ids)} material IDs for shape '{self.evaluated_mesh.node.name}'")
-
-        self.logger.info(f"Exported {self.final_vertices.shape[0]} vertices, {self.final_triangles.shape[0]} triangles"
-                         f" and {len(self.final_subsets)} subsets for shape '{self.name}'.")
-
-    def populate_xml_element(self):
-        if self.is_merge_group or self.is_generic:
-            # Defer merge groups and generic shapes until children are appended
-            self.logger.debug(f"Deferring population of {self.name!r} until all meshes are appended.")
-            if self not in self.i3d.deferred_shapes_to_populate:
-                self.i3d.deferred_shapes_to_populate.append(self)
-            return
-
-        # For single meshes, we can process them immediately
-        self.logger.debug(f"Processing mesh '{self.evaluated_mesh.name}'")
-        self.process_and_write_mesh_data()
-
-    def _process_bounding_volume(self):
-<<<<<<< HEAD
-        if self.bounding_volume_object is None:
-            return
-        # Calculate the bounding volume center from the corners of the bounding box
-        bv_center = mathutils.Vector([sum(x) for x in zip(*self.bounding_volume_object.bound_box)]) * 0.125
-        # Transform the bounding volume center to world coordinates
-        bv_center_world = self.bounding_volume_object.matrix_world @ bv_center
-        # Get the translation offset between the bounding volume center in world coordinates
-        # and the data objects world coordinates
-        bv_center_offset = bv_center_world - self.evaluated_mesh.object.matrix_world.to_translation()
-        # Get the bounding volume center in coordinates relative to the data object using it
-        bv_center_relative = self.evaluated_mesh.object.matrix_world.to_3x3().inverted() @ bv_center_offset
-
-        self._write_attribute("bvCenter", bv_center_relative @ self.i3d.conversion_matrix.inverted())
-        self._write_attribute("bvRadius", max(self.bounding_volume_object.dimensions) / 2)
-=======
-        bounding_volume_object = self.evaluated_mesh.source_object.data.i3d_attributes.bounding_volume_object
-        if bounding_volume_object is not None:
-            # Calculate the bounding volume center from the corners of the bounding box
-            bv_center = mathutils.Vector([sum(x) for x in zip(*bounding_volume_object.bound_box)]) * 0.125
-            # Transform the bounding volume center to world coordinates
-            bv_center_world = bounding_volume_object.matrix_world @ bv_center
-            # Get the translation offset between the bounding volume center in world coordinates
-            # and the data objects world coordinates
-            bv_center_offset = bv_center_world - self.evaluated_mesh.object.matrix_world.to_translation()
-            # Get the bounding volume center in coordinates relative to the data object using it
-            bv_center_relative = self.evaluated_mesh.object.matrix_world.to_3x3().inverted() @ bv_center_offset
-
-            self._write_attribute(
-                "bvCenter",
-                bv_center_relative @ self.i3d.conversion_matrix.inverted(),
-            )
-            self._write_attribute(
-                "bvRadius", max(bounding_volume_object.dimensions) / 2
-            )
->>>>>>> 12573fca
-
-
-class ControlVertex:
-    def __init__(self, position):
-        self._position = position
-        self._str = ''
-        self._make_hash_string()
-
-    def _make_hash_string(self):
-        self._str = f"{self._position}"
-
-    def __str__(self):
-        return self._str
-
-    def __hash__(self):
-        return hash(self._str)
-
-    def __eq__(self, other):
-        return f"{self!s}" == f'{other!s}'
-
-    def position_for_xml(self):
-        return "{0:.6f} {1:.6f} {2:.6f}".format(*self._position)
-
-
-class EvaluatedNurbsCurve:
-    def __init__(self, i3d: I3D, shape_object: bpy.types.Object, name: str = None,
-                 reference_frame: mathutils.Matrix = None):
-        if name is None:
-            self.name = shape_object.data.name
-        else:
-            self.name = name
-        self.i3d = i3d
-        self.object = None
-        self.curve_data = None
-        self.logger = debugging.ObjectNameAdapter(logging.getLogger(f"{__name__}.{type(self).__name__}"),
-                                                  {'object_name': self.name})
-        self.control_vertices = []
-        self.generate_evaluated_curve(shape_object, reference_frame)
-
-    def generate_evaluated_curve(self, shape_object: bpy.types.Object, reference_frame: mathutils.Matrix = None):
-        self.object = shape_object
-
-        self.curve_data = self.object.to_curve(depsgraph=self.i3d.depsgraph)
-
-        # If a reference is given transform the generated mesh by that frame to place it somewhere else than center of
-        # the mesh origo
-        if reference_frame is not None:
-            self.curve_data.transform(reference_frame.inverted() @ self.object.matrix_world)
-
-        conversion_matrix = self.i3d.conversion_matrix
-        if self.i3d.get_setting('apply_unit_scale'):
-            self.logger.debug("applying unit scaling")
-            conversion_matrix = \
-                mathutils.Matrix.Scale(bpy.context.scene.unit_settings.scale_length, 4) @ conversion_matrix
-
-        self.curve_data.transform(conversion_matrix)
-
-
-class NurbsCurve(Node):
-    ELEMENT_TAG = 'NurbsCurve'
-    NAME_FIELD_NAME = 'name'
-    ID_FIELD_NAME = 'shapeId'
-
-    def __init__(self, id_: int, i3d: I3D, evaluated_curve_data: EvaluatedNurbsCurve, shape_name: str | None = None):
-        self.id: int = id_
-        self.i3d: I3D = i3d
-        self.evaluated_curve_data: EvaluatedNurbsCurve = evaluated_curve_data
-        self.control_vertex: OrderedDict[ControlVertex, int] = OrderedDict()
-        self.spline_type = None
-        self.spline_form = None
-        if shape_name is None:
-            self.shape_name = self.evaluated_curve_data.name
-        else:
-            self.shape_name = shape_name
-        super().__init__(id_, i3d, None)
-
-    @property
-    def name(self):
-        return self.shape_name
-
-    @property
-    def element(self):
-        return self.xml_elements['node']
-
-    @element.setter
-    def element(self, value):
-        self.xml_elements['node'] = value
-
-    def process_spline(self, spline):
-        if spline.type == 'BEZIER':
-            points = spline.bezier_points
-            self.spline_type = "cubic"
-        elif spline.type == 'NURBS':
-            points = spline.points
-            self.spline_type = "cubic"
-        elif spline.type == 'POLY':
-            points = spline.points
-            self.spline_type = "linear"
-        else:
-            self.logger.warning(f"{spline.type} is not supported! Export of this curve is aborted.")
-            return
-
-        for loop_index, point in enumerate(points):
-            ctrl_vertex = ControlVertex(point.co.xyz)
-            self.control_vertex[ctrl_vertex] = loop_index
-
-        self.spline_form = "closed" if spline.use_cyclic_u else "open"
-
-    def populate_from_evaluated_nurbscurve(self):
-        spline = self.evaluated_curve_data.curve_data.splines[0]
-        self.process_spline(spline)
-
-    def write_control_vertices(self):
-        for control_vertex in list(self.control_vertex.keys()):
-            vertex_attributes = {'c': control_vertex.position_for_xml()}
-
-            xml_i3d.SubElement(self.element, 'cv', vertex_attributes)
-
-    def populate_xml_element(self):
-        if len(self.evaluated_curve_data.curve_data.splines) == 0:
-            self.logger.warning("has no splines! Export of this curve is aborted.")
-            return
-
-        self.populate_from_evaluated_nurbscurve()
-        if self.spline_type:
-            self._write_attribute('type', self.spline_type, 'node')
-        if self.spline_form:
-            self._write_attribute('form', self.spline_form, 'node')
-        self.logger.debug(f"Has '{len(self.control_vertex)}' control vertices")
-        self.write_control_vertices()
-
-
-class ShapeNode(SceneGraphNode):
-    ELEMENT_TAG = 'Shape'
-
-    def __init__(self, id_: int, shape_object: bpy.types.Object | None, i3d: I3D, parent: SceneGraphNode | None = None):
-        self.shape_id: int | None = None
-        super().__init__(id_=id_, blender_object=shape_object, i3d=i3d, parent=parent)
-
-        self._create_shape()  # Create shape immediately upon initialization
-
-    def _create_shape(self) -> None:
-        """Creates the associated shape data (IndexTriangleSet or NurbsCurve) and stores its ID."""
-        self.logger.debug(f"Creating shape data for object {self.blender_object.name!r}")
-        if self.blender_object.type == 'CURVE':
-            # Create and add the NurbsCurve data object to the i3d file
-            self.shape_id = self.i3d.add_curve(EvaluatedNurbsCurve(self.i3d, self.blender_object))
-            # Keep reference to the NurbsCurve element
-            self.xml_elements['NurbsCurve'] = self.i3d.shapes[self.shape_id].element
-        else:
-            # Create and add the EvaluatedMesh data object to the i3d file
-            self.shape_id = self.i3d.add_shape(EvaluatedMesh(self.i3d, self.blender_object, node=self))
-            # Keep reference to the IndexedTriangleSet element
-            self.xml_elements['IndexedTriangleSet'] = self.i3d.shapes[self.shape_id].element
-
-    @property
-    def _transform_for_conversion(self) -> mathutils.Matrix:
-        return self.i3d.conversion_matrix @ self.blender_object.matrix_local @ self.i3d.conversion_matrix.inverted()
-
-    def populate_xml_element(self) -> None:
-        self._write_attribute('shapeId', self.shape_id)
-        super().populate_xml_element()
+import logging
+import dataclasses
+from dataclasses import dataclass
+import numpy as np
+import mathutils
+from collections import OrderedDict, ChainMap, defaultdict
+import bpy
+
+from .node import Node, SceneGraphNode
+
+from .. import debugging, xml_i3d
+from ..i3d import I3D
+
+
+class EvaluatedMesh:
+    def __init__(self, i3d: I3D, mesh_object: bpy.types.Object, name: str = None,
+                 reference_frame: mathutils.Matrix = None, node: SceneGraphNode = None):
+        self.node = node
+        self.name = name or mesh_object.data.name
+        self.i3d = i3d
+        self.source_object = mesh_object
+        self.object = None
+        self.mesh = None
+        self.logger = debugging.ObjectNameAdapter(logging.getLogger(f"{__name__}.{type(self).__name__}"),
+                                                  {'object_name': self.name})
+        self.generate_evaluated_mesh(mesh_object, reference_frame)
+
+    def generate_evaluated_mesh(self, mesh_object: bpy.types.Object, reference_frame: mathutils.Matrix = None) -> None:
+        if self.i3d.get_setting('apply_modifiers'):
+            self.object = mesh_object.evaluated_get(self.i3d.depsgraph)
+            self.logger.debug("is exported with modifiers applied")
+        else:
+            self.object = mesh_object
+            self.logger.debug("is exported without modifiers applied")
+
+        self.mesh = self.object.to_mesh(preserve_all_data_layers=False, depsgraph=self.i3d.depsgraph)
+
+        # If a reference is given transform the generated mesh by that frame to place it somewhere else than center of
+        # the mesh origo
+        if reference_frame is not None:
+            self.mesh.transform(reference_frame.inverted() @ self.object.matrix_world)
+
+        conversion_matrix = self.i3d.conversion_matrix
+        if self.i3d.get_setting('apply_unit_scale'):
+            self.logger.debug("applying unit scaling")
+            conversion_matrix = \
+                mathutils.Matrix.Scale(bpy.context.scene.unit_settings.scale_length, 4) @ conversion_matrix
+
+        self.mesh.transform(conversion_matrix)
+        if conversion_matrix.is_negative:
+            self.mesh.flip_normals()
+            self.logger.debug("conversion matrix is negative, flipping normals")
+
+        # Calculates triangles from mesh polygons
+        self.mesh.calc_loop_triangles()
+
+    # On hold for the moment, it seems to be triggered at random times in the middle of an export which messes with
+    # everything. Further investigation is needed.
+    def __del__(self):
+        pass
+        # self.object.to_mesh_clear()
+
+
+@dataclass
+class MeshExtraction:
+    loop_positions: np.ndarray         # (num_loops, 3) positions per face corner (loop)
+    normals: np.ndarray                # (num_loops, 3) normals per face corner (loop)
+    uvs: np.ndarray | None             # List of (num_loops, 2) UV arrays or None
+    colors: np.ndarray | None          # (num_loops, 4) RGBA or None
+    loop_vertex_indices: np.ndarray    # (num_loops,) mapping loop to vertex
+    blend_indices: np.ndarray | None   # (num_verts, 4) or None
+    blend_weights: np.ndarray | None   # (num_verts, 4) or None
+    triangle_loop_indices: np.ndarray  # (num_tris, 3) indices of loops for each triangle
+    tri_material_indices: np.ndarray   # (num_tris,) material slot for each triangle
+    materials: list                    # List of *non-None* Blender materials
+
+
+@dataclass
+class LocalMeshResult:
+    unique_dots: np.ndarray
+    triangles: np.ndarray
+    material_indices: np.ndarray
+    mesh_obj: bpy.types.Mesh
+
+
+@dataclass
+class TriangleAssignment:
+    mesh_data: MeshExtraction
+    loop_indices: np.ndarray  # shape (3,)
+    id_value: float
+
+
+class IndexedTriangleSet(Node):
+    """
+    Represents a collection of triangles (possibly merged from multiple meshes) to be exported as a single
+    IdexedTriangleSet element in the I3D file. Handles mesh data extraction, attribute packing, material assignment,
+    vertex deduplication, and final XML output.
+    """
+    ELEMENT_TAG = 'IndexedTriangleSet'
+    NAME_FIELD_NAME = 'name'
+    ID_FIELD_NAME = 'shapeId'
+
+    def __init__(self, id_: int, i3d: I3D, evaluated_mesh: EvaluatedMesh, *,
+                 shape_name: str | None = None,
+                 is_merge_group: bool = False,
+                 is_generic: bool = False,
+                 bone_mapping: ChainMap = None):
+        self.id: int = id_
+        self.i3d: I3D = i3d
+        self.evaluated_mesh: EvaluatedMesh = evaluated_mesh
+        self.shape_name: str = shape_name or self.evaluated_mesh.name
+        self.bounding_volume_object: bpy.types.Object | None = \
+            self.evaluated_mesh.source_object.data.i3d_attributes.bounding_volume_object
+
+        self.is_generic: bool = is_generic
+        self.is_generic_from_geometry_nodes: bool = False
+        self.is_merge_group: bool = is_merge_group
+        self.bone_mapping: ChainMap = bone_mapping
+
+        self.pending_meshes: list[dict] = []
+        self.bind_index: int = 0
+
+        self.material_ids: list[int] = []
+        self.tangent: bool = False
+        self.final_skin_bind_node_ids: list[int] = []
+
+        self.final_has_uvs: bool = False
+        self.final_max_uv_layers: int = 0
+        self.final_has_colors: bool = False
+
+        # self.child_index: int = 0
+        # self.generic_values_by_child_index = {}
+
+        self.final_vertices = np.array([])
+        self.final_triangles = np.array([])
+        self.final_subsets = []
+        super().__init__(id_, i3d, None)
+
+    def _create_xml_element(self) -> None:
+        super()._create_xml_element()
+        self.xml_elements['vertices'] = xml_i3d.SubElement(self.element, 'Vertices')
+        self.xml_elements['triangles'] = xml_i3d.SubElement(self.element, 'Triangles')
+        self.xml_elements['subsets'] = xml_i3d.SubElement(self.element, 'Subsets')
+
+    @property
+    def name(self):
+        return self.shape_name
+
+    @property
+    def element(self):
+        return self.xml_elements['node']
+
+    @element.setter
+    def element(self, value):
+        self.xml_elements['node'] = value
+
+    def append_from_evaluated_mesh(self, mesh_to_append: EvaluatedMesh, generic_value: float = None):
+        """Appends mesh data from another EvaluatedMesh to the pending queue."""
+        if self.is_generic:
+            self.logger.debug(f"Queueing mesh {mesh_to_append.mesh.name!r} with generic value '{generic_value}'")
+            self.pending_meshes.append({
+                'mesh_obj': mesh_to_append.mesh,
+                'object': mesh_to_append.object,
+                'id_value': generic_value or 0.0,  # The generic value
+            })
+            return
+        if self.is_merge_group:
+            self.logger.debug(f"Queueing mesh {mesh_to_append.mesh.name!r} with bind index '{self.bind_index}'")
+            self.pending_meshes.append({
+                'mesh_obj': mesh_to_append.mesh,
+                'object': mesh_to_append.object,
+                'id_value': self.bind_index,  # The index into the final skinBindNodeIds list
+            })
+            self.bind_index += 1
+            return
+        self.logger.warning("Cannot add a mesh to an IndexedTriangleSet that is neither a merge group nor generic.")
+
+    def _extract_mesh_data(self, mesh: bpy.types.Mesh, obj: bpy.types.Object) -> MeshExtraction | None:
+        """Extracts mesh data from a Blender mesh object and returns it in a structured format."""
+        num_verts = len(mesh.vertices)
+        num_loops = len(mesh.loops)
+        num_tris = len(mesh.loop_triangles)
+
+        if not all([num_verts, num_loops, num_tris]):
+            self.logger.warning(f"Object {obj.name!r} (mesh {mesh.name!r}) has no vertices, loops, or triangles. "
+                                "Skipping extraction.")
+            return None
+
+        if not len(mesh.materials):
+            self.logger.warning(f"Object {obj.name!r} (mesh {mesh.name!r}) has no materials. "
+                                "Assigning default material for export.")
+            mesh.materials.append(self.i3d.get_default_material().blender_material)
+        else:
+            # Fill empty material slots with single valid material (if exactly one), otherwise use default
+            non_none_materials = [mat for mat in mesh.materials if mat is not None]
+            fallback_material = (non_none_materials[0] if len(non_none_materials) == 1
+                                 else self.i3d.get_default_material().blender_material)
+            for i, mat in enumerate(mesh.materials):
+                if mat is None:
+                    self.logger.warning(
+                        f"Object {obj.name!r} (mesh {mesh.name!r}) has an empty material slot at index {i}. "
+                        f"Assigning fallback/default material {fallback_material.name!r} for export."
+                    )
+                    mesh.materials[i] = fallback_material
+
+        # Vertex positions
+        positions = np.empty((num_verts, 3), dtype=np.float32)
+        mesh.vertices.foreach_get('co', positions.ravel())
+        # Loop data
+        loop_vertex_indices = np.empty(num_loops, dtype=np.int32)
+        mesh.loops.foreach_get('vertex_index', loop_vertex_indices)
+        normals = np.empty((num_loops, 3), dtype=np.float32)
+        mesh.loops.foreach_get('normal', normals.ravel())
+        # Triangles
+        tri_loop_indices = np.empty(num_tris * 3, dtype=np.int32)
+        mesh.loop_triangles.foreach_get('loops', tri_loop_indices)
+        tri_loop_indices = tri_loop_indices.reshape(num_tris, 3)
+        tri_material_indices = np.empty(num_tris, dtype=np.int32)
+        mesh.loop_triangles.foreach_get('material_index', tri_material_indices)
+
+        uvs = None
+        uv_layers = mesh.uv_layers
+        uv_keys = list(uv_layers.keys())
+        if uv_keys:
+            if self.i3d.get_setting('alphabetic_uvs'):
+                uv_keys = sorted(uv_keys)
+            uvs = [np.zeros((num_loops, 2), dtype=np.float32) for _ in range(self.final_max_uv_layers)]
+            for i, uv_key in enumerate(uv_keys[:self.final_max_uv_layers]):
+                uv_layers[uv_key].data.foreach_get('uv', uvs[i].ravel())
+
+        colors = None
+        if len(mesh.color_attributes):
+            # Fallback to first layer if no active color layer is set
+            color_layer = mesh.color_attributes.active_color or mesh.color_attributes[0]
+            match color_layer.domain:
+                case 'CORNER':  # Color data stored per corner (loop)
+                    colors = np.empty((num_loops, 4), dtype=np.float32)
+                    color_layer.data.foreach_get('color_srgb', colors.ravel())
+                case 'POINT':  # Color data stored per vertex
+                    verts_colors = np.empty((num_verts, 4), dtype=np.float32)
+                    color_layer.data.foreach_get('color_srgb', verts_colors.ravel())
+                    colors = verts_colors[loop_vertex_indices]
+                case _:
+                    self.logger.warning(f"Unsupported color domain '{color_layer.domain}' for mesh '{mesh.name}'.")
+
+        # NOTE: Vertex groups are stored on the object and not the mesh
+        vert_bone_indices, vert_bone_weights = self._extract_skinning_data(mesh, obj)
+
+        return MeshExtraction(
+            loop_positions=positions[loop_vertex_indices],
+            normals=normals,
+            uvs=uvs,
+            colors=colors,
+            loop_vertex_indices=loop_vertex_indices,
+            blend_indices=vert_bone_indices,
+            blend_weights=vert_bone_weights,
+            triangle_loop_indices=tri_loop_indices,
+            tri_material_indices=tri_material_indices,
+            materials=mesh.materials[:]
+        )
+
+    def _extract_skinning_data(self,
+                               mesh: bpy.types.Mesh,
+                               mesh_object: bpy.types.Object) -> tuple[np.ndarray | None, np.ndarray | None]:
+        """Extracts, processes, and normalizes skinning data for up to 4 bone influences."""
+        if not self.bone_mapping:
+            return None, None  # Not a skinned mesh
+        if not mesh_object.vertex_groups:
+            self.logger.debug(
+                f"Object {mesh_object.name!r} (mesh {mesh.name!r}) has no vertex groups. Skipping skinning."
+            )
+            return None, None  # Was initialized as skinned mesh, but has no vertex groups
+        num_verts = len(mesh.vertices)
+
+        # Map Blenders vertex groups to the final bone indices for the i3d file
+        vg_map = {vg.index: self.bone_mapping[vg.name]
+                  for vg in mesh_object.vertex_groups if vg.name in self.bone_mapping}
+        if not vg_map:
+            self.logger.warning(f"Object {mesh_object.name!r} (mesh {mesh.name!r}) is skinned "
+                                "but has no vertex groups matching the armature bones.")
+            return None, None
+
+        # The 'skinBindNodeIds' attribute must be sorted by node ID. This creates the final mapping.
+        self.final_skin_bind_node_ids = sorted(vg_map.values())
+        node_id_to_final_index = {node_id: i for i, node_id in enumerate(self.final_skin_bind_node_ids)}
+
+        # Extract all raw weight data from the mesh vertices
+        groups_per_vert = np.array([len(v.groups) for v in mesh.vertices], dtype=np.int32)
+        if (total_weights_count := groups_per_vert.sum()) == 0:
+            self.logger.debug(f"Object {mesh_object.name!r} (mesh {mesh.name!r}) has no skinning weights. "
+                              "Skipping skinning data extraction.")
+            return None, None
+
+        # Pre-allocate lists and fill them with zeros
+        all_weights_list = [0.0] * total_weights_count
+        all_group_indices_list = [0] * total_weights_count
+
+        cursor = 0
+        for i, vert in enumerate(mesh.vertices):
+            if (num_groups := groups_per_vert[i]) == 0:
+                continue
+            vert_weights = np.empty(num_groups, dtype=np.float32)
+            vert.groups.foreach_get('weight', vert_weights)
+            vert_indices = np.empty(num_groups, dtype=np.int32)
+            vert.groups.foreach_get('group', vert_indices)
+            # Place the weights and indices in the final lists
+            all_weights_list[cursor:cursor + num_groups] = vert_weights
+            all_group_indices_list[cursor:cursor + num_groups] = vert_indices
+            cursor += num_groups
+
+        # Convert the final lists to numpy arrays
+        all_weights = np.array(all_weights_list, dtype=np.float32)
+        all_group_indices = np.array(all_group_indices_list, dtype=np.int32)
+
+        # Process weights per-vertex to filter, sort, and truncate to the top 4 influences
+        final_indices = np.zeros((num_verts, 4), dtype=np.int32)
+        final_weights = np.zeros((num_verts, 4), dtype=np.float32)
+
+        weight_cursor = 0
+        for i in range(num_verts):
+            num_groups = groups_per_vert[i]
+            if num_groups == 0:
+                continue  # No weights for this vertex
+
+            vert_weights = all_weights[weight_cursor:weight_cursor + num_groups]
+            vert_group_indices = all_group_indices[weight_cursor:weight_cursor + num_groups]
+
+            influences = []
+            for j in range(num_groups):
+                vg_idx = vert_group_indices[j]
+                if vg_idx in vg_map:
+                    node_id = vg_map[vg_idx]
+                    final_idx = node_id_to_final_index[node_id]
+                    influences.append((vert_weights[j], final_idx))  # weight, final bone index
+
+            # Sort by weight descending and take the top 4
+            influences.sort(key=lambda x: x[0], reverse=True)
+
+            num_to_take = min(4, len(influences))
+            for k in range(num_to_take):
+                weight, index = influences[k]
+                final_weights[i, k] = weight
+                final_indices[i, k] = index
+
+            weight_cursor += num_groups
+
+        # Normalize weights so each vertex's influences sum to 1.0
+        row_sums = final_weights.sum(axis=1, keepdims=True)
+        # Avoid division by zero for vertices with no valid weights assigned
+        np.divide(final_weights, row_sums, out=final_weights, where=row_sums != 0)
+        return final_indices, final_weights
+
+    def _get_vertex_buffer_dtype(self) -> np.dtype:
+        """Creates the numpy dtype for the final packed vertex buffer."""
+        fields = [
+            ('position', '(3,)f4'),  # Vector of 3 floats for position
+            ('normal', '(3,)f4'),  # Vector of 3 floats for normal
+        ]
+        for i in range(self.final_max_uv_layers):
+            fields.append((f'uv{i}', '(2,)f4'))  # Each UV layer is a vector of 2 floats
+        if self.final_has_colors:
+            fields.append(('color', '(4,)f4'))  # RGBA color as a vector of 4 floats
+        if self.is_merge_group or self.is_generic:
+            fields.append(('id', 'f4'))
+        if self.bone_mapping is not None:
+            fields.extend([
+                ('blend_indices', '(4,)i4'),  # Vector of 4 ints
+                ('blend_weights', '(4,)f4')  # Vector of 4 floats
+            ])
+        return np.dtype(fields)
+
+    def _pad_mesh_data(self, mesh_data: MeshExtraction, source_mesh_name: str) -> MeshExtraction:
+        """ Pads the mesh data to ensure it has the correct number of UVs and colors."""
+        group_type = "Shape"
+        if self.is_merge_group:
+            group_type = "Merge Group"
+        elif self.is_generic:
+            group_type = "Merge Children (generic)"
+
+        max_uvs = self.final_max_uv_layers
+        padded_uvs = mesh_data.uvs
+        padded_colors = mesh_data.colors
+
+        if self.final_has_uvs:
+            if padded_uvs is None:
+                self.logger.warning(
+                    f"{group_type} Inconsistency: Mesh {source_mesh_name!r} has no UV layers, "
+                    f"but other meshes in the group do. Padding with defaults."
+                )
+                padded_uvs = [np.zeros((len(mesh_data.loop_positions), 2), dtype=np.float32) for _ in range(max_uvs)]
+            elif len(padded_uvs) < max_uvs:
+                self.logger.warning(
+                    f"{group_type} Inconsistency: Mesh {source_mesh_name!r} has fewer UVs than expected. "
+                    f"Padding with zeros to match {max_uvs} UV layers."
+                )
+                padded_uvs = list(padded_uvs) + [np.zeros((len(mesh_data.loop_positions), 2), dtype=np.float32)
+                                                 for _ in range(max_uvs - len(padded_uvs))]
+
+        if self.final_has_colors and padded_colors is None:
+            self.logger.warning(
+                f"{group_type} Inconsistency: Mesh {source_mesh_name!r} has no color attributes, "
+                f"but other meshes in the group do. Padding with defaults."
+            )
+            padded_colors = np.ones((len(mesh_data.loop_positions), 4), dtype=np.float32)
+        return dataclasses.replace(mesh_data, uvs=padded_uvs, colors=padded_colors)
+
+    def _get_safe_material(self, mesh_data: MeshExtraction, mat_idx: int, fallback_material: bpy.types.Material | None,
+                           obj_name: str, warned: set) -> bpy.types.Material:
+        """Safely retrieves a material by index from the mesh data."""
+        if 0 <= mat_idx < len(mesh_data.materials):
+            return mesh_data.materials[mat_idx]
+        # Out of bounds
+        if obj_name not in warned:
+            self.logger.warning(f"Object {obj_name!r} has a triangle referencing a non-existent material slot "
+                                f"(index {mat_idx}). Using fallback/default material.")
+            warned.add(obj_name)
+        return fallback_material or self.i3d.get_default_material().blender_material
+
+    def _process_meshes(self, meshes_to_process: list[dict]) -> None:
+        """
+        Processes all meshes and groups triangles by final material subset,
+        producing packed, unique vertices and triangle indices for export.
+        """
+        self.logger.info(f"Starting Subset-by-Subset processing of {len(meshes_to_process)} mesh blocks.")
+
+        # Max 4 UV layers allowed per mesh
+        self.final_max_uv_layers = min(4, max((len(m['mesh_obj'].uv_layers)
+                                               for m in meshes_to_process if m['mesh_obj'].uv_layers), default=0))
+        self.final_has_uvs = self.final_max_uv_layers > 0
+        self.final_has_colors = any(m['mesh_obj'].color_attributes for m in meshes_to_process)
+        dot_dtype = self._get_vertex_buffer_dtype()
+        # Padding only needed if there are multiple meshes to process
+        needs_padding = len(meshes_to_process) > 1
+
+        # Group ALL triangles from ALL meshes by material
+        self.logger.debug("Grouping all triangles by final material subset...")
+
+        # Exract & pad mesh data
+        padded_mesh_data_cache = {}
+        extracted_mesh_data: list[tuple[dict, MeshExtraction]] = []
+        for item in meshes_to_process:
+            mesh_data = self._extract_mesh_data(item['mesh_obj'], item['object'])
+            object_name = item['mesh_obj'].name
+            if not mesh_data:
+                self.logger.warning(f"Object {object_name!r} (mesh {item['mesh_obj'].name!r}) "
+                                    "has no valid mesh data. Skipping.")
+                continue
+            mesh_name = item['mesh_obj'].name
+            if needs_padding:
+                mesh_id = id(mesh_data)
+                if mesh_id not in padded_mesh_data_cache:
+                    self.logger.debug(f"Padding mesh data for {object_name!r} (mesh {mesh_name!r})")
+                    # In case of multiple meshes, we need to ensure that all of them have same amount of uvs & colors
+                    padded_mesh_data_cache[mesh_id] = self._pad_mesh_data(mesh_data, mesh_name)
+                final_mesh_data = padded_mesh_data_cache[mesh_id]
+            else:
+                final_mesh_data = mesh_data
+            # Store both item and its mesh data for later use
+            extracted_mesh_data.append((item, final_mesh_data))
+
+        # Build master list of unique materials from processed mesh data which have triangles assigned to them.
+        globally_ordered_materials = []
+        visited_materials = set()
+        for _, mesh_data in extracted_mesh_data:
+            for mat_idx in mesh_data.tri_material_indices:
+                if 0 <= mat_idx < len(mesh_data.materials):
+                    mat = mesh_data.materials[mat_idx]
+                    if mat and mat not in visited_materials:
+                        globally_ordered_materials.append(mat)
+                        visited_materials.add(mat)
+
+        # Create final mapping based on the globally ordered materials
+        master_material_map = OrderedDict({mat.name: i for i, mat in enumerate(globally_ordered_materials)})
+        material_object_map = {mat.name: mat for mat in globally_ordered_materials}
+
+        self.logger.debug(f"Found {len(master_material_map)} unique materials across all processed meshes.")
+
+        # Assign triangles to subsets by material
+        subset_data_to_process = defaultdict(list)
+        for item, mesh_data in extracted_mesh_data:
+            obj_name = item['object'].name
+            unique_mats_in_mesh = {mat for mat in mesh_data.materials}
+            fallback_material = next(iter(unique_mats_in_mesh), None) if len(unique_mats_in_mesh) == 1 else None
+            warned = set()  # Track warnings per mesh to avoid duplicates
+            for i, mat_idx in enumerate(mesh_data.tri_material_indices):
+                material = self._get_safe_material(mesh_data, mat_idx, fallback_material, obj_name, warned)
+                subset_data_to_process[material.name].append(
+                    TriangleAssignment(
+                        mesh_data=mesh_data,
+                        loop_indices=mesh_data.triangle_loop_indices[i],
+                        id_value=item['id_value']
+                    )
+                )
+
+        # Process material subsets to create contiguous buffers
+        self.logger.debug("Processing subsets one by one to create contiguous vertex buffer...")
+
+        final_vertices_list = []
+        final_triangles_list = []
+        final_subsets_info = []
+        vertex_offset = 0
+        triangle_offset = 0
+
+        for mat_name in master_material_map.keys():
+            tri_data_list = subset_data_to_process[mat_name]
+            if not tri_data_list:
+                continue
+            # Preallocate, fill, and process the triangles for this material subset using numpy!
+            num_tris = len(tri_data_list)
+            num_loops_in_subset = num_tris * 3
+
+            self.logger.debug(f"Processing subset for material '{mat_name}' with {num_tris} triangles...")
+
+            # Prepare mapping of unique mesh_data objects to indices for this subset
+            mesh_data_to_index = {}
+            unique_mesh_datas = []
+
+            # Preallocate triangle corner arrays for all triangles in this material subset
+            all_triangle_loop_indices = np.empty(num_loops_in_subset, dtype=np.int32)  # Each entry is a loop index
+            all_triangle_mesh_indices = np.empty(num_loops_in_subset, dtype=np.int32)  # a mesh_data index
+            all_triangle_id_values = np.empty(num_loops_in_subset, dtype=np.float32)   # the id_value for that triangle
+
+            write_idx = 0
+            for assignment in tri_data_list:
+                # Get a unique index for each mesh_data instance in this subset
+                mesh_data_id = id(assignment.mesh_data)
+                if mesh_data_id not in mesh_data_to_index:
+                    mesh_data_to_index[mesh_data_id] = len(unique_mesh_datas)
+                    unique_mesh_datas.append(assignment.mesh_data)
+                mesh_data_idx = mesh_data_to_index[mesh_data_id]
+                # Assign the three loop indices and associated mesh_data and id_value for this triangle
+                all_triangle_loop_indices[write_idx:write_idx + 3] = assignment.loop_indices
+                all_triangle_mesh_indices[write_idx:write_idx + 3] = mesh_data_idx
+                all_triangle_id_values[write_idx:write_idx + 3] = assignment.id_value
+                write_idx += 3
+
+            subset_dots = np.empty(num_loops_in_subset, dtype=dot_dtype)
+
+            for mesh_data_idx, mesh_data in enumerate(unique_mesh_datas):
+                mask = (all_triangle_mesh_indices == mesh_data_idx)
+                indices_for_this_mesh = all_triangle_loop_indices[mask]
+                ids_for_this_mesh = all_triangle_id_values[mask]
+
+                subset_dots['position'][mask] = mesh_data.loop_positions[indices_for_this_mesh]
+                subset_dots['normal'][mask] = mesh_data.normals[indices_for_this_mesh]
+
+                if self.final_has_uvs and mesh_data.uvs is not None:
+                    for i in range(min(self.final_max_uv_layers, len(mesh_data.uvs))):
+                        subset_dots[f'uv{i}'][mask] = mesh_data.uvs[i][indices_for_this_mesh]
+                if self.final_has_colors and mesh_data.colors is not None:
+                    subset_dots['color'][mask] = mesh_data.colors[indices_for_this_mesh]
+                if self.is_merge_group or self.is_generic:
+                    subset_dots['id'][mask] = ids_for_this_mesh
+                if self.bone_mapping is not None and mesh_data.blend_indices is not None:
+                    vertex_indices_for_loops = mesh_data.loop_vertex_indices[indices_for_this_mesh]
+                    # Assign the entire (num_loops, 4) array to the field
+                    subset_dots['blend_indices'][mask] = mesh_data.blend_indices[vertex_indices_for_loops]
+                    subset_dots['blend_weights'][mask] = mesh_data.blend_weights[vertex_indices_for_loops]
+
+            # Perform the weld on this single, complete subset. This creates the unique vertices for this subset.
+            unique_verts_in_subset, inverse_indices = np.unique(subset_dots, return_inverse=True)
+
+            # The inverse_indices are the new triangles, with indices relative "to this subset".
+            new_triangles = inverse_indices.reshape(-1, 3)
+
+            # Append results and update offsets
+            final_vertices_list.append(unique_verts_in_subset)
+            final_triangles_list.append(new_triangles + vertex_offset)
+
+            final_subsets_info.append({
+                'firstIndex': triangle_offset,
+                'numVertices': len(unique_verts_in_subset),
+                'firstVertex': vertex_offset,
+                'numIndices': len(new_triangles) * 3,
+            })
+
+            vertex_offset += len(unique_verts_in_subset)
+            triangle_offset += len(new_triangles) * 3
+
+            # Clean up large arrays for this subset
+            del subset_dots, unique_verts_in_subset, inverse_indices, new_triangles
+
+        # Finalize and Cache
+        self.final_vertices = np.concatenate(final_vertices_list) if final_vertices_list else np.array([])
+        self.final_triangles = np.concatenate(final_triangles_list) if final_triangles_list else np.array([])
+        self.final_subsets = final_subsets_info
+
+        self.material_ids = [self.i3d.add_material(material_object_map.get(name))
+                             for name in master_material_map.keys()]
+        self.tangent = self.tangent or any(self.i3d.materials[mat_id].is_normalmapped() for mat_id in self.material_ids)
+        self.logger.info("Finished mesh processing.")
+
+    def process_and_write_mesh_data(self):
+        """
+        This is the main workhorse. It processes mesh data (either single or merged)
+        and writes the final results to the XML elements.
+        """
+        self.logger.debug(f"Starting final processing for shape '{self.name}'")
+
+        # Gather all meshes to process
+        meshes_to_process = []
+        if self.is_merge_group or self.is_generic:
+            meshes_to_process = self.pending_meshes
+        else:  # Standard mesh case
+            meshes_to_process = [{'mesh_obj': self.evaluated_mesh.mesh,
+                                  'object': self.evaluated_mesh.object, 'id_value': None}]
+
+        if not meshes_to_process:
+            self.logger.warning(f"No meshes to process for shape '{self.name}'.")
+            return
+        self._process_meshes(meshes_to_process)
+
+        # Write the final mesh data to XML
+        final_verts = self.final_vertices
+        if final_verts.size == 0:
+            self.logger.warning(f"No vertices to export for shape '{self.name}'.")
+            return
+
+        self._write_attribute('count', final_verts.shape[0], 'vertices')
+        self._write_attribute('normal', True, 'vertices')
+        if self.tangent:  # Dependant on if the mesh has a normal map connected in the material or not
+            self._write_attribute('tangent', True, 'vertices')
+        if self.final_has_uvs:
+            # Determine the actual number of UV layers present
+            final_verts_dtype = self.final_vertices.dtype
+            for i in range(self.final_max_uv_layers):
+                if f'uv{i}' in final_verts_dtype.names:
+                    self._write_attribute(f"uv{i}", True, 'vertices')
+
+        if self.is_generic:
+            self.logger.debug(f"Setting generic to True for shape '{self.name}'")
+            self._write_attribute('generic', True, 'vertices')
+        elif self.is_merge_group:
+            self.logger.debug(f"Setting singleblendweights to True for merge group '{self.name}'")
+            self._write_attribute('singleblendweights', True, 'vertices')
+        elif self.bone_mapping is not None:
+            self.logger.debug(f"Setting blendweights to True for skinned shape '{self.name}'")
+            self._write_attribute('blendweights', True, 'vertices')
+
+        self._process_bounding_volume()
+
+        for vert_row in final_verts:
+            vertex_attributes = {
+                'p': " ".join(f"{v:.6g}" for v in vert_row['position']),
+                'n': " ".join(f"{v:.6g}" for v in vert_row['normal'])
+            }
+
+            if self.final_has_uvs:
+                for i in range(self.final_max_uv_layers):
+                    if f'uv{i}' in final_verts.dtype.names:
+                        vertex_attributes[f't{i}'] = " ".join(f"{v:.6g}" for v in vert_row[f'uv{i}'])
+
+            # Cannot have merge groups or generic in combination with skinning
+            if 'id' in final_verts.dtype.names:
+                if self.is_generic:
+                    vertex_attributes['g'] = f"{vert_row['id']}"
+                elif self.is_merge_group:
+                    vertex_attributes['bi'] = f"{int(vert_row['id'])}"
+            elif self.bone_mapping is not None:
+                vertex_attributes['bw'] = " ".join(f"{w:.6g}" for w in vert_row['blend_weights'])
+                vertex_attributes['bi'] = " ".join(str(i) for i in vert_row['blend_indices'])
+
+            if self.final_has_colors:
+                vertex_attributes['c'] = " ".join(f"{v:.6g}" for v in vert_row['color'])
+
+            xml_i3d.SubElement(self.xml_elements['vertices'], 'v', vertex_attributes)
+        self._write_attribute('count', self.final_triangles.shape[0], 'triangles')
+        for tri in self.final_triangles:
+            xml_i3d.SubElement(self.xml_elements['triangles'], 't', {'vi': "{0} {1} {2}".format(*tri[:3])})
+
+        self._write_attribute('count', len(self.final_subsets), 'subsets')
+        for subset_info in self.final_subsets:
+            attrs = {k: str(v) for k, v in subset_info.items()}
+            xml_i3d.SubElement(self.xml_elements['subsets'], 'Subset', attrs)
+
+        self.evaluated_mesh.node._write_attribute('materialIds', ' '.join(map(str, self.material_ids)))
+        self.logger.debug(f"Added {len(self.material_ids)} material IDs for shape '{self.evaluated_mesh.node.name}'")
+
+        self.logger.info(f"Exported {self.final_vertices.shape[0]} vertices, {self.final_triangles.shape[0]} triangles"
+                         f" and {len(self.final_subsets)} subsets for shape '{self.name}'.")
+
+    def populate_xml_element(self):
+        if self.is_merge_group or self.is_generic:
+            # Defer merge groups and generic shapes until children are appended
+            self.logger.debug(f"Deferring population of {self.name!r} until all meshes are appended.")
+            if self not in self.i3d.deferred_shapes_to_populate:
+                self.i3d.deferred_shapes_to_populate.append(self)
+            return
+
+        # For single meshes, we can process them immediately
+        self.logger.debug(f"Processing mesh '{self.evaluated_mesh.name}'")
+        self.process_and_write_mesh_data()
+
+    def _process_bounding_volume(self):
+        if self.bounding_volume_object is None:
+            return
+        # Calculate the bounding volume center from the corners of the bounding box
+        bv_center = mathutils.Vector([sum(x) for x in zip(*self.bounding_volume_object.bound_box)]) * 0.125
+        # Transform the bounding volume center to world coordinates
+        bv_center_world = self.bounding_volume_object.matrix_world @ bv_center
+        # Get the translation offset between the bounding volume center in world coordinates
+        # and the data objects world coordinates
+        bv_center_offset = bv_center_world - self.evaluated_mesh.object.matrix_world.to_translation()
+        # Get the bounding volume center in coordinates relative to the data object using it
+        bv_center_relative = self.evaluated_mesh.object.matrix_world.to_3x3().inverted() @ bv_center_offset
+
+        self._write_attribute("bvCenter", bv_center_relative @ self.i3d.conversion_matrix.inverted())
+        self._write_attribute("bvRadius", max(self.bounding_volume_object.dimensions) / 2)
+
+
+class ControlVertex:
+    def __init__(self, position):
+        self._position = position
+        self._str = ''
+        self._make_hash_string()
+
+    def _make_hash_string(self):
+        self._str = f"{self._position}"
+
+    def __str__(self):
+        return self._str
+
+    def __hash__(self):
+        return hash(self._str)
+
+    def __eq__(self, other):
+        return f"{self!s}" == f'{other!s}'
+
+    def position_for_xml(self):
+        return "{0:.6f} {1:.6f} {2:.6f}".format(*self._position)
+
+
+class EvaluatedNurbsCurve:
+    def __init__(self, i3d: I3D, shape_object: bpy.types.Object, name: str = None,
+                 reference_frame: mathutils.Matrix = None):
+        if name is None:
+            self.name = shape_object.data.name
+        else:
+            self.name = name
+        self.i3d = i3d
+        self.object = None
+        self.curve_data = None
+        self.logger = debugging.ObjectNameAdapter(logging.getLogger(f"{__name__}.{type(self).__name__}"),
+                                                  {'object_name': self.name})
+        self.control_vertices = []
+        self.generate_evaluated_curve(shape_object, reference_frame)
+
+    def generate_evaluated_curve(self, shape_object: bpy.types.Object, reference_frame: mathutils.Matrix = None):
+        self.object = shape_object
+
+        self.curve_data = self.object.to_curve(depsgraph=self.i3d.depsgraph)
+
+        # If a reference is given transform the generated mesh by that frame to place it somewhere else than center of
+        # the mesh origo
+        if reference_frame is not None:
+            self.curve_data.transform(reference_frame.inverted() @ self.object.matrix_world)
+
+        conversion_matrix = self.i3d.conversion_matrix
+        if self.i3d.get_setting('apply_unit_scale'):
+            self.logger.debug("applying unit scaling")
+            conversion_matrix = \
+                mathutils.Matrix.Scale(bpy.context.scene.unit_settings.scale_length, 4) @ conversion_matrix
+
+        self.curve_data.transform(conversion_matrix)
+
+
+class NurbsCurve(Node):
+    ELEMENT_TAG = 'NurbsCurve'
+    NAME_FIELD_NAME = 'name'
+    ID_FIELD_NAME = 'shapeId'
+
+    def __init__(self, id_: int, i3d: I3D, evaluated_curve_data: EvaluatedNurbsCurve, shape_name: str | None = None):
+        self.id: int = id_
+        self.i3d: I3D = i3d
+        self.evaluated_curve_data: EvaluatedNurbsCurve = evaluated_curve_data
+        self.control_vertex: OrderedDict[ControlVertex, int] = OrderedDict()
+        self.spline_type = None
+        self.spline_form = None
+        if shape_name is None:
+            self.shape_name = self.evaluated_curve_data.name
+        else:
+            self.shape_name = shape_name
+        super().__init__(id_, i3d, None)
+
+    @property
+    def name(self):
+        return self.shape_name
+
+    @property
+    def element(self):
+        return self.xml_elements['node']
+
+    @element.setter
+    def element(self, value):
+        self.xml_elements['node'] = value
+
+    def process_spline(self, spline):
+        if spline.type == 'BEZIER':
+            points = spline.bezier_points
+            self.spline_type = "cubic"
+        elif spline.type == 'NURBS':
+            points = spline.points
+            self.spline_type = "cubic"
+        elif spline.type == 'POLY':
+            points = spline.points
+            self.spline_type = "linear"
+        else:
+            self.logger.warning(f"{spline.type} is not supported! Export of this curve is aborted.")
+            return
+
+        for loop_index, point in enumerate(points):
+            ctrl_vertex = ControlVertex(point.co.xyz)
+            self.control_vertex[ctrl_vertex] = loop_index
+
+        self.spline_form = "closed" if spline.use_cyclic_u else "open"
+
+    def populate_from_evaluated_nurbscurve(self):
+        spline = self.evaluated_curve_data.curve_data.splines[0]
+        self.process_spline(spline)
+
+    def write_control_vertices(self):
+        for control_vertex in list(self.control_vertex.keys()):
+            vertex_attributes = {'c': control_vertex.position_for_xml()}
+
+            xml_i3d.SubElement(self.element, 'cv', vertex_attributes)
+
+    def populate_xml_element(self):
+        if len(self.evaluated_curve_data.curve_data.splines) == 0:
+            self.logger.warning("has no splines! Export of this curve is aborted.")
+            return
+
+        self.populate_from_evaluated_nurbscurve()
+        if self.spline_type:
+            self._write_attribute('type', self.spline_type, 'node')
+        if self.spline_form:
+            self._write_attribute('form', self.spline_form, 'node')
+        self.logger.debug(f"Has '{len(self.control_vertex)}' control vertices")
+        self.write_control_vertices()
+
+
+class ShapeNode(SceneGraphNode):
+    ELEMENT_TAG = 'Shape'
+
+    def __init__(self, id_: int, shape_object: bpy.types.Object | None, i3d: I3D, parent: SceneGraphNode | None = None):
+        self.shape_id: int | None = None
+        super().__init__(id_=id_, blender_object=shape_object, i3d=i3d, parent=parent)
+
+        self._create_shape()  # Create shape immediately upon initialization
+
+    def _create_shape(self) -> None:
+        """Creates the associated shape data (IndexTriangleSet or NurbsCurve) and stores its ID."""
+        self.logger.debug(f"Creating shape data for object {self.blender_object.name!r}")
+        if self.blender_object.type == 'CURVE':
+            # Create and add the NurbsCurve data object to the i3d file
+            self.shape_id = self.i3d.add_curve(EvaluatedNurbsCurve(self.i3d, self.blender_object))
+            # Keep reference to the NurbsCurve element
+            self.xml_elements['NurbsCurve'] = self.i3d.shapes[self.shape_id].element
+        else:
+            # Create and add the EvaluatedMesh data object to the i3d file
+            self.shape_id = self.i3d.add_shape(EvaluatedMesh(self.i3d, self.blender_object, node=self))
+            # Keep reference to the IndexedTriangleSet element
+            self.xml_elements['IndexedTriangleSet'] = self.i3d.shapes[self.shape_id].element
+
+    @property
+    def _transform_for_conversion(self) -> mathutils.Matrix:
+        return self.i3d.conversion_matrix @ self.blender_object.matrix_local @ self.i3d.conversion_matrix.inverted()
+
+    def populate_xml_element(self) -> None:
+        self._write_attribute('shapeId', self.shape_id)
+        super().populate_xml_element()